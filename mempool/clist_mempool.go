package mempool

import (
	"bytes"
	"container/list"
	"crypto/sha256"
	"fmt"
	"sync"
	"sync/atomic"

	abci "github.com/tendermint/tendermint/abci/types"
	cfg "github.com/tendermint/tendermint/config"
	auto "github.com/tendermint/tendermint/libs/autofile"
	"github.com/tendermint/tendermint/libs/clist"
	"github.com/tendermint/tendermint/libs/log"
	tmmath "github.com/tendermint/tendermint/libs/math"
	tmos "github.com/tendermint/tendermint/libs/os"
	"github.com/tendermint/tendermint/p2p"
	"github.com/tendermint/tendermint/proxy"
	"github.com/tendermint/tendermint/tx_extensions"
	"github.com/tendermint/tendermint/types"
)

//--------------------------------------------------------------------------------

// CListMempool is an ordered in-memory pool for transactions before they are
// proposed in a consensus round. Transaction validity is checked using the
// CheckTx abci message before the transaction is added to the pool. The
// mempool uses a concurrent list structure for storing transactions that can
// be efficiently accessed by multiple concurrent readers.
// Transactions are pushed onto the back of the queue, unless they are a priority
// in which case they go to the front. Tx reaping (for block production) is
// done from the front, while the readers (tx gossip) go from front to back
type CListMempool struct {
	// Atomic integers
	height   int64 // the last block Update()'d to
	txsBytes int64 // total size of mempool, in bytes

	// notify listeners (ie. consensus) when txs are available
	notifiedTxsAvailable bool
	txsAvailable         chan struct{} // fires once for each height, when the mempool is not empty

	config *cfg.MempoolConfig

	// Exclusive mutex for Update method to prevent concurrent execution of
	// CheckTx or ReapMaxBytesMaxGas(ReapMaxTxs) methods.
	updateMtx sync.RWMutex
	preCheck  PreCheckFunc
	postCheck PostCheckFunc

	wal          *auto.AutoFile // a log of mempool txs
	txs          *clist.CList   // concurrent linked-list of good txs
	proxyAppConn proxy.AppConnMempool

	// Map of peerID to location in the linked list they have broadcast to
	peerPointers map[uint16]peerPointer

	// Track whether we're rechecking txs.
	// These are not protected by a mutex and are expected to be mutated in
	// serial (ie. by abci responses which are called in serial).
	recheckCursor *clist.CElement // next expected response
	recheckEnd    *clist.CElement // re-checking stops here

	// Map for quick access to txs to record sender in CheckTx.
	// txsMap: txKey -> CElement
	txsMap sync.Map

	// Keep a cache of already-seen txs.
	// This reduces the pressure on the proxyApp.
	cache txCache

<<<<<<< HEAD
	// A log of mempool txs
	wal *auto.AutoFile

	// enforce DKG Txs being unique - this is a func to
	// avoid a circular dependency on beacon. Returns true
	// if it is ok
	slotProtocolEnforcer func([]byte, uint16, p2p.ID, *abci.Response) bool
=======
	logger log.Logger
>>>>>>> 606d0a89

	logger  log.Logger
	metrics *Metrics
}

// The peerPointer keeps a reference to the location in the mempool (list) that
// the peer has gossiped so far. Priority transactions which have been inserted
// into the front of the list (rather than the back), are likely to have been
// missed (already past that point) and so are stored here to guarantee
// they are sent, and are sent before any other Txs
type peerPointer struct {
	Element     *clist.CElement   // The element last gossiped to the peer
	PriorityTxs []*clist.CElement // Any Txs which are a high priority to gossip
}

var _ Mempool = &CListMempool{}

// CListMempoolOption sets an optional parameter on the mempool.
type CListMempoolOption func(*CListMempool)

// NewCListMempool returns a new mempool with the given configuration and connection to an application.
func NewCListMempool(
	config *cfg.MempoolConfig,
	proxyAppConn proxy.AppConnMempool,
	height int64,
	slotProtocolEnforcer func([]byte, uint16, p2p.ID, *abci.Response) bool,
	options ...CListMempoolOption,
) *CListMempool {
	mempool := &CListMempool{
<<<<<<< HEAD
		config:               config,
		proxyAppConn:         proxyAppConn,
		txs:                  clist.New(),
		peerPointers:         make(map[uint16]peerPointer),
		height:               height,
		rechecking:           0,
		recheckCursor:        nil,
		recheckEnd:           nil,
		logger:               log.NewNopLogger(),
		metrics:              NopMetrics(),
		slotProtocolEnforcer: slotProtocolEnforcer,
=======
		config:        config,
		proxyAppConn:  proxyAppConn,
		txs:           clist.New(),
		height:        height,
		recheckCursor: nil,
		recheckEnd:    nil,
		logger:        log.NewNopLogger(),
		metrics:       NopMetrics(),
>>>>>>> 606d0a89
	}
	if config.CacheSize > 0 {
		mempool.cache = newMapTxCache(config.CacheSize)
	} else {
		mempool.cache = nopTxCache{}
	}
	proxyAppConn.SetResponseCallback(mempool.globalCb)
	for _, option := range options {
		option(mempool)
	}

	return mempool
}

// NOTE: not thread safe - should only be called once, on startup
func (mem *CListMempool) EnableTxsAvailable() {
	mem.txsAvailable = make(chan struct{}, 1)
}

func (mem *CListMempool) GetHeight() int64 {
	return mem.height
}

// SetLogger sets the Logger.
func (mem *CListMempool) SetLogger(l log.Logger) {
	mem.logger = l
}

// WithPreCheck sets a filter for the mempool to reject a tx if f(tx) returns
// false. This is ran before CheckTx.
func WithPreCheck(f PreCheckFunc) CListMempoolOption {
	return func(mem *CListMempool) { mem.preCheck = f }
}

// WithPostCheck sets a filter for the mempool to reject a tx if f(tx) returns
// false. This is ran after CheckTx.
func WithPostCheck(f PostCheckFunc) CListMempoolOption {
	return func(mem *CListMempool) { mem.postCheck = f }
}

// WithMetrics sets the metrics.
func WithMetrics(metrics *Metrics) CListMempoolOption {
	return func(mem *CListMempool) { mem.metrics = metrics }
}

<<<<<<< HEAD
// *panics* if can't create directory or open file.
// *not thread safe*
func (mem *CListMempool) InitWAL() {
	walDir := mem.config.WalDir()
	err := tmos.EnsureDir(walDir, 0700)
	if err != nil {
		panic(errors.Wrap(err, "Error ensuring WAL dir"))
=======
func (mem *CListMempool) InitWAL() error {
	var (
		walDir  = mem.config.WalDir()
		walFile = walDir + "/wal"
	)

	const perm = 0700
	if err := tmos.EnsureDir(walDir, perm); err != nil {
		return err
>>>>>>> 606d0a89
	}

	af, err := auto.OpenAutoFile(walFile)
	if err != nil {
		return fmt.Errorf("can't open autofile %s: %w", walFile, err)
	}

	mem.wal = af
	return nil
}

func (mem *CListMempool) CloseWAL() {
	if err := mem.wal.Close(); err != nil {
		mem.logger.Error("Error closing WAL", "err", err)
	}
	mem.wal = nil
}

// Safe for concurrent use by multiple goroutines.
func (mem *CListMempool) Lock() {
	mem.updateMtx.Lock()
}

// Safe for concurrent use by multiple goroutines.
func (mem *CListMempool) Unlock() {
	mem.updateMtx.Unlock()
}

// Safe for concurrent use by multiple goroutines.
func (mem *CListMempool) Size() int {
	return mem.txs.Len()
}

// Safe for concurrent use by multiple goroutines.
func (mem *CListMempool) TxsBytes() int64 {
	return atomic.LoadInt64(&mem.txsBytes)
}

// Lock() must be help by the caller during execution.
func (mem *CListMempool) FlushAppConn() error {
	return mem.proxyAppConn.FlushSync()
}

// XXX: Unsafe! Calling Flush may leave mempool in inconsistent state.
func (mem *CListMempool) Flush() {
	mem.updateMtx.RLock()
	defer mem.updateMtx.RUnlock()

	_ = atomic.SwapInt64(&mem.txsBytes, 0)
	mem.cache.Reset()

	for e := mem.txs.Front(); e != nil; e = e.Next() {
		mem.txs.Remove(e)
		e.DetachPrev()
	}

	mem.txsMap.Range(func(key, _ interface{}) bool {
		mem.txsMap.Delete(key)
		return true
	})
}

<<<<<<< HEAD
=======
// TxsFront returns the first transaction in the ordered list for peer
// goroutines to call .NextWait() on.
// FIXME: leaking implementation details!
//
// Safe for concurrent use by multiple goroutines.
func (mem *CListMempool) TxsFront() *clist.CElement {
	return mem.txs.Front()
}

>>>>>>> 606d0a89
// TxsWaitChan returns a channel to wait on transactions. It will be closed
// once the mempool is not empty (ie. the internal `mem.txs` has at least one
// element)
//
// Safe for concurrent use by multiple goroutines.
func (mem *CListMempool) TxsWaitChan() <-chan struct{} {
	return mem.txs.WaitChan()
}

// It blocks if we're waiting on Update() or Reap().
// cb: A callback from the CheckTx command.
//     It gets called from another goroutine.
// CONTRACT: Either cb will get called, or err returned.
<<<<<<< HEAD
func (mem *CListMempool) CheckTx(tx types.Tx, cb func(*abci.Response), txInfo TxInfo) (err error) {

	mem.metrics.TxsArrived.Add(1.0)

	mem.proxyMtx.Lock()
=======
//
// Safe for concurrent use by multiple goroutines.
func (mem *CListMempool) CheckTx(tx types.Tx, cb func(*abci.Response), txInfo TxInfo) error {
	mem.updateMtx.RLock()
>>>>>>> 606d0a89
	// use defer to unlock mutex because application (*local client*) might panic
	defer mem.updateMtx.RUnlock()

	txSize := len(tx)

	if err := mem.isFull(txSize); err != nil {
		return err
	}

	// The size of the corresponding amino-encoded TxMessage
	// can't be larger than the maxMsgSize, otherwise we can't
	// relay it to peers.
	if txSize > mem.config.MaxTxBytes {
		return ErrTxTooLarge{mem.config.MaxTxBytes, txSize}
	}

	if mem.preCheck != nil {
		if err := mem.preCheck(tx); err != nil {
			return ErrPreCheck{err}
		}
	}

	// CACHE
	if !mem.cache.Push(tx) {
		// Record a new sender for a tx we've already seen.
		// Note it's possible a tx is still in the cache but no longer in the mempool
		// (eg. after committing a block, txs are removed from mempool but not cache),
		// so we only record the sender for txs still in the mempool.
		if e, ok := mem.txsMap.Load(txKey(tx)); ok {
			memTx := e.(*clist.CElement).Value.(*mempoolTx)
			memTx.senders.LoadOrStore(txInfo.SenderID, true)
			// TODO: consider punishing peer for dups,
			// its non-trivial since invalid txs can become valid,
			// but they can spam the same tx with little cost to them atm.
		}

		return ErrTxInCache
	}
	// END CACHE

	// WAL
	if mem.wal != nil {
		// TODO: Notify administrators when WAL fails
		_, err := mem.wal.Write([]byte(tx))
		if err != nil {
			mem.logger.Error("Error writing to WAL", "err", err)
		}
		_, err = mem.wal.Write([]byte("\n"))
		if err != nil {
			mem.logger.Error("Error writing to WAL", "err", err)
		}
	}
	// END WAL

	// NOTE: proxyAppConn may error if tx buffer is full
	if err := mem.proxyAppConn.Error(); err != nil {
		return err
	}

	reqRes := mem.proxyAppConn.CheckTxAsync(abci.RequestCheckTx{Tx: tx})
	reqRes.SetCallback(mem.reqResCb(tx, txInfo.SenderID, txInfo.SenderP2PID, cb))

	return nil
}

// Global callback that will be called after every ABCI response.
// Having a single global callback avoids needing to set a callback for each request.
// However, processing the checkTx response requires the peerID (so we can track which txs we heard from who),
// and peerID is not included in the ABCI request, so we have to set request-specific callbacks that
// include this information. If we're not in the midst of a recheck, this function will just return,
// so the request specific callback can do the work.
//
// When rechecking, we don't need the peerID, so the recheck callback happens
// here.
func (mem *CListMempool) globalCb(req *abci.Request, res *abci.Response) {
	if mem.recheckCursor == nil {
		return
	}

	mem.metrics.RecheckTimes.Add(1)
	mem.resCbRecheck(req, res)

	// update metrics
	mem.metrics.Size.Set(float64(mem.Size()))
	mem.metrics.SizeBytes.Set(float64(mem.TxsBytes()))
}

// Request specific callback that should be set on individual reqRes objects
// to incorporate local information when processing the response.
// This allows us to track the peer that sent us this tx, so we can avoid sending it back to them.
// NOTE: alternatively, we could include this information in the ABCI request itself.
//
// External callers of CheckTx, like the RPC, can also pass an externalCb through here that is called
// when all other response processing is complete.
//
// Used in CheckTx to record PeerID who sent us the tx.
func (mem *CListMempool) reqResCb(
	tx []byte,
	peerID uint16,
	peerP2PID p2p.ID,
	externalCb func(*abci.Response),
) func(res *abci.Response) {
	return func(res *abci.Response) {
		if mem.recheckCursor != nil {
			// this should never happen
			panic("recheck cursor is not nil in reqResCb")
		}

		mem.ResCbFirstTime(tx, peerID, peerP2PID, res)

		// update metrics
		mem.metrics.Size.Set(float64(mem.Size()))
		mem.metrics.SizeBytes.Set(float64(mem.TxsBytes()))

		// passed in by the caller of CheckTx, eg. the RPC
		if externalCb != nil {
			externalCb(res)
		}
	}
}

func isPriority(tx types.Tx) bool {
	return tx_extensions.IsDKGRelated(tx)
}

// Called from:
//  - ResCbFirstTime (lock not held) if tx is valid
func (mem *CListMempool) addTx(memTx *mempoolTx) {

	mem.metrics.TxsVerified.Add(1.0)

	if isPriority(memTx.tx) {
		e := mem.txs.PushFront(memTx)
		mem.txsMap.Store(txKey(memTx.tx), e)
	} else {
		e := mem.txs.PushBack(memTx)
		mem.txsMap.Store(txKey(memTx.tx), e)
	}
	atomic.AddInt64(&mem.txsBytes, int64(len(memTx.tx)))
	mem.metrics.TxSizeBytes.Observe(float64(len(memTx.tx)))
}

// Called from:
//  - Update (lock held) if tx was committed
// 	- resCbRecheck (lock not held) if tx was invalidated
func (mem *CListMempool) removeTx(tx types.Tx, elem *clist.CElement, removeFromCache bool) {
	mem.txs.Remove(elem)
	elem.DetachPrev()
	mem.txsMap.Delete(txKey(tx))
	atomic.AddInt64(&mem.txsBytes, int64(-len(tx)))

	if removeFromCache {
		mem.cache.Remove(tx)
	}
}

func (mem *CListMempool) isFull(txSize int) error {
	var (
		memSize  = mem.Size()
		txsBytes = mem.TxsBytes()
	)

	if memSize >= mem.config.Size || int64(txSize)+txsBytes > mem.config.MaxTxsBytes {
		return ErrMempoolIsFull{
			memSize, mem.config.Size,
			txsBytes, mem.config.MaxTxsBytes,
		}
	}

	return nil
}

// callback, which is called after the app checked the tx for the first time.
//
// The case where the app checks the tx for the second and subsequent times is
// handled by the resCbRecheck callback.
func (mem *CListMempool) ResCbFirstTime(
	tx []byte,
	peerID uint16,
	peerP2PID p2p.ID,
	res *abci.Response,
) {

	// Check if this Tx passes the slot protocol enforcer. If it is ambiguous, the
	// enforcer will later call ResCbFirstTime with the same arguments when it knows
	if mem.slotProtocolEnforcer != nil && !mem.slotProtocolEnforcer(tx, peerID, peerP2PID, res) {
		return
	}

	switch r := res.Value.(type) {
	case *abci.Response_CheckTx:
		var postCheckErr error
		if mem.postCheck != nil {
			postCheckErr = mem.postCheck(tx, r.CheckTx)
		}
		if (r.CheckTx.Code == abci.CodeTypeOK) && postCheckErr == nil {
			// Check mempool isn't full again to reduce the chance of exceeding the
			// limits.
			if err := mem.isFull(len(tx)); err != nil {
				// remove from cache (mempool might have a space later)
				mem.cache.Remove(tx)
				mem.logger.Error(err.Error())
				return
			}

			memTx := &mempoolTx{
				height:    mem.height,
				gasWanted: r.CheckTx.GasWanted,
				tx:        tx,
			}
			memTx.senders.Store(peerID, true)
			mem.addTx(memTx)
			mem.logger.Info("Added good transaction",
				"tx", txID(tx),
				"res", r,
				"height", memTx.height,
				"total", mem.Size(),
			)
			mem.notifyTxsAvailable()
		} else {
			// ignore bad transaction
			mem.logger.Info("Rejected bad transaction",
				"tx", txID(tx), "peerID", peerP2PID, "res", r, "err", postCheckErr)
			mem.metrics.FailedTxs.Add(1)
			// remove from cache (it might be good later)
			mem.cache.Remove(tx)
		}
	default:
		// ignore other messages
	}
}

// callback, which is called after the app rechecked the tx.
//
// The case where the app checks the tx for the first time is handled by the
// ResCbFirstTime callback.
func (mem *CListMempool) resCbRecheck(req *abci.Request, res *abci.Response) {
	switch r := res.Value.(type) {
	case *abci.Response_CheckTx:
		tx := req.GetCheckTx().Tx
		memTx := mem.recheckCursor.Value.(*mempoolTx)
		if !bytes.Equal(tx, memTx.tx) {
			panic(fmt.Sprintf(
				"Unexpected tx response from proxy during recheck\nExpected %X, got %X",
				memTx.tx,
				tx))
		}
		var postCheckErr error
		if mem.postCheck != nil {
			postCheckErr = mem.postCheck(tx, r.CheckTx)
		}
		if (r.CheckTx.Code == abci.CodeTypeOK) && postCheckErr == nil {
			// Good, nothing to do.
		} else {
			// Tx became invalidated due to newly committed block.
			mem.logger.Info("Tx is no longer valid", "tx", txID(tx), "res", r, "err", postCheckErr)
			// NOTE: we remove tx from the cache because it might be good later
			mem.removeTx(tx, mem.recheckCursor, true)
		}
		if mem.recheckCursor == mem.recheckEnd {
			mem.recheckCursor = nil
		} else {
			mem.recheckCursor = mem.recheckCursor.Next()
		}
		if mem.recheckCursor == nil {
			// Done!
			mem.logger.Info("Done rechecking txs")

			// incase the recheck removed all txs
			if mem.Size() > 0 {
				mem.notifyTxsAvailable()
			}
		}
	default:
		// ignore other messages
	}
}

// Safe for concurrent use by multiple goroutines.
func (mem *CListMempool) TxsAvailable() <-chan struct{} {
	return mem.txsAvailable
}

// Function to return Txs that as far as we know,
// this peer hasn't seen. We maintain a map from
// peer id to pointer in the list. We can know that the
// peer id is stale because it points to an invalid element
// (behind the back of the list). If the element pointed to
// is removed normally, the pointer can follow still valid
// forward references in the list.
func (mem *CListMempool) GetNewTxs(peerID uint16, max int) (ret []*types.Tx) {

	// There isn't any new Txs
	if mem.txs.Len() == 0 {
		return
	}

	// Lock here protects peer pointers map and front of clist
	mem.proxyMtx.Lock()

	// Does this peer already exist in the map? If not, create and
	// point to the front of the list
	if _, exists := mem.peerPointers[peerID]; !exists {
		front := mem.txs.Front()
		if front == nil {
			mem.logger.Error(fmt.Sprintf("Front of mempool was empty when it shouldn't be. Note: len: %v", mem.txs.Len()))
			mem.proxyMtx.Unlock()
			return
		}
		mem.peerPointers[peerID] = peerPointer{mem.txs.Front(), make([]*clist.CElement, 0)}
		ret = append(ret, &front.Value.(*mempoolTx).tx) // corner case where we want this + next
	}

	peerPointer := mem.peerPointers[peerID]
	mem.proxyMtx.Unlock()

	// Find the first non-removed mempool entry
	peerPointer.Element = advanceUntilNotRemoved(peerPointer.Element)

	// Collect up to max Txs. First, see if there are any priority Txs
	for len(peerPointer.PriorityTxs) > 0 {

		// Get last element
		priLen := len(peerPointer.PriorityTxs)
		e := peerPointer.PriorityTxs[priLen-1]

		memTx := e.Value.(*mempoolTx)

		if _, ok := memTx.senders.Load(peerID); !ok {
			ret = append(ret, &memTx.tx)
		}

		// remove last element and nil to force garbage collection (important!)
		peerPointer.PriorityTxs[priLen-1] = nil
		peerPointer.PriorityTxs = peerPointer.PriorityTxs[:priLen-1]

		if len(ret) >= max {
			break
		}
	}

	next := peerPointer.Element.Next()

	for next != nil && len(ret) < max {
		// Only add/return this if the peer hasn't seen it
		memTx := next.Value.(*mempoolTx)

		if _, ok := memTx.senders.Load(peerID); !ok {
			ret = append(ret, &memTx.tx)
		}
		peerPointer.Element = next
		next = next.Next()
	}

	// Update position in the map
	mem.proxyMtx.Lock()
	mem.peerPointers[peerID] = peerPointer
	mem.proxyMtx.Unlock()
	return
}

// Given a non-nil element, follow its references forward until a non-removed
// one is found. Never return nil. Do not modify the element
func advanceUntilNotRemoved(elem *clist.CElement) (ret *clist.CElement) {
	ret = elem

	for elem != nil && ret.Removed() {
		ret = elem
		elem = elem.Next()
	}
	return
}

func (mem *CListMempool) notifyTxsAvailable() {
	if mem.Size() == 0 {
		panic("notified txs available but mempool is empty!")
	}
	if mem.txsAvailable != nil && !mem.notifiedTxsAvailable {
		// channel cap is 1, so this will send once
		mem.notifiedTxsAvailable = true
		select {
		case mem.txsAvailable <- struct{}{}:
		default:
		}
	}
}

<<<<<<< HEAD
func (mem *CListMempool) ReapMaxBytesMaxGas(maxBytes, maxGas int64, fallbackMode bool) types.Txs {

	mem.metrics.MaxBytesReap.Set(float64(maxBytes))
	mem.metrics.MaxGasReap.Set(float64(maxGas))

	mem.proxyMtx.Lock()
	defer mem.proxyMtx.Unlock()
=======
// Safe for concurrent use by multiple goroutines.
func (mem *CListMempool) ReapMaxBytesMaxGas(maxBytes, maxGas int64) types.Txs {
	mem.updateMtx.RLock()
	defer mem.updateMtx.RUnlock()
>>>>>>> 606d0a89

	var (
		totalBytes int64
		totalGas   int64
	)
	// TODO: we will get a performance boost if we have a good estimate of avg
	// size per tx, and set the initial capacity based off of that.
	// txs := make([]types.Tx, 0, tmmath.MinInt(mem.txs.Len(), max/mem.avgTxSize))
	txs := make([]types.Tx, 0, mem.txs.Len())
	for e := mem.txs.Front(); e != nil; e = e.Next() {
		memTx := e.Value.(*mempoolTx)

		// Since we know all priority txs should be at the front, we can
		// stop reaping once we find one that is not, when in fallback mode
		if fallbackMode && !isPriority(memTx.tx) {
			break
		}

		// Check total size requirement
		aminoOverhead := types.ComputeAminoOverhead(memTx.tx, 1)
		if maxBytes > -1 && totalBytes+int64(len(memTx.tx))+aminoOverhead > maxBytes {
			break
		}
		totalBytes += int64(len(memTx.tx)) + aminoOverhead
		// Check total gas requirement.
		// If maxGas is negative, skip this check.
		// Since newTotalGas < masGas, which
		// must be non-negative, it follows that this won't overflow.
		newTotalGas := totalGas + memTx.gasWanted
		if maxGas > -1 && newTotalGas > maxGas {
			break
		}
		totalGas = newTotalGas
		txs = append(txs, memTx.tx)
	}

	mem.metrics.GasReap.Set(float64(totalGas))
	if mem.Size() > 0 {
		mem.metrics.MempoolReapedPercent.Set(float64((len(txs) / mem.Size()) * 100))
	} else {
		mem.metrics.MempoolReapedPercent.Set(0.0)
	}

	return txs
}

<<<<<<< HEAD
// Requires Lock() is held
// removes any peer pointers that point to a removed element
func (mem *CListMempool) cleanPeerPointers() {
	for key, value := range mem.peerPointers {
		if value.Element.Removed() {
			delete(mem.peerPointers, key)
		}
	}
}

=======
>>>>>>> 606d0a89
// Safe for concurrent use by multiple goroutines.
func (mem *CListMempool) ReapMaxTxs(max int) types.Txs {
	mem.updateMtx.RLock()
	defer mem.updateMtx.RUnlock()

	if max < 0 {
		max = mem.txs.Len()
	}

<<<<<<< HEAD
	for atomic.LoadInt32(&mem.rechecking) > 0 {
		// TODO: Something better?
		time.Sleep(time.Millisecond * 10)
	}

=======
>>>>>>> 606d0a89
	txs := make([]types.Tx, 0, tmmath.MinInt(mem.txs.Len(), max))
	for e := mem.txs.Front(); e != nil && len(txs) <= max; e = e.Next() {
		memTx := e.Value.(*mempoolTx)
		txs = append(txs, memTx.tx)
	}
	return txs
}

<<<<<<< HEAD
// Lock() must be held by the caller during execution.
=======
// Lock() must be help by the caller during execution.
>>>>>>> 606d0a89
func (mem *CListMempool) Update(
	height int64,
	txs types.Txs,
	deliverTxResponses []*abci.ResponseDeliverTx,
	preCheck PreCheckFunc,
	postCheck PostCheckFunc,
) error {
	// Set height
	mem.height = height
	mem.notifiedTxsAvailable = false

	if preCheck != nil {
		mem.preCheck = preCheck
	}
	if postCheck != nil {
		mem.postCheck = postCheck
	}

	// Housekeeping: remove peer clist references that point to a removed
	// element since it is likely it is stale (points to TX most likely removed
	// during prior call to Update()
	mem.cleanPeerPointers()

	for i, tx := range txs {
		if deliverTxResponses[i].Code == abci.CodeTypeOK {
			// Add valid committed tx to the cache (if missing).
			_ = mem.cache.Push(tx)
		} else {
			// Allow invalid transactions to be resubmitted.
			mem.cache.Remove(tx)
		}

		// Remove committed tx from the mempool.
		//
		// Note an evil proposer can drop valid txs!
		// Mempool before:
		//   100 -> 101 -> 102
		// Block, proposed by an evil proposer:
		//   101 -> 102
		// Mempool after:
		//   100
		// https://github.com/tendermint/tendermint/issues/3322.
		if e, ok := mem.txsMap.Load(txKey(tx)); ok {
			mem.removeTx(tx, e.(*clist.CElement), false)
		}
	}

	// Either recheck non-committed txs to see if they became invalid
	// or just notify there're some txs left.
	if mem.Size() > 0 {
		if mem.config.Recheck {
			mem.logger.Info("Recheck txs", "numtxs", mem.Size(), "height", height)
			mem.recheckTxs()
			// At this point, mem.txs are being rechecked.
			// mem.recheckCursor re-scans mem.txs and possibly removes some txs.
			// Before mem.Reap(), we should wait for mem.recheckCursor to be nil.
		} else {
			mem.notifyTxsAvailable()
		}
	}

	// Update metrics
	mem.metrics.Size.Set(float64(mem.Size()))
	mem.metrics.SizeBytes.Set(float64(mem.TxsBytes()))

	return nil
}

func (mem *CListMempool) recheckTxs() {
	if mem.Size() == 0 {
		panic("recheckTxs is called, but the mempool is empty")
	}

	mem.recheckCursor = mem.txs.Front()
	mem.recheckEnd = mem.txs.Back()

	// Push txs to proxyAppConn
	// NOTE: globalCb may be called concurrently.
	for e := mem.txs.Front(); e != nil; e = e.Next() {
		memTx := e.Value.(*mempoolTx)
		mem.proxyAppConn.CheckTxAsync(abci.RequestCheckTx{
			Tx:   memTx.tx,
			Type: abci.CheckTxType_Recheck,
		})
	}

	mem.proxyAppConn.FlushAsync()
}

//--------------------------------------------------------------------------------

// mempoolTx is a transaction that successfully ran
type mempoolTx struct {
	height    int64    // height that this tx had been validated in
	gasWanted int64    // amount of gas this tx states it will require
	tx        types.Tx //

	// ids of peers who've sent us this tx (as a map for quick lookups).
	// senders: PeerID -> bool
	senders sync.Map
}

// Height returns the height for this transaction
func (memTx *mempoolTx) Height() int64 {
	return atomic.LoadInt64(&memTx.height)
}

//--------------------------------------------------------------------------------

type txCache interface {
	Reset()
	Push(tx types.Tx) bool
	Remove(tx types.Tx)
}

// mapTxCache maintains a LRU cache of transactions. This only stores the hash
// of the tx, due to memory concerns.
type mapTxCache struct {
	mtx      sync.Mutex
	size     int
	cacheMap map[[sha256.Size]byte]*list.Element
	list     *list.List
}

var _ txCache = (*mapTxCache)(nil)

// newMapTxCache returns a new mapTxCache.
func newMapTxCache(cacheSize int) *mapTxCache {
	return &mapTxCache{
		size:     cacheSize,
		cacheMap: make(map[[sha256.Size]byte]*list.Element, cacheSize),
		list:     list.New(),
	}
}

// Reset resets the cache to an empty state.
func (cache *mapTxCache) Reset() {
	cache.mtx.Lock()
	cache.cacheMap = make(map[[sha256.Size]byte]*list.Element, cache.size)
	cache.list.Init()
	cache.mtx.Unlock()
}

// Push adds the given tx to the cache and returns true. It returns
// false if tx is already in the cache.
func (cache *mapTxCache) Push(tx types.Tx) bool {
	cache.mtx.Lock()
	defer cache.mtx.Unlock()

	// Use the tx hash in the cache
	txHash := txKey(tx)
	if moved, exists := cache.cacheMap[txHash]; exists {
		cache.list.MoveToBack(moved)
		return false
	}

	if cache.list.Len() >= cache.size {
		popped := cache.list.Front()
		poppedTxHash := popped.Value.([sha256.Size]byte)
		delete(cache.cacheMap, poppedTxHash)
		if popped != nil {
			cache.list.Remove(popped)
		}
	}
	e := cache.list.PushBack(txHash)
	cache.cacheMap[txHash] = e
	return true
}

// Remove removes the given tx from the cache.
func (cache *mapTxCache) Remove(tx types.Tx) {
	cache.mtx.Lock()
	txHash := txKey(tx)
	popped := cache.cacheMap[txHash]
	delete(cache.cacheMap, txHash)
	if popped != nil {
		cache.list.Remove(popped)
	}

	cache.mtx.Unlock()
}

type nopTxCache struct{}

var _ txCache = (*nopTxCache)(nil)

func (nopTxCache) Reset()             {}
func (nopTxCache) Push(types.Tx) bool { return true }
func (nopTxCache) Remove(types.Tx)    {}

//--------------------------------------------------------------------------------

// txKey is the fixed length array sha256 hash used as the key in maps.
func txKey(tx types.Tx) [sha256.Size]byte {
	return sha256.Sum256(tx)
}

// txID is the hex encoded hash of the bytes as a types.Tx.
func txID(tx []byte) string {
	return fmt.Sprintf("%X", types.Tx(tx).Hash())
}<|MERGE_RESOLUTION|>--- conflicted
+++ resolved
@@ -69,17 +69,10 @@
 	// This reduces the pressure on the proxyApp.
 	cache txCache
 
-<<<<<<< HEAD
-	// A log of mempool txs
-	wal *auto.AutoFile
-
 	// enforce DKG Txs being unique - this is a func to
 	// avoid a circular dependency on beacon. Returns true
 	// if it is ok
 	slotProtocolEnforcer func([]byte, uint16, p2p.ID, *abci.Response) bool
-=======
-	logger log.Logger
->>>>>>> 606d0a89
 
 	logger  log.Logger
 	metrics *Metrics
@@ -109,28 +102,16 @@
 	options ...CListMempoolOption,
 ) *CListMempool {
 	mempool := &CListMempool{
-<<<<<<< HEAD
 		config:               config,
 		proxyAppConn:         proxyAppConn,
 		txs:                  clist.New(),
 		peerPointers:         make(map[uint16]peerPointer),
 		height:               height,
-		rechecking:           0,
 		recheckCursor:        nil,
 		recheckEnd:           nil,
 		logger:               log.NewNopLogger(),
 		metrics:              NopMetrics(),
 		slotProtocolEnforcer: slotProtocolEnforcer,
-=======
-		config:        config,
-		proxyAppConn:  proxyAppConn,
-		txs:           clist.New(),
-		height:        height,
-		recheckCursor: nil,
-		recheckEnd:    nil,
-		logger:        log.NewNopLogger(),
-		metrics:       NopMetrics(),
->>>>>>> 606d0a89
 	}
 	if config.CacheSize > 0 {
 		mempool.cache = newMapTxCache(config.CacheSize)
@@ -176,15 +157,6 @@
 	return func(mem *CListMempool) { mem.metrics = metrics }
 }
 
-<<<<<<< HEAD
-// *panics* if can't create directory or open file.
-// *not thread safe*
-func (mem *CListMempool) InitWAL() {
-	walDir := mem.config.WalDir()
-	err := tmos.EnsureDir(walDir, 0700)
-	if err != nil {
-		panic(errors.Wrap(err, "Error ensuring WAL dir"))
-=======
 func (mem *CListMempool) InitWAL() error {
 	var (
 		walDir  = mem.config.WalDir()
@@ -194,7 +166,6 @@
 	const perm = 0700
 	if err := tmos.EnsureDir(walDir, perm); err != nil {
 		return err
->>>>>>> 606d0a89
 	}
 
 	af, err := auto.OpenAutoFile(walFile)
@@ -257,18 +228,6 @@
 	})
 }
 
-<<<<<<< HEAD
-=======
-// TxsFront returns the first transaction in the ordered list for peer
-// goroutines to call .NextWait() on.
-// FIXME: leaking implementation details!
-//
-// Safe for concurrent use by multiple goroutines.
-func (mem *CListMempool) TxsFront() *clist.CElement {
-	return mem.txs.Front()
-}
-
->>>>>>> 606d0a89
 // TxsWaitChan returns a channel to wait on transactions. It will be closed
 // once the mempool is not empty (ie. the internal `mem.txs` has at least one
 // element)
@@ -282,18 +241,13 @@
 // cb: A callback from the CheckTx command.
 //     It gets called from another goroutine.
 // CONTRACT: Either cb will get called, or err returned.
-<<<<<<< HEAD
-func (mem *CListMempool) CheckTx(tx types.Tx, cb func(*abci.Response), txInfo TxInfo) (err error) {
-
-	mem.metrics.TxsArrived.Add(1.0)
-
-	mem.proxyMtx.Lock()
-=======
 //
 // Safe for concurrent use by multiple goroutines.
 func (mem *CListMempool) CheckTx(tx types.Tx, cb func(*abci.Response), txInfo TxInfo) error {
+
+	mem.metrics.TxsArrived.Add(1.0)
+
 	mem.updateMtx.RLock()
->>>>>>> 606d0a89
 	// use defer to unlock mutex because application (*local client*) might panic
 	defer mem.updateMtx.RUnlock()
 
@@ -592,7 +546,7 @@
 	}
 
 	// Lock here protects peer pointers map and front of clist
-	mem.proxyMtx.Lock()
+	mem.updateMtx.Lock()
 
 	// Does this peer already exist in the map? If not, create and
 	// point to the front of the list
@@ -600,7 +554,7 @@
 		front := mem.txs.Front()
 		if front == nil {
 			mem.logger.Error(fmt.Sprintf("Front of mempool was empty when it shouldn't be. Note: len: %v", mem.txs.Len()))
-			mem.proxyMtx.Unlock()
+			mem.updateMtx.Unlock()
 			return
 		}
 		mem.peerPointers[peerID] = peerPointer{mem.txs.Front(), make([]*clist.CElement, 0)}
@@ -608,7 +562,7 @@
 	}
 
 	peerPointer := mem.peerPointers[peerID]
-	mem.proxyMtx.Unlock()
+	mem.updateMtx.Unlock()
 
 	// Find the first non-removed mempool entry
 	peerPointer.Element = advanceUntilNotRemoved(peerPointer.Element)
@@ -649,9 +603,9 @@
 	}
 
 	// Update position in the map
-	mem.proxyMtx.Lock()
+	mem.updateMtx.Lock()
 	mem.peerPointers[peerID] = peerPointer
-	mem.proxyMtx.Unlock()
+	mem.updateMtx.Unlock()
 	return
 }
 
@@ -681,20 +635,14 @@
 	}
 }
 
-<<<<<<< HEAD
+// Safe for concurrent use by multiple goroutines.
 func (mem *CListMempool) ReapMaxBytesMaxGas(maxBytes, maxGas int64, fallbackMode bool) types.Txs {
 
 	mem.metrics.MaxBytesReap.Set(float64(maxBytes))
 	mem.metrics.MaxGasReap.Set(float64(maxGas))
 
-	mem.proxyMtx.Lock()
-	defer mem.proxyMtx.Unlock()
-=======
-// Safe for concurrent use by multiple goroutines.
-func (mem *CListMempool) ReapMaxBytesMaxGas(maxBytes, maxGas int64) types.Txs {
 	mem.updateMtx.RLock()
 	defer mem.updateMtx.RUnlock()
->>>>>>> 606d0a89
 
 	var (
 		totalBytes int64
@@ -741,7 +689,6 @@
 	return txs
 }
 
-<<<<<<< HEAD
 // Requires Lock() is held
 // removes any peer pointers that point to a removed element
 func (mem *CListMempool) cleanPeerPointers() {
@@ -752,8 +699,6 @@
 	}
 }
 
-=======
->>>>>>> 606d0a89
 // Safe for concurrent use by multiple goroutines.
 func (mem *CListMempool) ReapMaxTxs(max int) types.Txs {
 	mem.updateMtx.RLock()
@@ -763,14 +708,6 @@
 		max = mem.txs.Len()
 	}
 
-<<<<<<< HEAD
-	for atomic.LoadInt32(&mem.rechecking) > 0 {
-		// TODO: Something better?
-		time.Sleep(time.Millisecond * 10)
-	}
-
-=======
->>>>>>> 606d0a89
 	txs := make([]types.Tx, 0, tmmath.MinInt(mem.txs.Len(), max))
 	for e := mem.txs.Front(); e != nil && len(txs) <= max; e = e.Next() {
 		memTx := e.Value.(*mempoolTx)
@@ -779,11 +716,7 @@
 	return txs
 }
 
-<<<<<<< HEAD
 // Lock() must be held by the caller during execution.
-=======
-// Lock() must be help by the caller during execution.
->>>>>>> 606d0a89
 func (mem *CListMempool) Update(
 	height int64,
 	txs types.Txs,
