package mempool

import (
	"bytes"
	"container/list"
	"crypto/sha256"
	"fmt"
	"sync"
	"sync/atomic"
	"time"

	"github.com/pkg/errors"

	abci "github.com/tendermint/tendermint/abci/types"
	cfg "github.com/tendermint/tendermint/config"
	auto "github.com/tendermint/tendermint/libs/autofile"
	"github.com/tendermint/tendermint/libs/clist"
	cmn "github.com/tendermint/tendermint/libs/common"
	"github.com/tendermint/tendermint/libs/log"
	"github.com/tendermint/tendermint/p2p"
	"github.com/tendermint/tendermint/proxy"
	"github.com/tendermint/tendermint/tx_extensions"
	"github.com/tendermint/tendermint/types"
)

//--------------------------------------------------------------------------------

type OnDKGFunc func(types.Tx) error

// CListMempool is an ordered in-memory pool for transactions before they are
// proposed in a consensus round. Transaction validity is checked using the
// CheckTx abci message before the transaction is added to the pool. The
// mempool uses a concurrent list structure for storing transactions that can
// be efficiently accessed by multiple concurrent readers.
type CListMempool struct {
	// Atomic integers
	height     int64 // the last block Update()'d to
	txsBytes   int64 // total size of mempool, in bytes
	rechecking int32 // for re-checking filtered txs on Update()

	// notify listeners (ie. consensus) when txs are available
	notifiedTxsAvailable bool
	txsAvailable         chan struct{} // fires once for each height, when the mempool is not empty

	config *cfg.MempoolConfig

	proxyMtx     sync.Mutex
	proxyAppConn proxy.AppConnMempool
	txs          *clist.CList // concurrent linked-list of good txs
	preCheck     PreCheckFunc
	postCheck    PostCheckFunc

	// Track whether we're rechecking txs.
	// These are not protected by a mutex and are expected to be mutated
	// in serial (ie. by abci responses which are called in serial).
	recheckCursor *clist.CElement // next expected response
	recheckEnd    *clist.CElement // re-checking stops here

	// Map for quick access to txs to record sender in CheckTx.
	// txsMap: txKey -> CElement
	txsMap sync.Map

	// Keep a cache of already-seen txs.
	// This reduces the pressure on the proxyApp.
	cache txCache

	// A log of mempool txs
	wal *auto.AutoFile

	logger log.Logger

	metrics *Metrics
}

var _ Mempool = &CListMempool{}

// CListMempoolOption sets an optional parameter on the mempool.
type CListMempoolOption func(*CListMempool)

// NewCListMempool returns a new mempool with the given configuration and connection to an application.
func NewCListMempool(
	config *cfg.MempoolConfig,
	proxyAppConn proxy.AppConnMempool,
	height int64,
	options ...CListMempoolOption,
) *CListMempool {
	mempool := &CListMempool{
		config:        config,
		proxyAppConn:  proxyAppConn,
		txs:           clist.New(),
		height:        height,
		rechecking:    0,
		recheckCursor: nil,
		recheckEnd:    nil,
		logger:        log.NewNopLogger(),
		metrics:       NopMetrics(),
	}
	if config.CacheSize > 0 {
		mempool.cache = newMapTxCache(config.CacheSize)
	} else {
		mempool.cache = nopTxCache{}
	}
	proxyAppConn.SetResponseCallback(mempool.globalCb)
	for _, option := range options {
		option(mempool)
	}
	return mempool
}

// NOTE: not thread safe - should only be called once, on startup
func (mem *CListMempool) EnableTxsAvailable() {
	mem.txsAvailable = make(chan struct{}, 1)
}

// SetLogger sets the Logger.
func (mem *CListMempool) SetLogger(l log.Logger) {
	mem.logger = l
}

// WithPreCheck sets a filter for the mempool to reject a tx if f(tx) returns
// false. This is ran before CheckTx.
func WithPreCheck(f PreCheckFunc) CListMempoolOption {
	return func(mem *CListMempool) { mem.preCheck = f }
}

// WithPostCheck sets a filter for the mempool to reject a tx if f(tx) returns
// false. This is ran after CheckTx.
func WithPostCheck(f PostCheckFunc) CListMempoolOption {
	return func(mem *CListMempool) { mem.postCheck = f }
}

// WithMetrics sets the metrics.
func WithMetrics(metrics *Metrics) CListMempoolOption {
	return func(mem *CListMempool) { mem.metrics = metrics }
}

// *panics* if can't create directory or open file.
// *not thread safe*
func (mem *CListMempool) InitWAL() {
	walDir := mem.config.WalDir()
	err := cmn.EnsureDir(walDir, 0700)
	if err != nil {
		panic(errors.Wrap(err, "Error ensuring WAL dir"))
	}
	af, err := auto.OpenAutoFile(walDir + "/wal")
	if err != nil {
		panic(errors.Wrap(err, "Error opening WAL file"))
	}
	mem.wal = af
}

func (mem *CListMempool) CloseWAL() {
	mem.proxyMtx.Lock()
	defer mem.proxyMtx.Unlock()

	if err := mem.wal.Close(); err != nil {
		mem.logger.Error("Error closing WAL", "err", err)
	}
	mem.wal = nil
}

func (mem *CListMempool) Lock() {
	mem.proxyMtx.Lock()
}

func (mem *CListMempool) Unlock() {
	mem.proxyMtx.Unlock()
}

func (mem *CListMempool) Size() int {
	return mem.txs.Len()
}

func (mem *CListMempool) TxsBytes() int64 {
	return atomic.LoadInt64(&mem.txsBytes)
}

func (mem *CListMempool) FlushAppConn() error {
	return mem.proxyAppConn.FlushSync()
}

func (mem *CListMempool) Flush() {
	mem.proxyMtx.Lock()
	defer mem.proxyMtx.Unlock()

	mem.cache.Reset()

	for e := mem.txs.Front(); e != nil; e = e.Next() {
		mem.txs.Remove(e)
		e.DetachPrev()
	}

	mem.txsMap = sync.Map{}
	_ = atomic.SwapInt64(&mem.txsBytes, 0)
}

// TxsFront returns the first transaction in the ordered list for peer
// goroutines to call .NextWait() on.
// FIXME: leaking implementation details!
func (mem *CListMempool) TxsFront() *clist.CElement {
	return mem.txs.Front()
}

// TxsWaitChan returns a channel to wait on transactions. It will be closed
// once the mempool is not empty (ie. the internal `mem.txs` has at least one
// element)
func (mem *CListMempool) TxsWaitChan() <-chan struct{} {
	return mem.txs.WaitChan()
}

// It blocks if we're waiting on Update() or Reap().
// cb: A callback from the CheckTx command.
//     It gets called from another goroutine.
// CONTRACT: Either cb will get called, or err returned.
func (mem *CListMempool) CheckTx(tx types.Tx, cb func(*abci.Response), txInfo TxInfo) (err error) {
	mem.proxyMtx.Lock()
	// use defer to unlock mutex because application (*local client*) might panic
	defer mem.proxyMtx.Unlock()

	var (
		memSize  = mem.Size()
		txsBytes = mem.TxsBytes()
		txSize   = len(tx)
	)
	if memSize >= mem.config.Size ||
		int64(txSize)+txsBytes > mem.config.MaxTxsBytes {
		return ErrMempoolIsFull{
			memSize, mem.config.Size,
			txsBytes, mem.config.MaxTxsBytes}
	}

	// The size of the corresponding amino-encoded TxMessage
	// can't be larger than the maxMsgSize, otherwise we can't
	// relay it to peers.
	if txSize > mem.config.MaxTxBytes {
		return ErrTxTooLarge{mem.config.MaxTxBytes, txSize}
	}

	if mem.preCheck != nil {
		if err := mem.preCheck(tx); err != nil {
			return ErrPreCheck{err}
		}
	}

	// CACHE
	if !mem.cache.Push(tx) {
		// Record a new sender for a tx we've already seen.
		// Note it's possible a tx is still in the cache but no longer in the mempool
		// (eg. after committing a block, txs are removed from mempool but not cache),
		// so we only record the sender for txs still in the mempool.
		if e, ok := mem.txsMap.Load(txKey(tx)); ok {
			memTx := e.(*clist.CElement).Value.(*mempoolTx)
			memTx.senders.LoadOrStore(txInfo.SenderID, true)
			// TODO: consider punishing peer for dups,
			// its non-trivial since invalid txs can become valid,
			// but they can spam the same tx with little cost to them atm.

		}

		return ErrTxInCache
	}
	// END CACHE

	// WAL
	if mem.wal != nil {
		// TODO: Notify administrators when WAL fails
		_, err := mem.wal.Write([]byte(tx))
		if err != nil {
			mem.logger.Error("Error writing to WAL", "err", err)
		}
		_, err = mem.wal.Write([]byte("\n"))
		if err != nil {
			mem.logger.Error("Error writing to WAL", "err", err)
		}
	}
	// END WAL

	// NOTE: proxyAppConn may error if tx buffer is full
	if err = mem.proxyAppConn.Error(); err != nil {
		return err
	}

<<<<<<< HEAD
=======
	if tx_extensions.IsDKGRelated(tx) {
		mem.logger.Debug("dkg tx added to mempool", "trx", tx)
	}

>>>>>>> af608c9c
	reqRes := mem.proxyAppConn.CheckTxAsync(abci.RequestCheckTx{Tx: tx})
	reqRes.SetCallback(mem.reqResCb(tx, txInfo.SenderID, txInfo.SenderP2PID, cb))

	return nil
}

// Global callback that will be called after every ABCI response.
// Having a single global callback avoids needing to set a callback for each request.
// However, processing the checkTx response requires the peerID (so we can track which txs we heard from who),
// and peerID is not included in the ABCI request, so we have to set request-specific callbacks that
// include this information. If we're not in the midst of a recheck, this function will just return,
// so the request specific callback can do the work.
// When rechecking, we don't need the peerID, so the recheck callback happens here.
func (mem *CListMempool) globalCb(req *abci.Request, res *abci.Response) {
	if mem.recheckCursor == nil {
		return
	}

	mem.metrics.RecheckTimes.Add(1)
	mem.resCbRecheck(req, res)

	// update metrics
	mem.metrics.Size.Set(float64(mem.Size()))
}

// Request specific callback that should be set on individual reqRes objects
// to incorporate local information when processing the response.
// This allows us to track the peer that sent us this tx, so we can avoid sending it back to them.
// NOTE: alternatively, we could include this information in the ABCI request itself.
//
// External callers of CheckTx, like the RPC, can also pass an externalCb through here that is called
// when all other response processing is complete.
//
// Used in CheckTx to record PeerID who sent us the tx.
func (mem *CListMempool) reqResCb(
	tx []byte,
	peerID uint16,
	peerP2PID p2p.ID,
	externalCb func(*abci.Response),
) func(res *abci.Response) {
	return func(res *abci.Response) {
		if mem.recheckCursor != nil {
			// this should never happen
			panic("recheck cursor is not nil in reqResCb")
		}

		mem.resCbFirstTime(tx, peerID, peerP2PID, res)

		// update metrics
		mem.metrics.Size.Set(float64(mem.Size()))

		// passed in by the caller of CheckTx, eg. the RPC
		if externalCb != nil {
			externalCb(res)
		}
	}
}

// Called from:
//  - resCbFirstTime (lock not held) if tx is valid
func (mem *CListMempool) addTx(memTx *mempoolTx) {
	e := mem.txs.PushBack(memTx)
	mem.txsMap.Store(txKey(memTx.tx), e)
	atomic.AddInt64(&mem.txsBytes, int64(len(memTx.tx)))
	mem.metrics.TxSizeBytes.Observe(float64(len(memTx.tx)))
}

// Called from:
//  - Update (lock held) if tx was committed
// 	- resCbRecheck (lock not held) if tx was invalidated
func (mem *CListMempool) removeTx(tx types.Tx, elem *clist.CElement, removeFromCache bool) {
	mem.txs.Remove(elem)
	elem.DetachPrev()
	mem.txsMap.Delete(txKey(tx))
	atomic.AddInt64(&mem.txsBytes, int64(-len(tx)))

	if removeFromCache {
		mem.cache.Remove(tx)
	}
}

// callback, which is called after the app checked the tx for the first time.
//
// The case where the app checks the tx for the second and subsequent times is
// handled by the resCbRecheck callback.
func (mem *CListMempool) resCbFirstTime(
	tx []byte,
	peerID uint16,
	peerP2PID p2p.ID,
	res *abci.Response,
) {
	switch r := res.Value.(type) {
	case *abci.Response_CheckTx:
		var postCheckErr error
		if mem.postCheck != nil {
			postCheckErr = mem.postCheck(tx, r.CheckTx)
		}
		if (r.CheckTx.Code == abci.CodeTypeOK) && postCheckErr == nil {
			memTx := &mempoolTx{
				height:    mem.height,
				gasWanted: r.CheckTx.GasWanted,
				tx:        tx,
			}
			memTx.senders.Store(peerID, true)
			mem.addTx(memTx)
			mem.logger.Info("Added good transaction",
				"tx", txID(tx),
				"res", r,
				"height", memTx.height,
				"total", mem.Size(),
			)
			mem.notifyTxsAvailable()
		} else {
			// ignore bad transaction
			mem.logger.Info("Rejected bad transaction",
				"tx", txID(tx), "peerID", peerP2PID, "res", r, "err", postCheckErr)
			mem.metrics.FailedTxs.Add(1)
			// remove from cache (it might be good later)
			mem.cache.Remove(tx)
		}
	default:
		// ignore other messages
	}
}

// callback, which is called after the app rechecked the tx.
//
// The case where the app checks the tx for the first time is handled by the
// resCbFirstTime callback.
func (mem *CListMempool) resCbRecheck(req *abci.Request, res *abci.Response) {
	switch r := res.Value.(type) {
	case *abci.Response_CheckTx:
		tx := req.GetCheckTx().Tx
		memTx := mem.recheckCursor.Value.(*mempoolTx)
		if !bytes.Equal(tx, memTx.tx) {
			panic(fmt.Sprintf(
				"Unexpected tx response from proxy during recheck\nExpected %X, got %X",
				memTx.tx,
				tx))
		}
		var postCheckErr error
		if mem.postCheck != nil {
			postCheckErr = mem.postCheck(tx, r.CheckTx)
		}
		if (r.CheckTx.Code == abci.CodeTypeOK) && postCheckErr == nil {
			// Good, nothing to do.
		} else {
			// Tx became invalidated due to newly committed block.
			mem.logger.Info("Tx is no longer valid", "tx", txID(tx), "res", r, "err", postCheckErr)
			// NOTE: we remove tx from the cache because it might be good later
			mem.removeTx(tx, mem.recheckCursor, true)
		}
		if mem.recheckCursor == mem.recheckEnd {
			mem.recheckCursor = nil
		} else {
			mem.recheckCursor = mem.recheckCursor.Next()
		}
		if mem.recheckCursor == nil {
			// Done!
			atomic.StoreInt32(&mem.rechecking, 0)
			mem.logger.Info("Done rechecking txs")

			// incase the recheck removed all txs
			if mem.Size() > 0 {
				mem.notifyTxsAvailable()
			}
		}
	default:
		// ignore other messages
	}
}

func (mem *CListMempool) TxsAvailable() <-chan struct{} {
	return mem.txsAvailable
}

func (mem *CListMempool) notifyTxsAvailable() {
	if mem.Size() == 0 {
		panic("notified txs available but mempool is empty!")
	}
	if mem.txsAvailable != nil && !mem.notifiedTxsAvailable {
		// channel cap is 1, so this will send once
		mem.notifiedTxsAvailable = true
		select {
		case mem.txsAvailable <- struct{}{}:
		default:
		}
	}
}

func (mem *CListMempool) ReapMaxBytesMaxGas(maxBytes, maxGas int64, fallbackMode bool) types.Txs {
	mem.proxyMtx.Lock()
	defer mem.proxyMtx.Unlock()

	for atomic.LoadInt32(&mem.rechecking) > 0 {
		// TODO: Something better?
		time.Sleep(time.Millisecond * 10)
	}

	var totalBytes int64
	var totalGas int64
	// TODO: we will get a performance boost if we have a good estimate of avg
	// size per tx, and set the initial capacity based off of that.
	// txs := make([]types.Tx, 0, cmn.MinInt(mem.txs.Len(), max/mem.avgTxSize))
	txs := make([]types.Tx, 0, mem.txs.Len())
	for e := mem.txs.Front(); e != nil; e = e.Next() {
		memTx := e.Value.(*mempoolTx)

		if fallbackMode && !tx_extensions.IsDKGRelated(memTx.tx) {
			continue
		}

		// Check total size requirement
		aminoOverhead := types.ComputeAminoOverhead(memTx.tx, 1)
		if maxBytes > -1 && totalBytes+int64(len(memTx.tx))+aminoOverhead > maxBytes {
			return txs
		}
		totalBytes += int64(len(memTx.tx)) + aminoOverhead
		// Check total gas requirement.
		// If maxGas is negative, skip this check.
		// Since newTotalGas < masGas, which
		// must be non-negative, it follows that this won't overflow.
		newTotalGas := totalGas + memTx.gasWanted
		if maxGas > -1 && newTotalGas > maxGas {
			return txs
		}
		totalGas = newTotalGas
		txs = append(txs, memTx.tx)
	}
	return txs
}

func (mem *CListMempool) ReapMaxTxs(max int) types.Txs {
	mem.proxyMtx.Lock()
	defer mem.proxyMtx.Unlock()

	if max < 0 {
		max = mem.txs.Len()
	}

	for atomic.LoadInt32(&mem.rechecking) > 0 {
		// TODO: Something better?
		time.Sleep(time.Millisecond * 10)
	}

	txs := make([]types.Tx, 0, cmn.MinInt(mem.txs.Len(), max))
	for e := mem.txs.Front(); e != nil && len(txs) <= max; e = e.Next() {
		memTx := e.Value.(*mempoolTx)
		txs = append(txs, memTx.tx)
	}
	return txs
}

func (mem *CListMempool) Update(
	height int64,
	txs types.Txs,
	deliverTxResponses []*abci.ResponseDeliverTx,
	preCheck PreCheckFunc,
	postCheck PostCheckFunc,
) error {
	// Set height
	mem.height = height
	mem.notifiedTxsAvailable = false

	if preCheck != nil {
		mem.preCheck = preCheck
	}
	if postCheck != nil {
		mem.postCheck = postCheck
	}

	for i, tx := range txs {
		if deliverTxResponses[i].Code == abci.CodeTypeOK {
			// Add valid committed tx to the cache (if missing).
			_ = mem.cache.Push(tx)
		} else {
			// Allow invalid transactions to be resubmitted.
			mem.cache.Remove(tx)
		}

		// Remove committed tx from the mempool.
		//
		// Note an evil proposer can drop valid txs!
		// Mempool before:
		//   100 -> 101 -> 102
		// Block, proposed by an evil proposer:
		//   101 -> 102
		// Mempool after:
		//   100
		// https://github.com/tendermint/tendermint/issues/3322.
		if e, ok := mem.txsMap.Load(txKey(tx)); ok {
			mem.removeTx(tx, e.(*clist.CElement), false)
		}
	}

	// Either recheck non-committed txs to see if they became invalid
	// or just notify there're some txs left.
	if mem.Size() > 0 {
		if mem.config.Recheck {
			mem.logger.Info("Recheck txs", "numtxs", mem.Size(), "height", height)
			mem.recheckTxs()
			// At this point, mem.txs are being rechecked.
			// mem.recheckCursor re-scans mem.txs and possibly removes some txs.
			// Before mem.Reap(), we should wait for mem.recheckCursor to be nil.
		} else {
			mem.notifyTxsAvailable()
		}
	}

	// Update metrics
	mem.metrics.Size.Set(float64(mem.Size()))

	return nil
}

func (mem *CListMempool) recheckTxs() {
	if mem.Size() == 0 {
		panic("recheckTxs is called, but the mempool is empty")
	}

	atomic.StoreInt32(&mem.rechecking, 1)
	mem.recheckCursor = mem.txs.Front()
	mem.recheckEnd = mem.txs.Back()

	// Push txs to proxyAppConn
	// NOTE: globalCb may be called concurrently.
	for e := mem.txs.Front(); e != nil; e = e.Next() {
		memTx := e.Value.(*mempoolTx)
		mem.proxyAppConn.CheckTxAsync(abci.RequestCheckTx{
			Tx:   memTx.tx,
			Type: abci.CheckTxType_Recheck,
		})
	}

	mem.proxyAppConn.FlushAsync()
}

//--------------------------------------------------------------------------------

// mempoolTx is a transaction that successfully ran
type mempoolTx struct {
	height    int64    // height that this tx had been validated in
	gasWanted int64    // amount of gas this tx states it will require
	tx        types.Tx //

	// ids of peers who've sent us this tx (as a map for quick lookups).
	// senders: PeerID -> bool
	senders sync.Map
}

// Height returns the height for this transaction
func (memTx *mempoolTx) Height() int64 {
	return atomic.LoadInt64(&memTx.height)
}

//--------------------------------------------------------------------------------

type txCache interface {
	Reset()
	Push(tx types.Tx) bool
	Remove(tx types.Tx)
}

// mapTxCache maintains a LRU cache of transactions. This only stores the hash
// of the tx, due to memory concerns.
type mapTxCache struct {
	mtx  sync.Mutex
	size int
	map_ map[[sha256.Size]byte]*list.Element
	list *list.List
}

var _ txCache = (*mapTxCache)(nil)

// newMapTxCache returns a new mapTxCache.
func newMapTxCache(cacheSize int) *mapTxCache {
	return &mapTxCache{
		size: cacheSize,
		map_: make(map[[sha256.Size]byte]*list.Element, cacheSize),
		list: list.New(),
	}
}

// Reset resets the cache to an empty state.
func (cache *mapTxCache) Reset() {
	cache.mtx.Lock()
	cache.map_ = make(map[[sha256.Size]byte]*list.Element, cache.size)
	cache.list.Init()
	cache.mtx.Unlock()
}

// Push adds the given tx to the cache and returns true. It returns
// false if tx is already in the cache.
func (cache *mapTxCache) Push(tx types.Tx) bool {
	cache.mtx.Lock()
	defer cache.mtx.Unlock()

	// Use the tx hash in the cache
	txHash := txKey(tx)
	if moved, exists := cache.map_[txHash]; exists {
		cache.list.MoveToBack(moved)
		return false
	}

	if cache.list.Len() >= cache.size {
		popped := cache.list.Front()
		poppedTxHash := popped.Value.([sha256.Size]byte)
		delete(cache.map_, poppedTxHash)
		if popped != nil {
			cache.list.Remove(popped)
		}
	}
	e := cache.list.PushBack(txHash)
	cache.map_[txHash] = e
	return true
}

// Remove removes the given tx from the cache.
func (cache *mapTxCache) Remove(tx types.Tx) {
	cache.mtx.Lock()
	txHash := txKey(tx)
	popped := cache.map_[txHash]
	delete(cache.map_, txHash)
	if popped != nil {
		cache.list.Remove(popped)
	}

	cache.mtx.Unlock()
}

type nopTxCache struct{}

var _ txCache = (*nopTxCache)(nil)

func (nopTxCache) Reset()             {}
func (nopTxCache) Push(types.Tx) bool { return true }
func (nopTxCache) Remove(types.Tx)    {}

//--------------------------------------------------------------------------------

// txKey is the fixed length array sha256 hash used as the key in maps.
func txKey(tx types.Tx) [sha256.Size]byte {
	return sha256.Sum256(tx)
}

// txID is the hex encoded hash of the bytes as a types.Tx.
func txID(tx []byte) string {
	return fmt.Sprintf("%X", types.Tx(tx).Hash())
}<|MERGE_RESOLUTION|>--- conflicted
+++ resolved
@@ -280,13 +280,6 @@
 		return err
 	}
 
-<<<<<<< HEAD
-=======
-	if tx_extensions.IsDKGRelated(tx) {
-		mem.logger.Debug("dkg tx added to mempool", "trx", tx)
-	}
-
->>>>>>> af608c9c
 	reqRes := mem.proxyAppConn.CheckTxAsync(abci.RequestCheckTx{Tx: tx})
 	reqRes.SetCallback(mem.reqResCb(tx, txInfo.SenderID, txInfo.SenderP2PID, cb))
 
