package mempool

import (
	"bytes"
	"container/list"
	"crypto/sha256"
	"fmt"
	"sync"
	"sync/atomic"

	abci "github.com/tendermint/tendermint/abci/types"
	cfg "github.com/tendermint/tendermint/config"
	auto "github.com/tendermint/tendermint/libs/autofile"
	"github.com/tendermint/tendermint/libs/clist"
	"github.com/tendermint/tendermint/libs/log"
	tmmath "github.com/tendermint/tendermint/libs/math"
	tmos "github.com/tendermint/tendermint/libs/os"
	"github.com/tendermint/tendermint/p2p"
	"github.com/tendermint/tendermint/proxy"
	"github.com/tendermint/tendermint/tx_extensions"
	"github.com/tendermint/tendermint/types"
)

//--------------------------------------------------------------------------------

type OnDKGFunc func(types.Tx) error

// CListMempool is an ordered in-memory pool for transactions before they are
// proposed in a consensus round. Transaction validity is checked using the
// CheckTx abci message before the transaction is added to the pool. The
// mempool uses a concurrent list structure for storing transactions that can
// be efficiently accessed by multiple concurrent readers.
type CListMempool struct {
	// Atomic integers
	height   int64 // the last block Update()'d to
	txsBytes int64 // total size of mempool, in bytes

	// notify listeners (ie. consensus) when txs are available
	notifiedTxsAvailable bool
	txsAvailable         chan struct{} // fires once for each height, when the mempool is not empty

	config *cfg.MempoolConfig

	// Exclusive mutex for Update method to prevent concurrent execution of
	// CheckTx or ReapMaxBytesMaxGas(ReapMaxTxs) methods.
	updateMtx sync.RWMutex
	preCheck  PreCheckFunc
	postCheck PostCheckFunc

	wal          *auto.AutoFile // a log of mempool txs
	txs          *clist.CList   // concurrent linked-list of good txs
	proxyAppConn proxy.AppConnMempool

	// Track whether we're rechecking txs.
	// These are not protected by a mutex and are expected to be mutated in
	// serial (ie. by abci responses which are called in serial).
	recheckCursor *clist.CElement // next expected response
	recheckEnd    *clist.CElement // re-checking stops here

	// Map for quick access to txs to record sender in CheckTx.
	// txsMap: txKey -> CElement
	txsMap sync.Map

	// Keep a cache of already-seen txs.
	// This reduces the pressure on the proxyApp.
	cache txCache

	logger log.Logger

	metrics *Metrics
}

var _ Mempool = &CListMempool{}

// CListMempoolOption sets an optional parameter on the mempool.
type CListMempoolOption func(*CListMempool)

// NewCListMempool returns a new mempool with the given configuration and connection to an application.
func NewCListMempool(
	config *cfg.MempoolConfig,
	proxyAppConn proxy.AppConnMempool,
	height int64,
	options ...CListMempoolOption,
) *CListMempool {
	mempool := &CListMempool{
		config:        config,
		proxyAppConn:  proxyAppConn,
		txs:           clist.New(),
		height:        height,
		recheckCursor: nil,
		recheckEnd:    nil,
		logger:        log.NewNopLogger(),
		metrics:       NopMetrics(),
	}
	if config.CacheSize > 0 {
		mempool.cache = newMapTxCache(config.CacheSize)
	} else {
		mempool.cache = nopTxCache{}
	}
	proxyAppConn.SetResponseCallback(mempool.globalCb)
	for _, option := range options {
		option(mempool)
	}
	return mempool
}

// NOTE: not thread safe - should only be called once, on startup
func (mem *CListMempool) EnableTxsAvailable() {
	mem.txsAvailable = make(chan struct{}, 1)
}

// SetLogger sets the Logger.
func (mem *CListMempool) SetLogger(l log.Logger) {
	mem.logger = l
}

// WithPreCheck sets a filter for the mempool to reject a tx if f(tx) returns
// false. This is ran before CheckTx.
func WithPreCheck(f PreCheckFunc) CListMempoolOption {
	return func(mem *CListMempool) { mem.preCheck = f }
}

// WithPostCheck sets a filter for the mempool to reject a tx if f(tx) returns
// false. This is ran after CheckTx.
func WithPostCheck(f PostCheckFunc) CListMempoolOption {
	return func(mem *CListMempool) { mem.postCheck = f }
}

// WithMetrics sets the metrics.
func WithMetrics(metrics *Metrics) CListMempoolOption {
	return func(mem *CListMempool) { mem.metrics = metrics }
}

func (mem *CListMempool) InitWAL() error {
	var (
		walDir  = mem.config.WalDir()
		walFile = walDir + "/wal"
	)

	const perm = 0700
	if err := tmos.EnsureDir(walDir, perm); err != nil {
		return err
	}

	af, err := auto.OpenAutoFile(walFile)
	if err != nil {
		return fmt.Errorf("can't open autofile %s: %w", walFile, err)
	}

	mem.wal = af
	return nil
}

func (mem *CListMempool) CloseWAL() {
	if err := mem.wal.Close(); err != nil {
		mem.logger.Error("Error closing WAL", "err", err)
	}
	mem.wal = nil
}

// Safe for concurrent use by multiple goroutines.
func (mem *CListMempool) Lock() {
	mem.updateMtx.Lock()
}

// Safe for concurrent use by multiple goroutines.
func (mem *CListMempool) Unlock() {
	mem.updateMtx.Unlock()
}

// Safe for concurrent use by multiple goroutines.
func (mem *CListMempool) Size() int {
	return mem.txs.Len()
}

// Safe for concurrent use by multiple goroutines.
func (mem *CListMempool) TxsBytes() int64 {
	return atomic.LoadInt64(&mem.txsBytes)
}

// Lock() must be help by the caller during execution.
func (mem *CListMempool) FlushAppConn() error {
	return mem.proxyAppConn.FlushSync()
}

// XXX: Unsafe! Calling Flush may leave mempool in inconsistent state.
func (mem *CListMempool) Flush() {
	mem.updateMtx.RLock()
	defer mem.updateMtx.RUnlock()

	_ = atomic.SwapInt64(&mem.txsBytes, 0)
	mem.cache.Reset()

	for e := mem.txs.Front(); e != nil; e = e.Next() {
		mem.txs.Remove(e)
		e.DetachPrev()
	}

	mem.txsMap.Range(func(key, _ interface{}) bool {
		mem.txsMap.Delete(key)
		return true
	})
}

// TxsFront returns the first transaction in the ordered list for peer
// goroutines to call .NextWait() on.
// FIXME: leaking implementation details!
//
// Safe for concurrent use by multiple goroutines.
func (mem *CListMempool) TxsFront() *clist.CElement {
	return mem.txs.Front()
}

// TxsWaitChan returns a channel to wait on transactions. It will be closed
// once the mempool is not empty (ie. the internal `mem.txs` has at least one
// element)
//
// Safe for concurrent use by multiple goroutines.
func (mem *CListMempool) TxsWaitChan() <-chan struct{} {
	return mem.txs.WaitChan()
}

// It blocks if we're waiting on Update() or Reap().
// cb: A callback from the CheckTx command.
//     It gets called from another goroutine.
// CONTRACT: Either cb will get called, or err returned.
//
// Safe for concurrent use by multiple goroutines.
func (mem *CListMempool) CheckTx(tx types.Tx, cb func(*abci.Response), txInfo TxInfo) error {
	mem.updateMtx.RLock()
	// use defer to unlock mutex because application (*local client*) might panic
	defer mem.updateMtx.RUnlock()

	txSize := len(tx)

	if err := mem.isFull(txSize); err != nil {
		return err
	}

	// The size of the corresponding amino-encoded TxMessage
	// can't be larger than the maxMsgSize, otherwise we can't
	// relay it to peers.
	if txSize > mem.config.MaxTxBytes {
		return ErrTxTooLarge{mem.config.MaxTxBytes, txSize}
	}

	if mem.preCheck != nil {
		if err := mem.preCheck(tx); err != nil {
			return ErrPreCheck{err}
		}
	}

	// CACHE
	if !mem.cache.Push(tx) {
		// Record a new sender for a tx we've already seen.
		// Note it's possible a tx is still in the cache but no longer in the mempool
		// (eg. after committing a block, txs are removed from mempool but not cache),
		// so we only record the sender for txs still in the mempool.
		if e, ok := mem.txsMap.Load(txKey(tx)); ok {
			memTx := e.(*clist.CElement).Value.(*mempoolTx)
			memTx.senders.LoadOrStore(txInfo.SenderID, true)
			// TODO: consider punishing peer for dups,
			// its non-trivial since invalid txs can become valid,
			// but they can spam the same tx with little cost to them atm.

		}

		return ErrTxInCache
	}
	// END CACHE

	// WAL
	if mem.wal != nil {
		// TODO: Notify administrators when WAL fails
		_, err := mem.wal.Write([]byte(tx))
		if err != nil {
			mem.logger.Error("Error writing to WAL", "err", err)
		}
		_, err = mem.wal.Write([]byte("\n"))
		if err != nil {
			mem.logger.Error("Error writing to WAL", "err", err)
		}
	}
	// END WAL

	// NOTE: proxyAppConn may error if tx buffer is full
	if err := mem.proxyAppConn.Error(); err != nil {
		return err
	}

	reqRes := mem.proxyAppConn.CheckTxAsync(abci.RequestCheckTx{Tx: tx})
	reqRes.SetCallback(mem.reqResCb(tx, txInfo.SenderID, txInfo.SenderP2PID, cb))

	return nil
}

// Global callback that will be called after every ABCI response.
// Having a single global callback avoids needing to set a callback for each request.
// However, processing the checkTx response requires the peerID (so we can track which txs we heard from who),
// and peerID is not included in the ABCI request, so we have to set request-specific callbacks that
// include this information. If we're not in the midst of a recheck, this function will just return,
// so the request specific callback can do the work.
//
// When rechecking, we don't need the peerID, so the recheck callback happens
// here.
func (mem *CListMempool) globalCb(req *abci.Request, res *abci.Response) {
	if mem.recheckCursor == nil {
		return
	}

	mem.metrics.RecheckTimes.Add(1)
	mem.resCbRecheck(req, res)

	// update metrics
	mem.metrics.Size.Set(float64(mem.Size()))
	mem.metrics.SizeBytes.Set(float64(mem.TxsBytes()))
}

// Request specific callback that should be set on individual reqRes objects
// to incorporate local information when processing the response.
// This allows us to track the peer that sent us this tx, so we can avoid sending it back to them.
// NOTE: alternatively, we could include this information in the ABCI request itself.
//
// External callers of CheckTx, like the RPC, can also pass an externalCb through here that is called
// when all other response processing is complete.
//
// Used in CheckTx to record PeerID who sent us the tx.
func (mem *CListMempool) reqResCb(
	tx []byte,
	peerID uint16,
	peerP2PID p2p.ID,
	externalCb func(*abci.Response),
) func(res *abci.Response) {
	return func(res *abci.Response) {
		if mem.recheckCursor != nil {
			// this should never happen
			panic("recheck cursor is not nil in reqResCb")
		}

		mem.resCbFirstTime(tx, peerID, peerP2PID, res)

		// update metrics
		mem.metrics.Size.Set(float64(mem.Size()))
		mem.metrics.SizeBytes.Set(float64(mem.TxsBytes()))

		// passed in by the caller of CheckTx, eg. the RPC
		if externalCb != nil {
			externalCb(res)
		}
	}
}

// Called from:
//  - resCbFirstTime (lock not held) if tx is valid
func (mem *CListMempool) addTx(memTx *mempoolTx) {
	e := mem.txs.PushBack(memTx)
	mem.txsMap.Store(txKey(memTx.tx), e)
	atomic.AddInt64(&mem.txsBytes, int64(len(memTx.tx)))
	mem.metrics.TxSizeBytes.Observe(float64(len(memTx.tx)))
}

// Called from:
//  - Update (lock held) if tx was committed
// 	- resCbRecheck (lock not held) if tx was invalidated
func (mem *CListMempool) removeTx(tx types.Tx, elem *clist.CElement, removeFromCache bool) {
	mem.txs.Remove(elem)
	elem.DetachPrev()
	mem.txsMap.Delete(txKey(tx))
	atomic.AddInt64(&mem.txsBytes, int64(-len(tx)))

	if removeFromCache {
		mem.cache.Remove(tx)
	}
}

func (mem *CListMempool) isFull(txSize int) error {
	var (
		memSize  = mem.Size()
		txsBytes = mem.TxsBytes()
	)

	if memSize >= mem.config.Size || int64(txSize)+txsBytes > mem.config.MaxTxsBytes {
		return ErrMempoolIsFull{
			memSize, mem.config.Size,
			txsBytes, mem.config.MaxTxsBytes,
		}
	}

	return nil
}

// callback, which is called after the app checked the tx for the first time.
//
// The case where the app checks the tx for the second and subsequent times is
// handled by the resCbRecheck callback.
func (mem *CListMempool) resCbFirstTime(
	tx []byte,
	peerID uint16,
	peerP2PID p2p.ID,
	res *abci.Response,
) {
	switch r := res.Value.(type) {
	case *abci.Response_CheckTx:
		var postCheckErr error
		if mem.postCheck != nil {
			postCheckErr = mem.postCheck(tx, r.CheckTx)
		}
		if (r.CheckTx.Code == abci.CodeTypeOK) && postCheckErr == nil {
			// Check mempool isn't full again to reduce the chance of exceeding the
			// limits.
			if err := mem.isFull(len(tx)); err != nil {
				// remove from cache (mempool might have a space later)
				mem.cache.Remove(tx)
				mem.logger.Error(err.Error())
				return
			}

			memTx := &mempoolTx{
				height:    mem.height,
				gasWanted: r.CheckTx.GasWanted,
				tx:        tx,
			}
			memTx.senders.Store(peerID, true)
			mem.addTx(memTx)
			mem.logger.Info("Added good transaction",
				"tx", txID(tx),
				"res", r,
				"height", memTx.height,
				"total", mem.Size(),
			)
			mem.notifyTxsAvailable()
		} else {
			// ignore bad transaction
			mem.logger.Info("Rejected bad transaction",
				"tx", txID(tx), "peerID", peerP2PID, "res", r, "err", postCheckErr)
			mem.metrics.FailedTxs.Add(1)
			// remove from cache (it might be good later)
			mem.cache.Remove(tx)
		}
	default:
		// ignore other messages
	}
}

// callback, which is called after the app rechecked the tx.
//
// The case where the app checks the tx for the first time is handled by the
// resCbFirstTime callback.
func (mem *CListMempool) resCbRecheck(req *abci.Request, res *abci.Response) {
	switch r := res.Value.(type) {
	case *abci.Response_CheckTx:
		tx := req.GetCheckTx().Tx
		memTx := mem.recheckCursor.Value.(*mempoolTx)
		if !bytes.Equal(tx, memTx.tx) {
			panic(fmt.Sprintf(
				"Unexpected tx response from proxy during recheck\nExpected %X, got %X",
				memTx.tx,
				tx))
		}
		var postCheckErr error
		if mem.postCheck != nil {
			postCheckErr = mem.postCheck(tx, r.CheckTx)
		}
		if (r.CheckTx.Code == abci.CodeTypeOK) && postCheckErr == nil {
			// Good, nothing to do.
		} else {
			// Tx became invalidated due to newly committed block.
			mem.logger.Info("Tx is no longer valid", "tx", txID(tx), "res", r, "err", postCheckErr)
			// NOTE: we remove tx from the cache because it might be good later
			mem.removeTx(tx, mem.recheckCursor, true)
		}
		if mem.recheckCursor == mem.recheckEnd {
			mem.recheckCursor = nil
		} else {
			mem.recheckCursor = mem.recheckCursor.Next()
		}
		if mem.recheckCursor == nil {
			// Done!
			mem.logger.Info("Done rechecking txs")

			// incase the recheck removed all txs
			if mem.Size() > 0 {
				mem.notifyTxsAvailable()
			}
		}
	default:
		// ignore other messages
	}
}

// Safe for concurrent use by multiple goroutines.
func (mem *CListMempool) TxsAvailable() <-chan struct{} {
	return mem.txsAvailable
}

func (mem *CListMempool) notifyTxsAvailable() {
	if mem.Size() == 0 {
		panic("notified txs available but mempool is empty!")
	}
	if mem.txsAvailable != nil && !mem.notifiedTxsAvailable {
		// channel cap is 1, so this will send once
		mem.notifiedTxsAvailable = true
		select {
		case mem.txsAvailable <- struct{}{}:
		default:
		}
	}
}

<<<<<<< HEAD
func (mem *CListMempool) ReapMaxBytesMaxGas(maxBytes, maxGas int64, fallbackMode bool) types.Txs {
=======
// Safe for concurrent use by multiple goroutines.
func (mem *CListMempool) ReapMaxBytesMaxGas(maxBytes, maxGas int64) types.Txs {
>>>>>>> 606d0a89
	mem.updateMtx.RLock()
	defer mem.updateMtx.RUnlock()

	var (
		totalBytes int64
		totalGas   int64
	)
	// TODO: we will get a performance boost if we have a good estimate of avg
	// size per tx, and set the initial capacity based off of that.
	// txs := make([]types.Tx, 0, tmmath.MinInt(mem.txs.Len(), max/mem.avgTxSize))
	txs := make([]types.Tx, 0, mem.txs.Len())
	for e := mem.txs.Front(); e != nil; e = e.Next() {
		memTx := e.Value.(*mempoolTx)

		if fallbackMode && !tx_extensions.IsDKGRelated(memTx.tx) {
			continue
		}

		// Check total size requirement
		aminoOverhead := types.ComputeAminoOverhead(memTx.tx, 1)
		if maxBytes > -1 && totalBytes+int64(len(memTx.tx))+aminoOverhead > maxBytes {
			return txs
		}
		totalBytes += int64(len(memTx.tx)) + aminoOverhead
		// Check total gas requirement.
		// If maxGas is negative, skip this check.
		// Since newTotalGas < masGas, which
		// must be non-negative, it follows that this won't overflow.
		newTotalGas := totalGas + memTx.gasWanted
		if maxGas > -1 && newTotalGas > maxGas {
			return txs
		}
		totalGas = newTotalGas
		txs = append(txs, memTx.tx)
	}
	return txs
}

// Safe for concurrent use by multiple goroutines.
func (mem *CListMempool) ReapMaxTxs(max int) types.Txs {
	mem.updateMtx.RLock()
	defer mem.updateMtx.RUnlock()

	if max < 0 {
		max = mem.txs.Len()
	}

	txs := make([]types.Tx, 0, tmmath.MinInt(mem.txs.Len(), max))
	for e := mem.txs.Front(); e != nil && len(txs) <= max; e = e.Next() {
		memTx := e.Value.(*mempoolTx)
		txs = append(txs, memTx.tx)
	}
	return txs
}

// Lock() must be help by the caller during execution.
func (mem *CListMempool) Update(
	height int64,
	txs types.Txs,
	deliverTxResponses []*abci.ResponseDeliverTx,
	preCheck PreCheckFunc,
	postCheck PostCheckFunc,
) error {
	// Set height
	mem.height = height
	mem.notifiedTxsAvailable = false

	if preCheck != nil {
		mem.preCheck = preCheck
	}
	if postCheck != nil {
		mem.postCheck = postCheck
	}

	for i, tx := range txs {
		if deliverTxResponses[i].Code == abci.CodeTypeOK {
			// Add valid committed tx to the cache (if missing).
			_ = mem.cache.Push(tx)
		} else {
			// Allow invalid transactions to be resubmitted.
			mem.cache.Remove(tx)
		}

		// Remove committed tx from the mempool.
		//
		// Note an evil proposer can drop valid txs!
		// Mempool before:
		//   100 -> 101 -> 102
		// Block, proposed by an evil proposer:
		//   101 -> 102
		// Mempool after:
		//   100
		// https://github.com/tendermint/tendermint/issues/3322.
		if e, ok := mem.txsMap.Load(txKey(tx)); ok {
			mem.removeTx(tx, e.(*clist.CElement), false)
		}
	}

	// Either recheck non-committed txs to see if they became invalid
	// or just notify there're some txs left.
	if mem.Size() > 0 {
		if mem.config.Recheck {
			mem.logger.Info("Recheck txs", "numtxs", mem.Size(), "height", height)
			mem.recheckTxs()
			// At this point, mem.txs are being rechecked.
			// mem.recheckCursor re-scans mem.txs and possibly removes some txs.
			// Before mem.Reap(), we should wait for mem.recheckCursor to be nil.
		} else {
			mem.notifyTxsAvailable()
		}
	}

	// Update metrics
	mem.metrics.Size.Set(float64(mem.Size()))
	mem.metrics.SizeBytes.Set(float64(mem.TxsBytes()))

	return nil
}

func (mem *CListMempool) recheckTxs() {
	if mem.Size() == 0 {
		panic("recheckTxs is called, but the mempool is empty")
	}

	mem.recheckCursor = mem.txs.Front()
	mem.recheckEnd = mem.txs.Back()

	// Push txs to proxyAppConn
	// NOTE: globalCb may be called concurrently.
	for e := mem.txs.Front(); e != nil; e = e.Next() {
		memTx := e.Value.(*mempoolTx)
		mem.proxyAppConn.CheckTxAsync(abci.RequestCheckTx{
			Tx:   memTx.tx,
			Type: abci.CheckTxType_Recheck,
		})
	}

	mem.proxyAppConn.FlushAsync()
}

//--------------------------------------------------------------------------------

// mempoolTx is a transaction that successfully ran
type mempoolTx struct {
	height    int64    // height that this tx had been validated in
	gasWanted int64    // amount of gas this tx states it will require
	tx        types.Tx //

	// ids of peers who've sent us this tx (as a map for quick lookups).
	// senders: PeerID -> bool
	senders sync.Map
}

// Height returns the height for this transaction
func (memTx *mempoolTx) Height() int64 {
	return atomic.LoadInt64(&memTx.height)
}

//--------------------------------------------------------------------------------

type txCache interface {
	Reset()
	Push(tx types.Tx) bool
	Remove(tx types.Tx)
}

// mapTxCache maintains a LRU cache of transactions. This only stores the hash
// of the tx, due to memory concerns.
type mapTxCache struct {
	mtx      sync.Mutex
	size     int
	cacheMap map[[sha256.Size]byte]*list.Element
	list     *list.List
}

var _ txCache = (*mapTxCache)(nil)

// newMapTxCache returns a new mapTxCache.
func newMapTxCache(cacheSize int) *mapTxCache {
	return &mapTxCache{
		size:     cacheSize,
		cacheMap: make(map[[sha256.Size]byte]*list.Element, cacheSize),
		list:     list.New(),
	}
}

// Reset resets the cache to an empty state.
func (cache *mapTxCache) Reset() {
	cache.mtx.Lock()
	cache.cacheMap = make(map[[sha256.Size]byte]*list.Element, cache.size)
	cache.list.Init()
	cache.mtx.Unlock()
}

// Push adds the given tx to the cache and returns true. It returns
// false if tx is already in the cache.
func (cache *mapTxCache) Push(tx types.Tx) bool {
	cache.mtx.Lock()
	defer cache.mtx.Unlock()

	// Use the tx hash in the cache
	txHash := txKey(tx)
	if moved, exists := cache.cacheMap[txHash]; exists {
		cache.list.MoveToBack(moved)
		return false
	}

	if cache.list.Len() >= cache.size {
		popped := cache.list.Front()
		poppedTxHash := popped.Value.([sha256.Size]byte)
		delete(cache.cacheMap, poppedTxHash)
		if popped != nil {
			cache.list.Remove(popped)
		}
	}
	e := cache.list.PushBack(txHash)
	cache.cacheMap[txHash] = e
	return true
}

// Remove removes the given tx from the cache.
func (cache *mapTxCache) Remove(tx types.Tx) {
	cache.mtx.Lock()
	txHash := txKey(tx)
	popped := cache.cacheMap[txHash]
	delete(cache.cacheMap, txHash)
	if popped != nil {
		cache.list.Remove(popped)
	}

	cache.mtx.Unlock()
}

type nopTxCache struct{}

var _ txCache = (*nopTxCache)(nil)

func (nopTxCache) Reset()             {}
func (nopTxCache) Push(types.Tx) bool { return true }
func (nopTxCache) Remove(types.Tx)    {}

//--------------------------------------------------------------------------------

// txKey is the fixed length array sha256 hash used as the key in maps.
func txKey(tx types.Tx) [sha256.Size]byte {
	return sha256.Sum256(tx)
}

// txID is the hex encoded hash of the bytes as a types.Tx.
func txID(tx []byte) string {
	return fmt.Sprintf("%X", types.Tx(tx).Hash())
}<|MERGE_RESOLUTION|>--- conflicted
+++ resolved
@@ -507,12 +507,8 @@
 	}
 }
 
-<<<<<<< HEAD
+// Safe for concurrent use by multiple goroutines.
 func (mem *CListMempool) ReapMaxBytesMaxGas(maxBytes, maxGas int64, fallbackMode bool) types.Txs {
-=======
-// Safe for concurrent use by multiple goroutines.
-func (mem *CListMempool) ReapMaxBytesMaxGas(maxBytes, maxGas int64) types.Txs {
->>>>>>> 606d0a89
 	mem.updateMtx.RLock()
 	defer mem.updateMtx.RUnlock()
 
