--- conflicted
+++ resolved
@@ -1,9 +1,5 @@
-<<<<<<< HEAD
-## v0.33.4
-=======
 ## v0.33.7
 
->>>>>>> 606d0a89
 
 \*\*
 
@@ -20,11 +16,8 @@
 - P2P Protocol
 
 - Go API
-<<<<<<< HEAD
-=======
 
 - Blockchain Protocol
->>>>>>> 606d0a89
 
 ### FEATURES:
 
@@ -32,8 +25,4 @@
 
 ### IMPROVEMENTS:
 
-<<<<<<< HEAD
-=======
-
->>>>>>> 606d0a89
 ### BUG FIXES: