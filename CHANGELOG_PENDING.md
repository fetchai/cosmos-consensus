## v0.33.7
<<<<<<< HEAD
=======

>>>>>>> 606d0a89

\*\*

Special thanks to external contributors on this release:

Friendly reminder, we have a [bug bounty program](https://hackerone.com/tendermint).

### BREAKING CHANGES:

- CLI/RPC/Config

- Apps

- P2P Protocol

- Go API

- Blockchain Protocol

### FEATURES:



### IMPROVEMENTS:


<<<<<<< HEAD
### BUG FIXES:
 - Removed dkg and entropy generation config variables out of `ConsensusConfig` into new `BeaconConfig`
=======
### BUG FIXES:
>>>>>>> 606d0a89
<|MERGE_RESOLUTION|>--- conflicted
+++ resolved
@@ -1,8 +1,5 @@
 ## v0.33.7
-<<<<<<< HEAD
-=======
 
->>>>>>> 606d0a89
 
 \*\*
 
@@ -29,9 +26,5 @@
 ### IMPROVEMENTS:
 
 
-<<<<<<< HEAD
 ### BUG FIXES:
- - Removed dkg and entropy generation config variables out of `ConsensusConfig` into new `BeaconConfig`
-=======
-### BUG FIXES:
->>>>>>> 606d0a89
+ - Removed dkg and entropy generation config variables out of `ConsensusConfig` into new `BeaconConfig`