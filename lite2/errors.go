package lite

import (
	"fmt"
	"time"

	"github.com/tendermint/tendermint/types"
)

// ErrOldHeaderExpired means the old (trusted) header has expired according to
// the given trustingPeriod and current time. If so, the light client must be
// reset subjectively.
type ErrOldHeaderExpired struct {
	At  time.Time
	Now time.Time
}

func (e ErrOldHeaderExpired) Error() string {
	return fmt.Sprintf("old header has expired at %v (now: %v)", e.At, e.Now)
}

// ErrNewValSetCantBeTrusted means the new validator set cannot be trusted
// because < 1/3rd (+trustLevel+) of the old validator set has signed.
type ErrNewValSetCantBeTrusted struct {
	Reason types.ErrNotEnoughVotingPowerSigned
}

func (e ErrNewValSetCantBeTrusted) Error() string {
	return fmt.Sprintf("cant trust new val set: %v", e.Reason)
}

// ErrInvalidHeader means the header either failed the basic validation or
// commit is not signed by 2/3+.
type ErrInvalidHeader struct {
	Reason error
}

func (e ErrInvalidHeader) Error() string {
	return fmt.Sprintf("invalid header: %v", e.Reason)
<<<<<<< HEAD
}

// errNoWitnesses means that there are not enough witnesses connected to
// continue running the light client.
type errNoWitnesses struct{}

func (e errNoWitnesses) Error() string {
	return fmt.Sprint("no witnesses connected. please reset light client")
=======
>>>>>>> 13eff7f7
}<|MERGE_RESOLUTION|>--- conflicted
+++ resolved
@@ -37,15 +37,4 @@
 
 func (e ErrInvalidHeader) Error() string {
 	return fmt.Sprintf("invalid header: %v", e.Reason)
-<<<<<<< HEAD
-}
-
-// errNoWitnesses means that there are not enough witnesses connected to
-// continue running the light client.
-type errNoWitnesses struct{}
-
-func (e errNoWitnesses) Error() string {
-	return fmt.Sprint("no witnesses connected. please reset light client")
-=======
->>>>>>> 13eff7f7
 }