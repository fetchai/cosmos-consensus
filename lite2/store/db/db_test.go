--- conflicted
+++ resolved
@@ -76,32 +76,19 @@
 	assert.Nil(t, valSet)
 }
 
-<<<<<<< HEAD
-func Test_SignedHeaderBefore(t *testing.T) {
-	dbStore := New(dbm.NewMemDB(), "Test_SignedHeaderBefore")
-
-	assert.Panics(t, func() {
-		_, _ = dbStore.SignedHeaderBefore(0)
-		_, _ = dbStore.SignedHeaderBefore(100)
-=======
 func Test_SignedHeaderAfter(t *testing.T) {
 	dbStore := New(dbm.NewMemDB(), "Test_SignedHeaderAfter")
 
 	assert.Panics(t, func() {
 		dbStore.SignedHeaderAfter(0)
 		dbStore.SignedHeaderAfter(100)
->>>>>>> 13eff7f7
 	})
 
 	err := dbStore.SaveSignedHeaderAndValidatorSet(
 		&types.SignedHeader{Header: &types.Header{Height: 2}}, &types.ValidatorSet{})
 	require.NoError(t, err)
 
-<<<<<<< HEAD
-	h, err := dbStore.SignedHeaderBefore(3)
-=======
 	h, err := dbStore.SignedHeaderAfter(1)
->>>>>>> 13eff7f7
 	require.NoError(t, err)
 	if assert.NotNil(t, h) {
 		assert.EqualValues(t, 2, h.Height)
