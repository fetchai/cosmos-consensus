--- conflicted
+++ resolved
@@ -203,32 +203,18 @@
 	return -1, nil
 }
 
-<<<<<<< HEAD
-// SignedHeaderBefore iterates over headers until it finds a header before
-// the given height. It returns ErrSignedHeaderNotFound if no such header exists.
-//
-// Safe for concurrent use by multiple goroutines.
-func (s *dbs) SignedHeaderBefore(height int64) (*types.SignedHeader, error) {
-=======
 // SignedHeaderAfter iterates over headers until it finds a header after one at
 // height. It returns ErrSignedHeaderNotFound if no such header exists.
 //
 // Safe for concurrent use by multiple goroutines.
 func (s *dbs) SignedHeaderAfter(height int64) (*types.SignedHeader, error) {
->>>>>>> 13eff7f7
 	if height <= 0 {
 		panic("negative or zero height")
 	}
 
-<<<<<<< HEAD
-	itr, err := s.db.ReverseIterator(
-		s.shKey(1),
-		s.shKey(height),
-=======
 	itr, err := s.db.Iterator(
 		s.shKey(height+1),
 		append(s.shKey(1<<63-1), byte(0x00)),
->>>>>>> 13eff7f7
 	)
 	if err != nil {
 		panic(err)
