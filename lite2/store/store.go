--- conflicted
+++ resolved
@@ -41,17 +41,10 @@
 	// If the store is empty, -1 and nil error are returned.
 	FirstSignedHeaderHeight() (int64, error)
 
-<<<<<<< HEAD
-	// SignedHeaderBefore returns the SignedHeader before a certain height.
-	//
-	// height must be > 0 && <= LastSignedHeaderHeight.
-	SignedHeaderBefore(height int64) (*types.SignedHeader, error)
-=======
 	// SignedHeaderAfter returns the SignedHeader after the certain height.
 	//
 	// height must be > 0 && <= LastSignedHeaderHeight.
 	SignedHeaderAfter(height int64) (*types.SignedHeader, error)
->>>>>>> 13eff7f7
 
 	// Prune removes headers & the associated validator sets when Store reaches a
 	// defined size (number of header & validator set pairs).
