--- conflicted
+++ resolved
@@ -1,4 +1,4 @@
-package lite_test
+package lite
 
 import (
 	"fmt"
@@ -11,10 +11,6 @@
 	dbm "github.com/tendermint/tm-db"
 
 	"github.com/tendermint/tendermint/abci/example/kvstore"
-<<<<<<< HEAD
-	lite "github.com/tendermint/tendermint/lite2"
-=======
->>>>>>> 13eff7f7
 	"github.com/tendermint/tendermint/lite2/provider"
 	httpp "github.com/tendermint/tendermint/lite2/provider/http"
 	dbs "github.com/tendermint/tendermint/lite2/store/db"
@@ -52,9 +48,9 @@
 		stdlog.Fatal(err)
 	}
 
-	c, err := lite.NewClient(
+	c, err := NewClient(
 		chainID,
-		lite.TrustOptions{
+		TrustOptions{
 			Period: 504 * time.Hour, // 21 days
 			Height: 2,
 			Hash:   header.Hash(),
@@ -121,13 +117,9 @@
 		stdlog.Fatal(err)
 	}
 
-<<<<<<< HEAD
-	c, err := lite.NewClient(
-=======
 	c, err := NewClient(
->>>>>>> 13eff7f7
 		chainID,
-		lite.TrustOptions{
+		TrustOptions{
 			Period: 504 * time.Hour, // 21 days
 			Height: 2,
 			Hash:   header.Hash(),
@@ -147,7 +139,6 @@
 	_, err = c.VerifyHeaderAtHeight(3, time.Now())
 	if err != nil {
 		stdlog.Fatal(err)
-<<<<<<< HEAD
 	}
 
 	h, err := c.TrustedHeader(3)
@@ -155,15 +146,6 @@
 		stdlog.Fatal(err)
 	}
 
-=======
-	}
-
-	h, err := c.TrustedHeader(3)
-	if err != nil {
-		stdlog.Fatal(err)
-	}
-
->>>>>>> 13eff7f7
 	fmt.Println("got header", h.Height)
 	// Output: got header 3
 }
