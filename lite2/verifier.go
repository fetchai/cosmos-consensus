package lite

import (
	"bytes"
	"time"

	"github.com/pkg/errors"

	tmmath "github.com/tendermint/tendermint/libs/math"
	"github.com/tendermint/tendermint/types"
)

const (
	maxClockDrift = 10 * time.Second
)

var (
	// DefaultTrustLevel - new header can be trusted if at least one correct
	// validator signed it.
	DefaultTrustLevel = tmmath.Fraction{Numerator: 1, Denominator: 3}
)

// VerifyNonAdjacent verifies non-adjacent untrustedHeader against
// trustedHeader. It ensures that:
//
//	a) trustedHeader can still be trusted (if not, ErrOldHeaderExpired is returned)
//	b) untrustedHeader is valid (if not, ErrInvalidHeader is returned)
//	c) trustLevel ([1/3, 1]) of trustedHeaderVals (or trustedHeaderNextVals)
//  signed correctly (if not, ErrNewValSetCantBeTrusted is returned)
//	d) more than 2/3 of untrustedVals have signed h2
//    (otherwise, ErrInvalidHeader is returned)
//  e) headers are non-adjacent.
<<<<<<< HEAD
//
// maxClockDrift defines how much untrustedHeader.Time can drift into the
// future.
=======
>>>>>>> 13eff7f7
func VerifyNonAdjacent(
	chainID string,
	trustedHeader *types.SignedHeader, // height=X
	trustedVals *types.ValidatorSet, // height=X or height=X+1
	untrustedHeader *types.SignedHeader, // height=Y
	untrustedVals *types.ValidatorSet, // height=Y
	trustingPeriod time.Duration,
	now time.Time,
	maxClockDrift time.Duration,
	trustLevel tmmath.Fraction) error {

	if untrustedHeader.Height == trustedHeader.Height+1 {
		return errors.New("headers must be non adjacent in height")
	}

	if HeaderExpired(trustedHeader, trustingPeriod, now) {
		return ErrOldHeaderExpired{trustedHeader.Time.Add(trustingPeriod), now}
	}

<<<<<<< HEAD
	if err := verifyNewHeaderAndVals(
		chainID,
		untrustedHeader, untrustedVals,
		trustedHeader,
		now, maxClockDrift); err != nil {
=======
	if err := verifyNewHeaderAndVals(chainID, untrustedHeader, untrustedVals, trustedHeader, now); err != nil {
>>>>>>> 13eff7f7
		return ErrInvalidHeader{err}
	}

	// Ensure that +`trustLevel` (default 1/3) or more of last trusted validators signed correctly.
<<<<<<< HEAD
	err := trustedVals.VerifyCommitLightTrusting(chainID, untrustedHeader.Commit.BlockID, untrustedHeader.Height,
=======
	err := trustedVals.VerifyCommitTrusting(chainID, untrustedHeader.Commit.BlockID, untrustedHeader.Height,
>>>>>>> 13eff7f7
		untrustedHeader.Commit, trustLevel)
	if err != nil {
		switch e := err.(type) {
		case types.ErrNotEnoughVotingPowerSigned:
			return ErrNewValSetCantBeTrusted{e}
		default:
			return e
		}
	}

	// Ensure that +2/3 of new validators signed correctly.
	//
	// NOTE: this should always be the last check because untrustedVals can be
	// intentionally made very large to DOS the light client. not the case for
	// VerifyAdjacent, where validator set is known in advance.
<<<<<<< HEAD
	if err := untrustedVals.VerifyCommitLight(chainID, untrustedHeader.Commit.BlockID, untrustedHeader.Height,
=======
	if err := untrustedVals.VerifyCommit(chainID, untrustedHeader.Commit.BlockID, untrustedHeader.Height,
>>>>>>> 13eff7f7
		untrustedHeader.Commit); err != nil {
		return ErrInvalidHeader{err}
	}

	return nil
}

// VerifyAdjacent verifies directly adjacent untrustedHeader against
// trustedHeader. It ensures that:
//
//  a) trustedHeader can still be trusted (if not, ErrOldHeaderExpired is returned)
//  b) untrustedHeader is valid (if not, ErrInvalidHeader is returned)
//  c) untrustedHeader.ValidatorsHash equals trustedHeader.NextValidatorsHash
//  d) more than 2/3 of new validators (untrustedVals) have signed h2
//    (otherwise, ErrInvalidHeader is returned)
//  e) headers are adjacent.
<<<<<<< HEAD
//
// maxClockDrift defines how much untrustedHeader.Time can drift into the
// future.
=======
>>>>>>> 13eff7f7
func VerifyAdjacent(
	chainID string,
	trustedHeader *types.SignedHeader, // height=X
	untrustedHeader *types.SignedHeader, // height=X+1
	untrustedVals *types.ValidatorSet, // height=X+1
	trustingPeriod time.Duration,
<<<<<<< HEAD
	now time.Time,
	maxClockDrift time.Duration) error {
=======
	now time.Time) error {
>>>>>>> 13eff7f7

	if untrustedHeader.Height != trustedHeader.Height+1 {
		return errors.New("headers must be adjacent in height")
	}

	if HeaderExpired(trustedHeader, trustingPeriod, now) {
		return ErrOldHeaderExpired{trustedHeader.Time.Add(trustingPeriod), now}
	}

<<<<<<< HEAD
	if err := verifyNewHeaderAndVals(
		chainID,
		untrustedHeader, untrustedVals,
		trustedHeader,
		now, maxClockDrift); err != nil {
=======
	if err := verifyNewHeaderAndVals(chainID, untrustedHeader, untrustedVals, trustedHeader, now); err != nil {
>>>>>>> 13eff7f7
		return ErrInvalidHeader{err}
	}

	// Check the validator hashes are the same
	if !bytes.Equal(untrustedHeader.ValidatorsHash, trustedHeader.NextValidatorsHash) {
		err := errors.Errorf("expected old header next validators (%X) to match those from new header (%X)",
			trustedHeader.NextValidatorsHash,
			untrustedHeader.ValidatorsHash,
		)
		return err
	}

	// Ensure that +2/3 of new validators signed correctly.
<<<<<<< HEAD
	if err := untrustedVals.VerifyCommitLight(chainID, untrustedHeader.Commit.BlockID, untrustedHeader.Height,
=======
	if err := untrustedVals.VerifyCommit(chainID, untrustedHeader.Commit.BlockID, untrustedHeader.Height,
>>>>>>> 13eff7f7
		untrustedHeader.Commit); err != nil {
		return ErrInvalidHeader{err}
	}

	return nil
}

// Verify combines both VerifyAdjacent and VerifyNonAdjacent functions.
func Verify(
	chainID string,
	trustedHeader *types.SignedHeader, // height=X
	trustedVals *types.ValidatorSet, // height=X or height=X+1
	untrustedHeader *types.SignedHeader, // height=Y
	untrustedVals *types.ValidatorSet, // height=Y
	trustingPeriod time.Duration,
	now time.Time,
<<<<<<< HEAD
	maxClockDrift time.Duration,
=======
>>>>>>> 13eff7f7
	trustLevel tmmath.Fraction) error {

	if untrustedHeader.Height != trustedHeader.Height+1 {
		return VerifyNonAdjacent(chainID, trustedHeader, trustedVals, untrustedHeader, untrustedVals,
<<<<<<< HEAD
			trustingPeriod, now, maxClockDrift, trustLevel)
	}

	return VerifyAdjacent(chainID, trustedHeader, untrustedHeader, untrustedVals, trustingPeriod, now, maxClockDrift)
=======
			trustingPeriod, now, trustLevel)
	}

	return VerifyAdjacent(chainID, trustedHeader, untrustedHeader, untrustedVals, trustingPeriod, now)
>>>>>>> 13eff7f7
}

func verifyNewHeaderAndVals(
	chainID string,
	untrustedHeader *types.SignedHeader,
	untrustedVals *types.ValidatorSet,
	trustedHeader *types.SignedHeader,
<<<<<<< HEAD
	now time.Time,
	maxClockDrift time.Duration) error {
=======
	now time.Time) error {
>>>>>>> 13eff7f7

	if err := untrustedHeader.ValidateBasic(chainID); err != nil {
		return errors.Wrap(err, "untrustedHeader.ValidateBasic failed")
	}

	if untrustedHeader.Height <= trustedHeader.Height {
		return errors.Errorf("expected new header height %d to be greater than one of old header %d",
			untrustedHeader.Height,
			trustedHeader.Height)
	}

	if !untrustedHeader.Time.After(trustedHeader.Time) {
		return errors.Errorf("expected new header time %v to be after old header time %v",
			untrustedHeader.Time,
			trustedHeader.Time)
	}

	if !untrustedHeader.Time.Before(now.Add(maxClockDrift)) {
		return errors.Errorf("new header has a time from the future %v (now: %v; max clock drift: %v)",
			untrustedHeader.Time,
			now,
			maxClockDrift)
	}

	if !bytes.Equal(untrustedHeader.ValidatorsHash, untrustedVals.Hash()) {
<<<<<<< HEAD
		return errors.Errorf("expected new header validators (%X) to match those that were supplied (%X) at height %d",
			untrustedHeader.ValidatorsHash,
			untrustedVals.Hash(),
			untrustedHeader.Height,
=======
		return errors.Errorf("expected new header validators (%X) to match those that were supplied (%X)",
			untrustedHeader.ValidatorsHash,
			untrustedVals.Hash(),
>>>>>>> 13eff7f7
		)
	}

	return nil
}

// ValidateTrustLevel checks that trustLevel is within the allowed range [1/3,
// 1]. If not, it returns an error. 1/3 is the minimum amount of trust needed
// which does not break the security model.
func ValidateTrustLevel(lvl tmmath.Fraction) error {
	if lvl.Numerator*3 < lvl.Denominator || // < 1/3
		lvl.Numerator > lvl.Denominator || // > 1
		lvl.Denominator == 0 {
		return errors.Errorf("trustLevel must be within [1/3, 1], given %v", lvl)
	}
	return nil
}

// HeaderExpired return true if the given header expired.
func HeaderExpired(h *types.SignedHeader, trustingPeriod time.Duration, now time.Time) bool {
	expirationTime := h.Time.Add(trustingPeriod)
	return !expirationTime.After(now)
}

// VerifyBackwards verifies an untrusted header with a height one less than
// that of an adjacent trusted header. It ensures that:
//
// 	a) untrusted header is valid
//  b) untrusted header has a time before the trusted header
//  c) that the LastBlockID hash of the trusted header is the same as the hash
//  of the trusted header
//
//  For any of these cases ErrInvalidHeader is returned.
func VerifyBackwards(chainID string, untrustedHeader, trustedHeader *types.SignedHeader) error {
	if err := untrustedHeader.ValidateBasic(chainID); err != nil {
		return ErrInvalidHeader{err}
	}

	if !untrustedHeader.Time.Before(trustedHeader.Time) {
		return ErrInvalidHeader{
			errors.Errorf("expected older header time %v to be before new header time %v",
				untrustedHeader.Time,
				trustedHeader.Time)}
	}

	if !bytes.Equal(untrustedHeader.Hash(), trustedHeader.LastBlockID.Hash) {
		return ErrInvalidHeader{
			errors.Errorf("older header hash %X does not match trusted header's last block %X",
				untrustedHeader.Hash(),
				trustedHeader.LastBlockID.Hash)}
	}

	return nil
}<|MERGE_RESOLUTION|>--- conflicted
+++ resolved
@@ -30,12 +30,6 @@
 //	d) more than 2/3 of untrustedVals have signed h2
 //    (otherwise, ErrInvalidHeader is returned)
 //  e) headers are non-adjacent.
-<<<<<<< HEAD
-//
-// maxClockDrift defines how much untrustedHeader.Time can drift into the
-// future.
-=======
->>>>>>> 13eff7f7
 func VerifyNonAdjacent(
 	chainID string,
 	trustedHeader *types.SignedHeader, // height=X
@@ -44,7 +38,6 @@
 	untrustedVals *types.ValidatorSet, // height=Y
 	trustingPeriod time.Duration,
 	now time.Time,
-	maxClockDrift time.Duration,
 	trustLevel tmmath.Fraction) error {
 
 	if untrustedHeader.Height == trustedHeader.Height+1 {
@@ -55,24 +48,12 @@
 		return ErrOldHeaderExpired{trustedHeader.Time.Add(trustingPeriod), now}
 	}
 
-<<<<<<< HEAD
-	if err := verifyNewHeaderAndVals(
-		chainID,
-		untrustedHeader, untrustedVals,
-		trustedHeader,
-		now, maxClockDrift); err != nil {
-=======
 	if err := verifyNewHeaderAndVals(chainID, untrustedHeader, untrustedVals, trustedHeader, now); err != nil {
->>>>>>> 13eff7f7
 		return ErrInvalidHeader{err}
 	}
 
 	// Ensure that +`trustLevel` (default 1/3) or more of last trusted validators signed correctly.
-<<<<<<< HEAD
-	err := trustedVals.VerifyCommitLightTrusting(chainID, untrustedHeader.Commit.BlockID, untrustedHeader.Height,
-=======
 	err := trustedVals.VerifyCommitTrusting(chainID, untrustedHeader.Commit.BlockID, untrustedHeader.Height,
->>>>>>> 13eff7f7
 		untrustedHeader.Commit, trustLevel)
 	if err != nil {
 		switch e := err.(type) {
@@ -88,11 +69,7 @@
 	// NOTE: this should always be the last check because untrustedVals can be
 	// intentionally made very large to DOS the light client. not the case for
 	// VerifyAdjacent, where validator set is known in advance.
-<<<<<<< HEAD
-	if err := untrustedVals.VerifyCommitLight(chainID, untrustedHeader.Commit.BlockID, untrustedHeader.Height,
-=======
 	if err := untrustedVals.VerifyCommit(chainID, untrustedHeader.Commit.BlockID, untrustedHeader.Height,
->>>>>>> 13eff7f7
 		untrustedHeader.Commit); err != nil {
 		return ErrInvalidHeader{err}
 	}
@@ -109,24 +86,13 @@
 //  d) more than 2/3 of new validators (untrustedVals) have signed h2
 //    (otherwise, ErrInvalidHeader is returned)
 //  e) headers are adjacent.
-<<<<<<< HEAD
-//
-// maxClockDrift defines how much untrustedHeader.Time can drift into the
-// future.
-=======
->>>>>>> 13eff7f7
 func VerifyAdjacent(
 	chainID string,
 	trustedHeader *types.SignedHeader, // height=X
 	untrustedHeader *types.SignedHeader, // height=X+1
 	untrustedVals *types.ValidatorSet, // height=X+1
 	trustingPeriod time.Duration,
-<<<<<<< HEAD
-	now time.Time,
-	maxClockDrift time.Duration) error {
-=======
 	now time.Time) error {
->>>>>>> 13eff7f7
 
 	if untrustedHeader.Height != trustedHeader.Height+1 {
 		return errors.New("headers must be adjacent in height")
@@ -136,15 +102,7 @@
 		return ErrOldHeaderExpired{trustedHeader.Time.Add(trustingPeriod), now}
 	}
 
-<<<<<<< HEAD
-	if err := verifyNewHeaderAndVals(
-		chainID,
-		untrustedHeader, untrustedVals,
-		trustedHeader,
-		now, maxClockDrift); err != nil {
-=======
 	if err := verifyNewHeaderAndVals(chainID, untrustedHeader, untrustedVals, trustedHeader, now); err != nil {
->>>>>>> 13eff7f7
 		return ErrInvalidHeader{err}
 	}
 
@@ -158,11 +116,7 @@
 	}
 
 	// Ensure that +2/3 of new validators signed correctly.
-<<<<<<< HEAD
-	if err := untrustedVals.VerifyCommitLight(chainID, untrustedHeader.Commit.BlockID, untrustedHeader.Height,
-=======
 	if err := untrustedVals.VerifyCommit(chainID, untrustedHeader.Commit.BlockID, untrustedHeader.Height,
->>>>>>> 13eff7f7
 		untrustedHeader.Commit); err != nil {
 		return ErrInvalidHeader{err}
 	}
@@ -179,25 +133,14 @@
 	untrustedVals *types.ValidatorSet, // height=Y
 	trustingPeriod time.Duration,
 	now time.Time,
-<<<<<<< HEAD
-	maxClockDrift time.Duration,
-=======
->>>>>>> 13eff7f7
 	trustLevel tmmath.Fraction) error {
 
 	if untrustedHeader.Height != trustedHeader.Height+1 {
 		return VerifyNonAdjacent(chainID, trustedHeader, trustedVals, untrustedHeader, untrustedVals,
-<<<<<<< HEAD
-			trustingPeriod, now, maxClockDrift, trustLevel)
-	}
-
-	return VerifyAdjacent(chainID, trustedHeader, untrustedHeader, untrustedVals, trustingPeriod, now, maxClockDrift)
-=======
 			trustingPeriod, now, trustLevel)
 	}
 
 	return VerifyAdjacent(chainID, trustedHeader, untrustedHeader, untrustedVals, trustingPeriod, now)
->>>>>>> 13eff7f7
 }
 
 func verifyNewHeaderAndVals(
@@ -205,12 +148,7 @@
 	untrustedHeader *types.SignedHeader,
 	untrustedVals *types.ValidatorSet,
 	trustedHeader *types.SignedHeader,
-<<<<<<< HEAD
-	now time.Time,
-	maxClockDrift time.Duration) error {
-=======
 	now time.Time) error {
->>>>>>> 13eff7f7
 
 	if err := untrustedHeader.ValidateBasic(chainID); err != nil {
 		return errors.Wrap(err, "untrustedHeader.ValidateBasic failed")
@@ -236,16 +174,9 @@
 	}
 
 	if !bytes.Equal(untrustedHeader.ValidatorsHash, untrustedVals.Hash()) {
-<<<<<<< HEAD
-		return errors.Errorf("expected new header validators (%X) to match those that were supplied (%X) at height %d",
-			untrustedHeader.ValidatorsHash,
-			untrustedVals.Hash(),
-			untrustedHeader.Height,
-=======
 		return errors.Errorf("expected new header validators (%X) to match those that were supplied (%X)",
 			untrustedHeader.ValidatorsHash,
 			untrustedVals.Hash(),
->>>>>>> 13eff7f7
 		)
 	}
 
