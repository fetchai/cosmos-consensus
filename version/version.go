package version

var (
	// GitCommit is the current HEAD set using ldflags.
	GitCommit string

	// Version is the built softwares version.
	Version string = TMCoreSemVer
)

func init() {
	Version += "+tm." + TMBaselineSemVer
	if GitCommit != "" {
		Version += "-g" + GitCommit
	}
}

const (
	// TMCoreSemVer is the current version of Tendermint Core.
	// It's the Semantic Version of the software.
	// Must be a string because scripts like dist.sh read this file.
	// XXX: Don't change the name of this variable or you will break
	// automation :)

<<<<<<< HEAD
	TMCoreSemVer = "0.32.12"
=======
	TMCoreSemVer     = "0.4.2"
	TMBaselineSemVer = "0.32.11"
>>>>>>> e5c89b77

	// ABCISemVer is the semantic version of the ABCI library
	ABCISemVer  = "0.16.1"
	ABCIVersion = ABCISemVer
)

// Protocol is used for implementation agnostic versioning.
type Protocol uint64

// Uint64 returns the Protocol version as a uint64,
// eg. for compatibility with ABCI types.
func (p Protocol) Uint64() uint64 {
	return uint64(p)
}

var (
	// P2PProtocol versions all p2p behaviour and msgs.
	// This includes proposer selection.
	P2PProtocol Protocol = 7

	// BlockProtocol versions all block data structures and processing.
	// This includes validity of blocks and state updates.
	BlockProtocol Protocol = 10
)

//------------------------------------------------------------------------
// Version types

// App includes the protocol and software version for the application.
// This information is included in ResponseInfo. The App.Protocol can be
// updated in ResponseEndBlock.
type App struct {
	Protocol Protocol `json:"protocol"`
	Software string   `json:"software"`
}

// Consensus captures the consensus rules for processing a block in the blockchain,
// including all blockchain data structures and the rules of the application's
// state transition machine.
type Consensus struct {
	Block Protocol `json:"block"`
	App   Protocol `json:"app"`
}<|MERGE_RESOLUTION|>--- conflicted
+++ resolved
@@ -22,12 +22,7 @@
 	// XXX: Don't change the name of this variable or you will break
 	// automation :)
 
-<<<<<<< HEAD
 	TMCoreSemVer = "0.32.12"
-=======
-	TMCoreSemVer     = "0.4.2"
-	TMBaselineSemVer = "0.32.11"
->>>>>>> e5c89b77
 
 	// ABCISemVer is the semantic version of the ABCI library
 	ABCISemVer  = "0.16.1"
