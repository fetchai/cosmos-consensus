package tx_extensions

import (
	"bytes"
	"errors"
	"fmt"

	amino "github.com/tendermint/go-amino"
	tmlog "github.com/tendermint/tendermint/libs/log"
	"github.com/tendermint/tendermint/types"
)

var cdc = amino.NewCodec()

func init() {
	RegisterMessages(cdc)
	types.RegisterBlockAmino(cdc)
}

func RegisterMessages(cdc *amino.Codec) {
	cdc.RegisterConcrete(&types.DKGMessage{}, "tendermint/DKGMessage", nil)
}

// Return the DKG message as bytes
func AsBytes(msg *types.DKGMessage) (ret []byte) {

	as_bytes := cdc.MustMarshalBinaryBare(*msg)
	ret = append([]byte("SP:DKG"), as_bytes...)

	return
}

func FromBytes(msg []byte) (ret *types.DKGMessage, err error) {

	ret = &types.DKGMessage{}
	err = cdc.UnmarshalBinaryBare(msg[6:], ret)
	return
}

// Handler for converting DKG message from a string
func AsDKG(msg interface{}) (ret types.DKGMessage, err error) {

	switch v := msg.(type) {
	case string:
		ret.Data = v
	default:
		err = errors.New("Failed to convert DKG message")
	}
	return
}

// IsDKGRelated informs as to whether this TX (bytes) is an on chain DKG transaction.
// At the moment this is signified by the leading bytes being 'SP:DKG' (special tx: DKG)
func IsDKGRelated(tx []byte) bool {
	if len(tx) >= 6 && bytes.Equal(tx[0:6], []byte("SP:DKG")) {
		return true
	}
	return false
}

type MessageHandler interface {
	SubmitSpecialTx(message interface{})                                           // DKG calls this to send away messages
	ToSubmitTx(cb func([]byte))                                                    // Set the callback to dispatch raw TXs to mempool
	SpecialTxSeen(tx []byte)                                                       // Chain watcher calls this to notify of TXs seen
	BeginBlock(entropy types.ThresholdSignature)                                   // Call this to get entropy from block
	EndBlock(blockHeight int64)                                                    // Call this to send the block TXs to the DKG
	WhenChainTxSeen(cb func(int64, types.ThresholdSignature, []*types.DKGMessage)) // Set the callback for an end block
}

// The struct designed to handle sending and receiving messages via the chain
type SpecialTxHandler struct {
	// Trigger this when new DKG messages are seen by the chain
	cb_confirmed_message func(int64, types.ThresholdSignature, []*types.DKGMessage)

	// Trigger this to send DKG TX to the mempool
	cb_submit_special_tx func([]byte)

	currentEntropy   types.ThresholdSignature
	currentlyPending []*types.DKGMessage

	logger tmlog.Logger
}

var _ MessageHandler = &SpecialTxHandler{}

func NewSpecialTxHandler(logger tmlog.Logger) *SpecialTxHandler {
	return &SpecialTxHandler{
		logger: logger.With("module", "specialTxHandler"),
	}
}

// Submit a special TX to the chain
func (txHandler *SpecialTxHandler) SubmitSpecialTx(message interface{}) {
	switch v := message.(type) {
	case *types.DKGMessage:
		to_send := AsBytes(v)
		if txHandler.cb_submit_special_tx != nil {
			txHandler.cb_submit_special_tx(to_send)
		}
	default:
		if as_dkg_msg, error := AsDKG(message); error == nil {
			txHandler.cb_submit_special_tx(AsBytes(&as_dkg_msg))
		} else {
			txHandler.logger.Debug("Unknown type attempted to submit to the chain!", "type", v)
		}
	}
}

// Set the closure to be triggered when submitting a Tx to the mempool
func (txHandler *SpecialTxHandler) ToSubmitTx(cb func([]byte)) {
	txHandler.cb_submit_special_tx = cb
}

// Set the closure to be triggered when special Txs are seen on the chain
func (txHandler *SpecialTxHandler) WhenChainTxSeen(cb func(int64, types.ThresholdSignature, []*types.DKGMessage)) {
	txHandler.cb_confirmed_message = cb
}

// Call this when new special Txs are seen on the chain
func (txHandler *SpecialTxHandler) SpecialTxSeen(tx []byte) {
<<<<<<< HEAD
	resp, err := FromBytes(tx)
	if err == nil {
=======
	txHandler.logger.Debug("Recieved DKG TX in the chain")
	resp, err := FromBytes(tx)
	if err == nil {
		txHandler.logger.Debug(fmt.Sprintf("Note: data is: %v", string(resp.Data)))
>>>>>>> af608c9c
		txHandler.currentlyPending = append(txHandler.currentlyPending, resp)
	} else {
		txHandler.logger.Error("Failed to decode DKG tx!")
	}
}

// BeginBlock give handler the entropy for the current block
func (txHandler *SpecialTxHandler) BeginBlock(entropy types.ThresholdSignature) {
	txHandler.currentEntropy = entropy
}

// Submit TXs and clear
func (txHandler *SpecialTxHandler) EndBlock(blockHeight int64) {
	if txHandler.cb_confirmed_message != nil {
		txHandler.cb_confirmed_message(blockHeight, txHandler.currentEntropy, txHandler.currentlyPending)
	}

	txHandler.currentlyPending = make([]*types.DKGMessage, 0)
}<|MERGE_RESOLUTION|>--- conflicted
+++ resolved
@@ -118,15 +118,10 @@
 
 // Call this when new special Txs are seen on the chain
 func (txHandler *SpecialTxHandler) SpecialTxSeen(tx []byte) {
-<<<<<<< HEAD
-	resp, err := FromBytes(tx)
-	if err == nil {
-=======
 	txHandler.logger.Debug("Recieved DKG TX in the chain")
 	resp, err := FromBytes(tx)
 	if err == nil {
 		txHandler.logger.Debug(fmt.Sprintf("Note: data is: %v", string(resp.Data)))
->>>>>>> af608c9c
 		txHandler.currentlyPending = append(txHandler.currentlyPending, resp)
 	} else {
 		txHandler.logger.Error("Failed to decode DKG tx!")
