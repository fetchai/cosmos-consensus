---
order: 1
parent:
  title: Tools
  order: 6
---

# Overview

Tendermint has some tools that are associated with it for:

- [Debugging](./debugging.md)
- [Benchmarking](#benchmarking)
- [Testnets](#testnets)
- [Validation of remote signers](./remote-signer-validation.md)

## Benchmarking

<<<<<<< HEAD
- https://github.com/informalsystems/tm-load-test
=======
- https://github.com/interchainio/tm-load-test
>>>>>>> 13eff7f7

`tm-load-test` is a distributed load testing tool (and framework) for load
testing Tendermint networks.

## Testnets

<<<<<<< HEAD
- https://github.com/informalsystems/testnets
=======
- https://github.com/interchainio/testnets
>>>>>>> 13eff7f7

This repository contains various different configurations of test networks for,
and relating to, Tendermint.<|MERGE_RESOLUTION|>--- conflicted
+++ resolved
@@ -16,22 +16,14 @@
 
 ## Benchmarking
 
-<<<<<<< HEAD
-- https://github.com/informalsystems/tm-load-test
-=======
 - https://github.com/interchainio/tm-load-test
->>>>>>> 13eff7f7
 
 `tm-load-test` is a distributed load testing tool (and framework) for load
 testing Tendermint networks.
 
 ## Testnets
 
-<<<<<<< HEAD
-- https://github.com/informalsystems/testnets
-=======
 - https://github.com/interchainio/testnets
->>>>>>> 13eff7f7
 
 This repository contains various different configurations of test networks for,
 and relating to, Tendermint.