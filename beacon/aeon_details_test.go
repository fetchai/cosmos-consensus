--- conflicted
+++ resolved
@@ -18,39 +18,23 @@
 
 	// Panic with no validator set
 	assert.Panics(t, func() {
-<<<<<<< HEAD
-		NewAeonDetails(nil, privVals[0], aeonSigning, 0, 10)
-=======
 		NewAeonDetails(nil, privVals[0], aeonSigning, 1, 10)
->>>>>>> bc16d14a
 	})
 
 	// Panic with no aeon execution unit
 	assert.Panics(t, func() {
-<<<<<<< HEAD
-		NewAeonDetails(state.Validators, privVals[0], nil, 0, 10)
-=======
 		NewAeonDetails(state.Validators, privVals[0], nil, 1, 10)
->>>>>>> bc16d14a
 	})
 
 	// Panic if can sign and no priv validator
 	assert.Panics(t, func() {
-<<<<<<< HEAD
-		NewAeonDetails(state.Validators, nil, aeonSigning, 0, 10)
-=======
 		NewAeonDetails(state.Validators, nil, aeonSigning, 1, 10)
->>>>>>> bc16d14a
 	})
 
 	// Panic if can sign and not in validators
 	_, privVal := types.RandValidator(false, 30)
 	assert.Panics(t, func() {
-<<<<<<< HEAD
-		NewAeonDetails(state.Validators, privVal, aeonSigning, 0, 10)
-=======
 		NewAeonDetails(state.Validators, privVal, aeonSigning, 1, 10)
->>>>>>> bc16d14a
 	})
 
 	// Panic if validator index does not match dkg index
@@ -58,11 +42,7 @@
 		index, _ := state.Validators.GetByAddress(val.GetPubKey().Address())
 		if index != 0 {
 			assert.Panics(t, func() {
-<<<<<<< HEAD
-				NewAeonDetails(state.Validators, val, aeonSigning, 0, 10)
-=======
 				NewAeonDetails(state.Validators, val, aeonSigning, 1, 10)
->>>>>>> bc16d14a
 			})
 			break
 		}
@@ -71,11 +51,7 @@
 	// Does not panic if priv validator is invalid if can not sign
 	var newAeon *aeonDetails
 	assert.NotPanics(t, func() {
-<<<<<<< HEAD
-		newAeon = NewAeonDetails(state.Validators, nil, aeonNonSigning, 0, 10)
-=======
 		newAeon = NewAeonDetails(state.Validators, nil, aeonNonSigning, 1, 10)
->>>>>>> bc16d14a
 	})
 	assert.True(t, newAeon.threshold == nValidators/2+1)
 
@@ -85,11 +61,7 @@
 		index, _ := state.Validators.GetByAddress(val.GetPubKey().Address())
 		if index == 0 {
 			assert.NotPanics(t, func() {
-<<<<<<< HEAD
-				NewAeonDetails(state.Validators, val, aeonSigning, 0, 10)
-=======
 				NewAeonDetails(state.Validators, val, aeonSigning, 1, 10)
->>>>>>> bc16d14a
 			})
 			break
 		}
