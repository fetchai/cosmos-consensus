--- conflicted
+++ resolved
@@ -7,10 +7,7 @@
 	"fmt"
 
 	cfg "github.com/tendermint/tendermint/config"
-<<<<<<< HEAD
-=======
 	cmn "github.com/tendermint/tendermint/libs/common"
->>>>>>> af608c9c
 	sm "github.com/tendermint/tendermint/state"
 	"github.com/tendermint/tendermint/tx_extensions"
 	"github.com/tendermint/tendermint/types"
@@ -56,11 +53,8 @@
 		aeonEnd:         -1,
 		completedDKG:    false,
 		dkgCounter:      0,
-<<<<<<< HEAD
 		metrics:         NopMetrics(),
-=======
 		fastSync:        false,
->>>>>>> af608c9c
 	}
 	dkgRunner.BaseService = *cmn.NewBaseService(nil, "DKGRunner", dkgRunner)
 
@@ -140,19 +134,12 @@
 // OnBlock is callback in messageHandler for DKG messages included in a particular block
 func (dkgRunner *DKGRunner) OnBlock(blockHeight int64, entropy types.ThresholdSignature, trxs []*types.DKGMessage) {
 	dkgRunner.mtx.Lock()
-<<<<<<< HEAD
 	dkgRunner.metrics.DKGMessagesInChain.Add(float64(len(trxs)))
-	fmt.Printf("adding messages %v\n", float64(len(trxs)))
-	dkgRunner.height = blockHeight
-	dkgRunner.valsUpdated = false
-	if dkgRunner.activeDKG != nil {
-=======
 
 	if len(entropy) != 0 && blockHeight > dkgRunner.aeonEnd {
 		// DKG should not be stale
 		panic(fmt.Errorf("Unexpected entropy in block %v, aeon end %v", blockHeight, dkgRunner.aeonEnd))
 	} else if dkgRunner.activeDKG != nil {
->>>>>>> af608c9c
 		dkgRunner.mtx.Unlock()
 		dkgRunner.activeDKG.OnBlock(blockHeight, trxs)
 		dkgRunner.mtx.Lock()
