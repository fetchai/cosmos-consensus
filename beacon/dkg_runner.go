package beacon

import (
	"fmt"
	"sync"
	"time"

	cfg "github.com/tendermint/tendermint/config"
	cmn "github.com/tendermint/tendermint/libs/common"
<<<<<<< HEAD

	//"github.com/tendermint/tendermint/libs/service"
=======
>>>>>>> 0a70b4e1
	sm "github.com/tendermint/tendermint/state"
	"github.com/tendermint/tendermint/tx_extensions"
	"github.com/tendermint/tendermint/types"
	dbm "github.com/tendermint/tm-db"
)

// DKGRunner manages the starting of the DKG each aeon with new validator sets and forwards on
// the output of the DKG. New DKGs are started at the beginning of every aeon assuming the previous
// DKG completed on time.
type DKGRunner struct {
	cmn.BaseService
	consensusConfig *cfg.ConsensusConfig
	chainID         string
	stateDB         dbm.DB
	privVal         types.PrivValidator
	messageHandler  tx_extensions.MessageHandler

<<<<<<< HEAD
	height       int64
	aeonStart    int64 // next entropy generation start
	aeonEnd      int64 // next entropy generation end
	validators   types.ValidatorSet
	activeDKG    *DistributedKeyGeneration
	completedDKG bool
	dkgCounter   int
=======
	height               int64
	aeonStart            int64 // next entropy generation start
	aeonEnd              int64 // next entropy generation end
	validators           types.ValidatorSet
	activeDKG            *DistributedKeyGeneration
	completedDKG         bool
	valsAndParamsUpdated bool
	dkgCounter           int
	nextAeonLength       int64
>>>>>>> 0a70b4e1

	dkgCompletionCallback func(aeon *aeonDetails)
	fastSync              bool

	mtx sync.Mutex
}

// NewDKGRunner creates struct for starting new DKGs
func NewDKGRunner(config *cfg.ConsensusConfig, chain string, db dbm.DB, val types.PrivValidator,
<<<<<<< HEAD
	blockHeight int64) *DKGRunner {
	dkgRunner := &DKGRunner{
		consensusConfig: config,
		chainID:         chain,
		stateDB:         db,
		privVal:         val,
		height:          blockHeight,
		aeonStart:       -1,
		aeonEnd:         -1,
		completedDKG:    false,
		dkgCounter:      0,
		fastSync:        false,
=======
	blockHeight int64, vals types.ValidatorSet, aeonLength int64) *DKGRunner {
	dkgRunner := &DKGRunner{
		consensusConfig:      config,
		chainID:              chain,
		stateDB:              db,
		privVal:              val,
		height:               blockHeight,
		aeonStart:            -1,
		aeonEnd:              -1,
		validators:           vals,
		completedDKG:         false,
		valsAndParamsUpdated: true,
		dkgCounter:           0,
		nextAeonLength:       aeonLength,
>>>>>>> 0a70b4e1
	}
	dkgRunner.BaseService = *cmn.NewBaseService(nil, "DKGRunner", dkgRunner)

	return dkgRunner
}

// SetDKGCompletionCallback for dispatching dkg output
func (dkgRunner *DKGRunner) SetDKGCompletionCallback(callback func(aeon *aeonDetails)) {
	dkgRunner.mtx.Lock()
	defer dkgRunner.mtx.Unlock()
	dkgRunner.dkgCompletionCallback = callback
}

// AttachMessageHandler for sending DKG messages to the mempool and receiving DKG messages in
// blocks
func (dkgRunner *DKGRunner) AttachMessageHandler(handler tx_extensions.MessageHandler) {
	dkgRunner.mtx.Lock()
	defer dkgRunner.mtx.Unlock()
	dkgRunner.messageHandler = handler
	// When DKG TXs are seen, they should call OnBlock
	dkgRunner.messageHandler.WhenChainTxSeen(dkgRunner.OnBlock)
}

// SetCurrentAeon sets the entropy generation aeon currently active
func (dkgRunner *DKGRunner) SetCurrentAeon(start int64, end int64) {
	dkgRunner.mtx.Lock()
	defer dkgRunner.mtx.Unlock()
	dkgRunner.aeonStart = start
	dkgRunner.aeonEnd = end
}

// FastSync runs a dkg from block messages up to current block height
// for catch up
func (dkgRunner *DKGRunner) FastSync(blockStore sm.BlockStoreRPC) error {
	if dkgRunner.IsRunning() {
		return fmt.Errorf("FastSync: dkgRunner running!")
	}

	dkgHeight := dkgRunner.aeonStart
	if dkgHeight < 0 {
		dkgHeight = 1
	}
	if dkgRunner.height > dkgHeight {
		dkgRunner.fastSync = true
		dkgRunner.checkNextDKG()
		for dkgRunner.height > dkgHeight {
			// Load transactions from block
			block := blockStore.LoadBlock(dkgHeight)
			// Play transactions to DKG
			if block == nil {
				return fmt.Errorf("FastSync: nil block returned at height %v", dkgHeight)
			}
			dkgRunner.messageHandler.BeginBlock(block.Header.Entropy)
			for _, trx := range block.Data.Txs {
				if tx_extensions.IsDKGRelated(trx) {
					dkgRunner.messageHandler.SpecialTxSeen(trx)
				}
			}
			dkgRunner.messageHandler.EndBlock(block.Header.Height)
			dkgHeight++
		}
		dkgRunner.fastSync = false
	}
	return nil
}

// OnStart overrides BaseService. Starts first DKG.
func (dkgRunner *DKGRunner) OnStart() error {
	if !dkgRunner.validAeonLength(dkgRunner.nextAeonLength) {
		panic(fmt.Errorf("OnStart: invalid aeon length %v", dkgRunner.nextAeonLength))
	}
	dkgRunner.checkNextDKG()
	return nil
}

// OnBlock is callback in messageHandler for DKG messages included in a particular block
func (dkgRunner *DKGRunner) OnBlock(blockHeight int64, entropy types.ThresholdSignature, trxs []*types.DKGMessage) {
	dkgRunner.mtx.Lock()
<<<<<<< HEAD

	if len(entropy) != 0 && blockHeight > dkgRunner.aeonEnd {
		// DKG should not be stale
		panic(fmt.Errorf("Unexpected entropy in block %v, aeon end %v", blockHeight, dkgRunner.aeonEnd))
	} else if dkgRunner.activeDKG != nil {
=======
	dkgRunner.height = blockHeight
	dkgRunner.valsAndParamsUpdated = false
	if dkgRunner.activeDKG != nil {
>>>>>>> 0a70b4e1
		dkgRunner.mtx.Unlock()
		dkgRunner.activeDKG.OnBlock(blockHeight, trxs)
		dkgRunner.mtx.Lock()
	}

	if !dkgRunner.fastSync {
		dkgRunner.height = blockHeight
		dkgRunner.checkNextDKG()
	}

	dkgRunner.mtx.Unlock()
}

// Returns validators for height from state DB
func (dkgRunner *DKGRunner) findValidators(height int64) *types.ValidatorSet {
	for {
		if !dkgRunner.IsRunning() {
			dkgRunner.Logger.Debug("findValidators: exiting", "height", dkgRunner.height)
			return nil
		}

<<<<<<< HEAD
		newVals, err := sm.LoadValidators(dkgRunner.stateDB, height)
		if err != nil {
			time.Sleep(100 * time.Millisecond)
		} else {
			dkgRunner.Logger.Debug("findValidators: vals updated", "height", height)
			return newVals
		}
	}
}

// Resets completed DKG and starts new one for next aeon
=======
		dkgRunner.updateValidatorsAndParams()
		time.Sleep(100 * time.Millisecond)
	}
}

// Fetches validators for most recent block height from state DB and updates local validators. After updates
// checks if a new DKG should be started with the new validators
func (dkgRunner *DKGRunner) updateValidatorsAndParams() {
	dkgRunner.mtx.Lock()
	defer dkgRunner.mtx.Unlock()

	if dkgRunner.valsAndParamsUpdated {
		return
	}

	newParams, err1 := sm.LoadConsensusParams(dkgRunner.stateDB, dkgRunner.height)
	newVals, err2 := sm.LoadValidators(dkgRunner.stateDB, dkgRunner.height)
	// Only update and check for next DKG when both the validators and aeon length
	// have been updated to that of the latest state
	if err1 != nil {
		switch err1.(type) {
		case sm.ErrNoConsensusParamsForHeight:
			dkgRunner.Logger.Debug("updateValidatorsAndParams: ", "error", err1.Error())
		default:
			dkgRunner.Logger.Error("updateValidatorsAndParams: unknown error loading params", "error", err1.Error())
		}
	} else if err2 != nil {
		switch err2.(type) {
		case sm.ErrNoValSetForHeight:
			dkgRunner.Logger.Debug("updateValidatorsAndParams: ", "error", err2.Error())
		default:
			dkgRunner.Logger.Error("updateValidatorsAndParams: unknown error loading vals", "error", err2.Error())
		}
	} else {
		dkgRunner.Logger.Debug("updateValidators: vals and params updated", "height", dkgRunner.height)
		nextAeonLength := newParams.Entropy.AeonLength
		if dkgRunner.validAeonLength(nextAeonLength) {
			dkgRunner.nextAeonLength = nextAeonLength
		} else {
			dkgRunner.Logger.Error("updateValidatorsAndParams: invalid state duration", "height", dkgRunner.height, "aeonLength", nextAeonLength)
		}
		dkgRunner.validators = *newVals
		dkgRunner.valsAndParamsUpdated = true
		dkgRunner.checkNextDKG()
	}
}

// validAeonLength checks whether new aeon length is consistent with other DKG parameters before it is yet.
// Must give dkg state length of at least 1 block to be valid
func (dkgRunner *DKGRunner) validAeonLength(aeonLength int64) bool {
	// When computing dkg duration allow buffer for run ahead on entropy generation so that
	// dkg does not complete right at the end of the aeon
	dkgDuration := (aeonLength - dkgRunner.consensusConfig.EntropyChannelCapacity - 1) / dkgRunner.consensusConfig.DKGAttemptsInAeon
	// Divide by number of states to get the duration of each state
	stateDuration := (dkgDuration - dkgRunner.consensusConfig.DKGResetDelay) / 6
	return stateDuration > 0
}

// Resets completed DKG and starts new one at the beginning of every aeon
>>>>>>> 0a70b4e1
func (dkgRunner *DKGRunner) checkNextDKG() {
	if dkgRunner.completedDKG {
		dkgRunner.activeDKG = nil
		dkgRunner.completedDKG = false
	}

	// Start new dkg if there is currently no aeon active and if we are in the next
	// aeon
	if dkgRunner.activeDKG == nil && dkgRunner.height >= dkgRunner.aeonStart {
		// Set height at which validators are determined
		validatorHeight := dkgRunner.aeonStart
		if validatorHeight < 0 {
			// Only time when there is no previous aeon is first dkg from genesis
			validatorHeight = 1
		}
		vals := dkgRunner.findValidators(validatorHeight)
		if vals != nil {
			dkgRunner.startNewDKG(validatorHeight, vals)
		}
	}
}

// Starts new DKG if old one has completed for those in the current validator set
func (dkgRunner *DKGRunner) startNewDKG(validatorHeight int64, validators *types.ValidatorSet) {
	if index, _ := validators.GetByAddress(dkgRunner.privVal.GetPubKey().Address()); index < 0 {
		dkgRunner.Logger.Debug("startNewDKG: not in validators", "height", validatorHeight)
		return
	}
	dkgRunner.Logger.Debug("startNewDKG: successful", "height", validatorHeight)
	// Create new dkg with dkgID = aeon. New dkg starts DKGResetDelay after most recent block height
	dkgRunner.activeDKG = NewDistributedKeyGeneration(dkgRunner.consensusConfig, dkgRunner.chainID,
<<<<<<< HEAD
		dkgRunner.dkgCounter, dkgRunner.privVal, validatorHeight, *validators, dkgRunner.aeonEnd)
=======
		dkgRunner.dkgCounter, dkgRunner.privVal, dkgRunner.validators,
		dkgRunner.height+dkgRunner.consensusConfig.DKGResetDelay, dkgRunner.aeonEnd, dkgRunner.nextAeonLength)
>>>>>>> 0a70b4e1
	dkgRunner.dkgCounter++
	// Set logger with dkgID and node index for debugging
	dkgLogger := dkgRunner.Logger.With("dkgID", dkgRunner.activeDKG.dkgID)
	dkgLogger.With("index", dkgRunner.activeDKG.index())
	dkgRunner.activeDKG.SetLogger(dkgLogger)
	// Set message handler for sending DKG transactions
	dkgRunner.activeDKG.SetSendMsgCallback(func(msg *types.DKGMessage) {
		dkgRunner.messageHandler.SubmitSpecialTx(msg)
	})
	// Mark dkg completion so so that activeDKG can be reset and set start and end
	// of next entropy aeon
	dkgRunner.activeDKG.SetDkgCompletionCallback(func(keys *aeonDetails) {
		dkgRunner.completedDKG = true
		dkgRunner.SetCurrentAeon(keys.Start, keys.End)
		if dkgRunner.dkgCompletionCallback != nil {
			dkgRunner.dkgCompletionCallback(keys)
		}
	})
}<|MERGE_RESOLUTION|>--- conflicted
+++ resolved
@@ -7,11 +7,6 @@
 
 	cfg "github.com/tendermint/tendermint/config"
 	cmn "github.com/tendermint/tendermint/libs/common"
-<<<<<<< HEAD
-
-	//"github.com/tendermint/tendermint/libs/service"
-=======
->>>>>>> 0a70b4e1
 	sm "github.com/tendermint/tendermint/state"
 	"github.com/tendermint/tendermint/tx_extensions"
 	"github.com/tendermint/tendermint/types"
@@ -29,7 +24,6 @@
 	privVal         types.PrivValidator
 	messageHandler  tx_extensions.MessageHandler
 
-<<<<<<< HEAD
 	height       int64
 	aeonStart    int64 // next entropy generation start
 	aeonEnd      int64 // next entropy generation end
@@ -37,17 +31,6 @@
 	activeDKG    *DistributedKeyGeneration
 	completedDKG bool
 	dkgCounter   int
-=======
-	height               int64
-	aeonStart            int64 // next entropy generation start
-	aeonEnd              int64 // next entropy generation end
-	validators           types.ValidatorSet
-	activeDKG            *DistributedKeyGeneration
-	completedDKG         bool
-	valsAndParamsUpdated bool
-	dkgCounter           int
-	nextAeonLength       int64
->>>>>>> 0a70b4e1
 
 	dkgCompletionCallback func(aeon *aeonDetails)
 	fastSync              bool
@@ -57,7 +40,6 @@
 
 // NewDKGRunner creates struct for starting new DKGs
 func NewDKGRunner(config *cfg.ConsensusConfig, chain string, db dbm.DB, val types.PrivValidator,
-<<<<<<< HEAD
 	blockHeight int64) *DKGRunner {
 	dkgRunner := &DKGRunner{
 		consensusConfig: config,
@@ -70,22 +52,6 @@
 		completedDKG:    false,
 		dkgCounter:      0,
 		fastSync:        false,
-=======
-	blockHeight int64, vals types.ValidatorSet, aeonLength int64) *DKGRunner {
-	dkgRunner := &DKGRunner{
-		consensusConfig:      config,
-		chainID:              chain,
-		stateDB:              db,
-		privVal:              val,
-		height:               blockHeight,
-		aeonStart:            -1,
-		aeonEnd:              -1,
-		validators:           vals,
-		completedDKG:         false,
-		valsAndParamsUpdated: true,
-		dkgCounter:           0,
-		nextAeonLength:       aeonLength,
->>>>>>> 0a70b4e1
 	}
 	dkgRunner.BaseService = *cmn.NewBaseService(nil, "DKGRunner", dkgRunner)
 
@@ -154,9 +120,6 @@
 
 // OnStart overrides BaseService. Starts first DKG.
 func (dkgRunner *DKGRunner) OnStart() error {
-	if !dkgRunner.validAeonLength(dkgRunner.nextAeonLength) {
-		panic(fmt.Errorf("OnStart: invalid aeon length %v", dkgRunner.nextAeonLength))
-	}
 	dkgRunner.checkNextDKG()
 	return nil
 }
@@ -164,17 +127,11 @@
 // OnBlock is callback in messageHandler for DKG messages included in a particular block
 func (dkgRunner *DKGRunner) OnBlock(blockHeight int64, entropy types.ThresholdSignature, trxs []*types.DKGMessage) {
 	dkgRunner.mtx.Lock()
-<<<<<<< HEAD
 
 	if len(entropy) != 0 && blockHeight > dkgRunner.aeonEnd {
 		// DKG should not be stale
 		panic(fmt.Errorf("Unexpected entropy in block %v, aeon end %v", blockHeight, dkgRunner.aeonEnd))
 	} else if dkgRunner.activeDKG != nil {
-=======
-	dkgRunner.height = blockHeight
-	dkgRunner.valsAndParamsUpdated = false
-	if dkgRunner.activeDKG != nil {
->>>>>>> 0a70b4e1
 		dkgRunner.mtx.Unlock()
 		dkgRunner.activeDKG.OnBlock(blockHeight, trxs)
 		dkgRunner.mtx.Lock()
@@ -189,70 +146,24 @@
 }
 
 // Returns validators for height from state DB
-func (dkgRunner *DKGRunner) findValidators(height int64) *types.ValidatorSet {
+func (dkgRunner *DKGRunner) findValidatorsAndParams(height int64) (*types.ValidatorSet, int64) {
 	for {
 		if !dkgRunner.IsRunning() {
 			dkgRunner.Logger.Debug("findValidators: exiting", "height", dkgRunner.height)
-			return nil
-		}
-
-<<<<<<< HEAD
+			return nil, 0
+		}
+
 		newVals, err := sm.LoadValidators(dkgRunner.stateDB, height)
-		if err != nil {
+		newParams, err1 := sm.LoadConsensusParams(dkgRunner.stateDB, height)
+		if err != nil || err1 != nil {
 			time.Sleep(100 * time.Millisecond)
 		} else {
 			dkgRunner.Logger.Debug("findValidators: vals updated", "height", height)
-			return newVals
-		}
-	}
-}
-
-// Resets completed DKG and starts new one for next aeon
-=======
-		dkgRunner.updateValidatorsAndParams()
-		time.Sleep(100 * time.Millisecond)
-	}
-}
-
-// Fetches validators for most recent block height from state DB and updates local validators. After updates
-// checks if a new DKG should be started with the new validators
-func (dkgRunner *DKGRunner) updateValidatorsAndParams() {
-	dkgRunner.mtx.Lock()
-	defer dkgRunner.mtx.Unlock()
-
-	if dkgRunner.valsAndParamsUpdated {
-		return
-	}
-
-	newParams, err1 := sm.LoadConsensusParams(dkgRunner.stateDB, dkgRunner.height)
-	newVals, err2 := sm.LoadValidators(dkgRunner.stateDB, dkgRunner.height)
-	// Only update and check for next DKG when both the validators and aeon length
-	// have been updated to that of the latest state
-	if err1 != nil {
-		switch err1.(type) {
-		case sm.ErrNoConsensusParamsForHeight:
-			dkgRunner.Logger.Debug("updateValidatorsAndParams: ", "error", err1.Error())
-		default:
-			dkgRunner.Logger.Error("updateValidatorsAndParams: unknown error loading params", "error", err1.Error())
-		}
-	} else if err2 != nil {
-		switch err2.(type) {
-		case sm.ErrNoValSetForHeight:
-			dkgRunner.Logger.Debug("updateValidatorsAndParams: ", "error", err2.Error())
-		default:
-			dkgRunner.Logger.Error("updateValidatorsAndParams: unknown error loading vals", "error", err2.Error())
-		}
-	} else {
-		dkgRunner.Logger.Debug("updateValidators: vals and params updated", "height", dkgRunner.height)
-		nextAeonLength := newParams.Entropy.AeonLength
-		if dkgRunner.validAeonLength(nextAeonLength) {
-			dkgRunner.nextAeonLength = nextAeonLength
-		} else {
-			dkgRunner.Logger.Error("updateValidatorsAndParams: invalid state duration", "height", dkgRunner.height, "aeonLength", nextAeonLength)
-		}
-		dkgRunner.validators = *newVals
-		dkgRunner.valsAndParamsUpdated = true
-		dkgRunner.checkNextDKG()
+			if !dkgRunner.validAeonLength(newParams.Entropy.AeonLength) {
+				panic(fmt.Errorf("Invalid aeon length to be found %v", newParams.Entropy.AeonLength))
+			}
+			return newVals, newParams.Entropy.AeonLength
+		}
 	}
 }
 
@@ -267,8 +178,7 @@
 	return stateDuration > 0
 }
 
-// Resets completed DKG and starts new one at the beginning of every aeon
->>>>>>> 0a70b4e1
+// Resets completed DKG and starts new one for next aeon
 func (dkgRunner *DKGRunner) checkNextDKG() {
 	if dkgRunner.completedDKG {
 		dkgRunner.activeDKG = nil
@@ -284,15 +194,15 @@
 			// Only time when there is no previous aeon is first dkg from genesis
 			validatorHeight = 1
 		}
-		vals := dkgRunner.findValidators(validatorHeight)
+		vals, aeonLength := dkgRunner.findValidatorsAndParams(validatorHeight)
 		if vals != nil {
-			dkgRunner.startNewDKG(validatorHeight, vals)
+			dkgRunner.startNewDKG(validatorHeight, vals, aeonLength)
 		}
 	}
 }
 
 // Starts new DKG if old one has completed for those in the current validator set
-func (dkgRunner *DKGRunner) startNewDKG(validatorHeight int64, validators *types.ValidatorSet) {
+func (dkgRunner *DKGRunner) startNewDKG(validatorHeight int64, validators *types.ValidatorSet, aeonLength int64) {
 	if index, _ := validators.GetByAddress(dkgRunner.privVal.GetPubKey().Address()); index < 0 {
 		dkgRunner.Logger.Debug("startNewDKG: not in validators", "height", validatorHeight)
 		return
@@ -300,12 +210,7 @@
 	dkgRunner.Logger.Debug("startNewDKG: successful", "height", validatorHeight)
 	// Create new dkg with dkgID = aeon. New dkg starts DKGResetDelay after most recent block height
 	dkgRunner.activeDKG = NewDistributedKeyGeneration(dkgRunner.consensusConfig, dkgRunner.chainID,
-<<<<<<< HEAD
-		dkgRunner.dkgCounter, dkgRunner.privVal, validatorHeight, *validators, dkgRunner.aeonEnd)
-=======
-		dkgRunner.dkgCounter, dkgRunner.privVal, dkgRunner.validators,
-		dkgRunner.height+dkgRunner.consensusConfig.DKGResetDelay, dkgRunner.aeonEnd, dkgRunner.nextAeonLength)
->>>>>>> 0a70b4e1
+		dkgRunner.dkgCounter, dkgRunner.privVal, validatorHeight, *validators, dkgRunner.aeonEnd, aeonLength)
 	dkgRunner.dkgCounter++
 	// Set logger with dkgID and node index for debugging
 	dkgLogger := dkgRunner.Logger.With("dkgID", dkgRunner.activeDKG.dkgID)
