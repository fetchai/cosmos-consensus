package beacon

import (
	"fmt"
	"sync"
	"time"

	cfg "github.com/tendermint/tendermint/config"
	cmn "github.com/tendermint/tendermint/libs/common"
	sm "github.com/tendermint/tendermint/state"
	"github.com/tendermint/tendermint/tx_extensions"
	"github.com/tendermint/tendermint/types"
	dbm "github.com/tendermint/tm-db"
)

// DKGRunner manages the starting of the DKG each aeon with new validator sets and forwards on
// the output of the DKG. New DKGs are started at the beginning of every aeon assuming the previous
// DKG completed on time.
type DKGRunner struct {
	cmn.BaseService
	consensusConfig *cfg.ConsensusConfig
	chainID         string
	stateDB         dbm.DB
	privVal         types.PrivValidator
	messageHandler  tx_extensions.MessageHandler

	height       int64
	aeonStart    int64 // next entropy generation start
	aeonEnd      int64 // next entropy generation end
	validators   types.ValidatorSet
	activeDKG    *DistributedKeyGeneration
	completedDKG bool

	dkgCompletionCallback func(aeon *aeonDetails)
	fastSync              bool

	mtx sync.Mutex
	metrics *Metrics
}

// NewDKGRunner creates struct for starting new DKGs
func NewDKGRunner(config *cfg.ConsensusConfig, chain string, db dbm.DB, val types.PrivValidator,
	blockHeight int64) *DKGRunner {
	dkgRunner := &DKGRunner{
		consensusConfig: config,
		chainID:         chain,
		stateDB:         db,
		privVal:         val,
		height:          blockHeight,
		aeonStart:       -1,
		aeonEnd:         -1,
		completedDKG:    false,
<<<<<<< HEAD
		dkgCounter:      0,
		metrics:         NopMetrics(),
=======
>>>>>>> 61a32b49
		fastSync:        false,
	}
	dkgRunner.BaseService = *cmn.NewBaseService(nil, "DKGRunner", dkgRunner)

	return dkgRunner
}

func (dkgRunner *DKGRunner) AttachMetrics(metrics *Metrics) {

	if dkgRunner != nil {
		dkgRunner.metrics = metrics
	}
}

// SetDKGCompletionCallback for dispatching dkg output
func (dkgRunner *DKGRunner) SetDKGCompletionCallback(callback func(aeon *aeonDetails)) {
	dkgRunner.mtx.Lock()
	defer dkgRunner.mtx.Unlock()
	dkgRunner.dkgCompletionCallback = callback
}

// AttachMessageHandler for sending DKG messages to the mempool and receiving DKG messages in
// blocks
func (dkgRunner *DKGRunner) AttachMessageHandler(handler tx_extensions.MessageHandler) {
	dkgRunner.mtx.Lock()
	defer dkgRunner.mtx.Unlock()
	dkgRunner.messageHandler = handler
	// When DKG TXs are seen, they should call OnBlock
	dkgRunner.messageHandler.WhenChainTxSeen(dkgRunner.OnBlock)
}

// SetCurrentAeon sets the entropy generation aeon currently active
func (dkgRunner *DKGRunner) SetCurrentAeon(start int64, end int64) {
	dkgRunner.mtx.Lock()
	defer dkgRunner.mtx.Unlock()
	dkgRunner.aeonStart = start
	dkgRunner.aeonEnd = end
}

// FastSync runs a dkg from block messages up to current block height
// for catch up
func (dkgRunner *DKGRunner) FastSync(blockStore sm.BlockStoreRPC) error {
	if dkgRunner.IsRunning() {
		return fmt.Errorf("FastSync: dkgRunner running!")
	}

	dkgHeight := dkgRunner.aeonStart
	if dkgHeight < 0 {
		dkgHeight = 1
	}
	if dkgRunner.height > dkgHeight {
		dkgRunner.Logger.Debug("FastSync: starting", "blockHeight", dkgRunner.height, "dkgStartHeight", dkgHeight)
		dkgRunner.fastSync = true
		dkgRunner.checkNextDKG()
		if dkgRunner.activeDKG == nil {
			return fmt.Errorf("FastSync: failed to start new dkg")
		}
		for dkgRunner.height > dkgHeight {
			// Load transactions from block
			block := blockStore.LoadBlock(dkgHeight)
			// Play transactions to DKG
			if block == nil {
				return fmt.Errorf("FastSync: nil block returned at height %v", dkgHeight)
			}
			dkgRunner.messageHandler.BeginBlock(block.Header.Entropy.GroupSignature)
			for _, trx := range block.Data.Txs {
				if tx_extensions.IsDKGRelated(trx) {
					dkgRunner.messageHandler.SpecialTxSeen(trx)
				}
			}
			dkgRunner.messageHandler.EndBlock(block.Header.Height)
			dkgHeight++
		}
		dkgRunner.fastSync = false
	}
	return nil
}

// OnStart overrides BaseService. Starts first DKG.
func (dkgRunner *DKGRunner) OnStart() error {
	dkgRunner.checkNextDKG()
	return nil
}

// OnBlock is callback in messageHandler for DKG messages included in a particular block
func (dkgRunner *DKGRunner) OnBlock(blockHeight int64, entropy types.ThresholdSignature, trxs []*types.DKGMessage) {
	dkgRunner.mtx.Lock()
	dkgRunner.metrics.DKGMessagesInChain.Add(float64(len(trxs)))

	if len(entropy) != 0 && blockHeight > dkgRunner.aeonEnd {
		// DKG should not be stale
		panic(fmt.Errorf("Unexpected entropy in block %v, aeon end %v", blockHeight, dkgRunner.aeonEnd))
	} else if dkgRunner.activeDKG != nil {
		dkgRunner.mtx.Unlock()
		dkgRunner.activeDKG.OnBlock(blockHeight, trxs)
		dkgRunner.mtx.Lock()
	}

	if !dkgRunner.fastSync {
		dkgRunner.height = blockHeight
		dkgRunner.checkNextDKG()
	}

	dkgRunner.mtx.Unlock()
}

// Returns validators for height from state DB
func (dkgRunner *DKGRunner) findValidatorsAndParams(height int64) (*types.ValidatorSet, int64) {
	for {
		if !dkgRunner.fastSync && !dkgRunner.IsRunning() {
			dkgRunner.Logger.Debug("findValidators: exiting", "height", dkgRunner.height)
			return nil, 0
		}

		newVals, err := sm.LoadValidators(dkgRunner.stateDB, height)
		newParams, err1 := sm.LoadConsensusParams(dkgRunner.stateDB, height)
		if err != nil || err1 != nil {
			time.Sleep(100 * time.Millisecond)
		} else {
			dkgRunner.Logger.Debug("findValidators: vals updated", "height", height)
			if !dkgRunner.validAeonLength(newParams.Entropy.AeonLength) {
				panic(fmt.Errorf("Invalid aeon length to be found %v", newParams.Entropy.AeonLength))
			}
			return newVals, newParams.Entropy.AeonLength
		}
	}
}

// validAeonLength checks whether new aeon length is consistent with other DKG parameters before it is set.
// Must give dkg state length of at least 1 block to be valid
func (dkgRunner *DKGRunner) validAeonLength(aeonLength int64) bool {
	// When computing dkg duration allow buffer for run ahead on entropy generation so that
	// dkg does not complete right at the end of the aeon
	dkgDuration := (aeonLength - dkgRunner.consensusConfig.EntropyChannelCapacity - 1) / dkgRunner.consensusConfig.DKGAttemptsInAeon
	// Divide by number of states to get the duration of each state
	stateDuration := (dkgDuration - dkgRunner.consensusConfig.DKGResetDelay) / 6
	return stateDuration > 0
}

// Resets completed DKG and starts new one for next aeon
func (dkgRunner *DKGRunner) checkNextDKG() {
	if dkgRunner.completedDKG {
		dkgRunner.activeDKG = nil
		dkgRunner.completedDKG = false
	}

	// Start new dkg if there is currently no aeon active and if we are in the next
	// aeon
	if dkgRunner.activeDKG == nil && dkgRunner.height >= dkgRunner.aeonStart {
		// Set height at which validators are determined
		validatorHeight := dkgRunner.aeonStart
		if validatorHeight < 0 {
			// Only time when there is no previous aeon is first dkg from genesis
			validatorHeight = 1
		}
		vals, aeonLength := dkgRunner.findValidatorsAndParams(validatorHeight)
		if vals == nil {
			// Should only return nil if dkg runner is stopped and not in fast sync
			dkgRunner.Logger.Debug("findValidatorsAndParams return nil vals", "fastSync",
				dkgRunner.fastSync, "dkgRunner running", dkgRunner.IsRunning())
			return
		}
		dkgRunner.startNewDKG(validatorHeight, vals, aeonLength)
	}
}

// Starts new DKG if old one has completed for those in the current validator set
func (dkgRunner *DKGRunner) startNewDKG(validatorHeight int64, validators *types.ValidatorSet, aeonLength int64) {
	dkgRunner.Logger.Debug("startNewDKG: successful", "height", validatorHeight)
	// Create new dkg that starts DKGResetDelay after most recent block height
	dkgRunner.activeDKG = NewDistributedKeyGeneration(dkgRunner.consensusConfig, dkgRunner.chainID,
		dkgRunner.privVal, validatorHeight, *validators, dkgRunner.aeonEnd, aeonLength)
	// Set logger with dkgID and node index for debugging
	dkgLogger := dkgRunner.Logger.With("dkgID", dkgRunner.activeDKG.dkgID)
	dkgLogger.With("index", dkgRunner.activeDKG.index())
	dkgRunner.activeDKG.SetLogger(dkgLogger)
	// Set message handler for sending DKG transactions
	dkgRunner.activeDKG.SetSendMsgCallback(func(msg *types.DKGMessage) {
		dkgRunner.messageHandler.SubmitSpecialTx(msg)
	})
	// Mark dkg completion so so that activeDKG can be reset and set start and end
	// of next entropy aeon
	dkgRunner.activeDKG.SetDkgCompletionCallback(func(keys *aeonDetails) {
		dkgRunner.completedDKG = true
		dkgRunner.metrics.DKGsCompleted.Add(1)
		dkgRunner.SetCurrentAeon(keys.Start, keys.End)
		if dkgRunner.dkgCompletionCallback != nil {
			dkgRunner.dkgCompletionCallback(keys)
		}
	})
}<|MERGE_RESOLUTION|>--- conflicted
+++ resolved
@@ -50,11 +50,8 @@
 		aeonStart:       -1,
 		aeonEnd:         -1,
 		completedDKG:    false,
-<<<<<<< HEAD
 		dkgCounter:      0,
 		metrics:         NopMetrics(),
-=======
->>>>>>> 61a32b49
 		fastSync:        false,
 	}
 	dkgRunner.BaseService = *cmn.NewBaseService(nil, "DKGRunner", dkgRunner)
