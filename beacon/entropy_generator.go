--- conflicted
+++ resolved
@@ -83,17 +83,10 @@
 	}
 }
 
-<<<<<<< HEAD
 // SetAeonDetails sets the DKG keys for computing DRB
 func (entropyGenerator *EntropyGenerator) SetAeonDetails(aeon *aeonDetails) {
-	entropyGenerator.proxyMtx.Lock()
-	defer entropyGenerator.proxyMtx.Unlock()
-=======
-// SetAeonKeys sets the DKG keys for computing DRB
-func (entropyGenerator *EntropyGenerator) SetAeonKeys(aeonKeys AeonExecUnit) {
-	entropyGenerator.mtx.Lock()
-	defer entropyGenerator.mtx.Unlock()
->>>>>>> d17f54fd
+	entropyGenerator.mtx.Lock()
+	defer entropyGenerator.mtx.Unlock()
 
 	entropyGenerator.aeonDet = aeon
 }
@@ -195,13 +188,8 @@
 	entropyGenerator.mtx.Lock()
 	defer entropyGenerator.mtx.Unlock()
 
-<<<<<<< HEAD
-	entropyGenerator.Logger.Debug("ApplyEntropyShare", "height", share.Height, "from", share.SignerAddress)
+	entropyGenerator.Logger.Debug("applyEntropyShare", "height", share.Height, "from", share.SignerAddress)
 	index, validator := entropyGenerator.aeonDet.validators.GetByAddress(share.SignerAddress)
-=======
-	entropyGenerator.Logger.Debug("applyEntropyShare", "height", share.Height, "from", share.SignerAddress)
-	index, validator := entropyGenerator.Validators.GetByAddress(share.SignerAddress)
->>>>>>> d17f54fd
 	err := entropyGenerator.validInputs(share.Height, index)
 	if err != nil {
 		entropyGenerator.Logger.Debug("applyEntropyShare invalid share", "error", err.Error())
@@ -259,14 +247,10 @@
 }
 
 func (entropyGenerator *EntropyGenerator) sign(height int64) {
-<<<<<<< HEAD
+	entropyGenerator.mtx.Lock()
+	defer entropyGenerator.mtx.Unlock()
+
 	if !entropyGenerator.aeonDet.aeonExecUnit.CanSign() {
-=======
-	entropyGenerator.mtx.Lock()
-	defer entropyGenerator.mtx.Unlock()
-
-	if !entropyGenerator.aeonExecUnit.CanSign() {
->>>>>>> d17f54fd
 		entropyGenerator.Logger.Debug("node can not sign entropy - no dkg private key")
 		return
 	}
@@ -342,13 +326,9 @@
 
 			// Continue onto the next random value
 			entropyGenerator.sign(entropyGenerator.lastComputedEntropyHeight)
-<<<<<<< HEAD
-			entropyGenerator.proxyMtx.Unlock()
 
 			// Clean out old entropy shares and computed entropy
 			entropyGenerator.flushOldEntropy()
-=======
->>>>>>> d17f54fd
 		}
 		time.Sleep(computeEntropySleepDuration)
 	}
@@ -394,8 +374,8 @@
 }
 
 func (entropyGenerator *EntropyGenerator) flushOldEntropy() {
-	entropyGenerator.proxyMtx.Lock()
-	defer entropyGenerator.proxyMtx.Unlock()
+	entropyGenerator.mtx.Lock()
+	defer entropyGenerator.mtx.Unlock()
 
 	deleteHeight := entropyGenerator.lastComputedEntropyHeight - entropyHistoryLength
 	if deleteHeight >= 0 {
