--- conflicted
+++ resolved
@@ -94,11 +94,8 @@
 
 	// Notify peers of block height
 	entropyGenerator.evsw.FireEvent(types.EventComputedEntropy, entropyGenerator.lastBlockHeight)
-<<<<<<< HEAD
+  
 	entropyGenerator.changeKeys()
-=======
-
->>>>>>> fa9ca4df
 	if entropyGenerator.lastComputedEntropyHeight > -1 {
 		// Sign entropy
 		entropyGenerator.sign()
