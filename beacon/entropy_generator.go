package beacon

import (
	"container/list"
	"fmt"
	"sync"
	"time"

	cfg "github.com/tendermint/tendermint/config"
	"github.com/tendermint/tendermint/crypto/tmhash"
	tmevents "github.com/tendermint/tendermint/libs/events"
	"github.com/tendermint/tendermint/libs/log"
	"github.com/tendermint/tendermint/libs/service"
	"github.com/tendermint/tendermint/types"
)

const (
	// History length of entropy to keep in number of blocks
	entropyHistoryLength = 10
)

// EntropyGenerator holds DKG keys for computing entropy and computes entropy shares
// and entropy for dispatching along channel
type EntropyGenerator struct {
	service.BaseService

	mtx sync.RWMutex

	entropyShares             map[int64]map[int]types.EntropyShare
	entropyComputed           map[int64]types.ThresholdSignature
	lastBlockHeight           int64 // last block height
	lastComputedEntropyHeight int64 // last non-trivial entropy

	// Channel for sending off entropy for receiving elsewhere
	computedEntropyChannel chan<- types.ComputedEntropy
	aeonQueue              *list.List
	aeon                   *aeonDetails

	baseConfig      *cfg.BaseConfig
	consensusConfig *cfg.ConsensusConfig

	// synchronous pubsub between entropy generator and reactor.
	// entropy generator only emits new computed entropy height
	evsw tmevents.EventSwitch

	// closed when shutting down to unblock send to full channel
	quit chan struct{}
	// closed when we finish shutting down
	done chan struct{}
}

// NewEntropyGenerator creates new entropy generator with validator information
func NewEntropyGenerator(bConfig *cfg.BaseConfig, csConfig *cfg.ConsensusConfig, blockHeight int64) *EntropyGenerator {
	if bConfig == nil || csConfig == nil {
		panic(fmt.Errorf("NewEntropyGenerator: baseConfig/consensusConfig can not be nil"))
	}
	es := &EntropyGenerator{
		entropyShares:             make(map[int64]map[int]types.EntropyShare),
		lastBlockHeight:           blockHeight,
		lastComputedEntropyHeight: -1, // value is invalid and requires last entropy to be set
		entropyComputed:           make(map[int64]types.ThresholdSignature),
		aeonQueue:                 list.New(),
		baseConfig:                bConfig,
		consensusConfig:           csConfig,
		evsw:                      tmevents.NewEventSwitch(),
		quit:                      make(chan struct{}),
		done:                      make(chan struct{}),
	}

	es.BaseService = *service.NewBaseService(nil, "EntropyGenerator", es)
	return es
}

// OnStart generates entropy from the last computed entropy height
func (entropyGenerator *EntropyGenerator) OnStart() error {
	if err := entropyGenerator.evsw.Start(); err != nil {
		entropyGenerator.Logger.Error("OnStart: failed to start event switch")
		return err
	}

	entropyGenerator.Logger.Debug("OnStart", "height", entropyGenerator.lastBlockHeight,
		"aeon", entropyGenerator.isSigningEntropy(), "lastEntropyHeight", entropyGenerator.lastComputedEntropyHeight)

	if entropyGenerator.lastComputedEntropyHeight > -1 {
		if entropyGenerator.lastComputedEntropyHeight != entropyGenerator.lastBlockHeight {
			return fmt.Errorf("OnStart: mistmatch between block and entropy heights")
		}
		// Notify peers of starting entropy
		entropyGenerator.evsw.FireEvent(types.EventComputedEntropy, entropyGenerator.lastComputedEntropyHeight)
		// Sign entropy
		entropyGenerator.sign(entropyGenerator.lastComputedEntropyHeight)
	}

	// Start go routine for computing threshold signature
	go entropyGenerator.computeEntropyRoutine()
	return nil
}

// OnStop stops event switch
func (entropyGenerator *EntropyGenerator) OnStop() {
	entropyGenerator.evsw.Stop()
	close(entropyGenerator.quit)
}

// Wait waits for the computeEntropyRoutine to return.
func (entropyGenerator *EntropyGenerator) wait() {
	// Try to stop gracefully by waiting for routine to return
	t := time.NewTimer(2 * entropyGenerator.consensusConfig.ComputeEntropySleepDuration)
	select {
	case <-t.C:
		panic(fmt.Errorf("wait timeout - deadlock in closing channel"))
	case <-entropyGenerator.done:
	}
}

// SetComputedEntropyChannel sets the channel along which entropy should be dispatched
func (entropyGenerator *EntropyGenerator) SetComputedEntropyChannel(entropyChannel chan<- types.ComputedEntropy) {
	entropyGenerator.mtx.Lock()
	defer entropyGenerator.mtx.Unlock()

	if entropyGenerator.computedEntropyChannel == nil {
		entropyGenerator.computedEntropyChannel = entropyChannel
	}
}

// SetLogger implements Service.
func (entropyGenerator *EntropyGenerator) SetLogger(l log.Logger) {
	entropyGenerator.BaseService.Logger = l
}

// SetAeonDetails sets the DKG keys for computing DRB (used on creation of NewNode)
func (entropyGenerator *EntropyGenerator) SetAeonDetails(aeon *aeonDetails) {
	entropyGenerator.mtx.Lock()
	defer entropyGenerator.mtx.Unlock()

<<<<<<< HEAD
=======
	// Check start is for the aeon needed for next entropy generation
	if aeon.start/entropyGenerator.consensusConfig.AeonLength !=
		(entropyGenerator.lastBlockHeight+1)/entropyGenerator.consensusConfig.AeonLength {
		return
	}
>>>>>>> bc16d14a
	entropyGenerator.aeon = aeon
}

// SetLastComputedEntropy sets the most recent entropy from catchup
func (entropyGenerator *EntropyGenerator) SetLastComputedEntropy(entropy types.ComputedEntropy) {
	entropyGenerator.mtx.Lock()
	defer entropyGenerator.mtx.Unlock()

	if entropyGenerator.entropyComputed[entropy.Height] != nil {
		entropyGenerator.Logger.Error("Attempt to reset existing entropy", "height", entropy.Height)
		return
	}
	entropyGenerator.entropyComputed[entropy.Height] = entropy.GroupSignature
	// If new entropy is more recent that our last computed entropy then update
	if entropy.Height > entropyGenerator.lastComputedEntropyHeight {
		entropyGenerator.lastComputedEntropyHeight = entropy.Height
	}
}

func (entropyGenerator *EntropyGenerator) setLastBlockHeight(height int64) {
	entropyGenerator.mtx.Lock()
	defer entropyGenerator.mtx.Unlock()

	if height > entropyGenerator.lastBlockHeight {
		entropyGenerator.lastBlockHeight = height
	}
}

// AddNewAeonDetails adds new AeonDetails from DKG into the queue
func (entropyGenerator *EntropyGenerator) AddNewAeonDetails(aeon *aeonDetails) {
	entropyGenerator.mtx.Lock()
	defer entropyGenerator.mtx.Unlock()

	entropyGenerator.aeonQueue.PushBack(aeon)
}

func (entropyGenerator *EntropyGenerator) changeKeys() bool {
	entropyGenerator.mtx.Lock()
	defer entropyGenerator.mtx.Unlock()

	// Reset aeon to nil at the end of its time
	if entropyGenerator.aeon != nil && entropyGenerator.lastBlockHeight > entropyGenerator.aeon.end {
		entropyGenerator.aeon = nil
	}

	// Find next relevant aeon in queue or nothing
	newAeon := entropyGenerator.aeonQueue.Front()
	for newAeon != nil && entropyGenerator.lastBlockHeight+1 > newAeon.Value.(*aeonDetails).start {
		entropyGenerator.aeonQueue.Remove(newAeon)
		newAeon = entropyGenerator.aeonQueue.Front()
	}

	if newAeon != nil {
		if entropyGenerator.lastBlockHeight+1 != newAeon.Value.(*aeonDetails).start {
			return false
		}
		entropyGenerator.aeon = newAeon.Value.(*aeonDetails)
		entropyGenerator.aeonQueue.Remove(newAeon)
		// Save keys for crash recovery
		entropyGenerator.aeon.aeonExecUnit.WriteToFile(entropyGenerator.baseConfig.EntropyKeyFile())

		// If lastComputedEntropyHeight is not set then set it is equal to group public key (should
		// only be the case one for first DKG after genesis)
		if entropyGenerator.lastComputedEntropyHeight == -1 {
			entropyGenerator.lastComputedEntropyHeight = entropyGenerator.lastBlockHeight
			entropyGenerator.entropyComputed[entropyGenerator.lastComputedEntropyHeight] =
				[]byte(entropyGenerator.aeon.aeonExecUnit.GroupPublicKey())
		}
		return true
	}
	return false
}

// ApplyComputedEntropy processes completed entropy from peer
func (entropyGenerator *EntropyGenerator) applyComputedEntropy(entropy *types.ComputedEntropy) {
	// Should not be called in entropy generator is not running
	if !entropyGenerator.isSigningEntropy() {
		panic(fmt.Errorf("applyEntropyShare while entropy generator stopped"))
	}
	entropyGenerator.mtx.Lock()
	defer entropyGenerator.mtx.Unlock()

	entropyGenerator.Logger.Debug("applyComputedEntropy", "height", entropy.Height)

	// Only process if corresponds to next entropy
	if entropyGenerator.entropyComputed[entropy.Height] == nil && entropy.Height == entropyGenerator.lastComputedEntropyHeight+1 {
		message := string(tmhash.Sum(entropyGenerator.entropyComputed[entropyGenerator.lastComputedEntropyHeight]))
		if entropyGenerator.aeon.aeonExecUnit.VerifyGroupSignature(message, string(entropy.GroupSignature)) {
			entropyGenerator.entropyComputed[entropy.Height] = entropy.GroupSignature
		} else {
			entropyGenerator.Logger.Error("received invalid computed entropy")
		}
	}
	//TODO: Should down rate peers which send irrelevant computed entropy or invalid entropy
}

// ApplyEntropyShare processes entropy share from reactor
func (entropyGenerator *EntropyGenerator) applyEntropyShare(share *types.EntropyShare) {
	// Should not be called in entropy generator is not running
	if !entropyGenerator.isSigningEntropy() {
		panic(fmt.Errorf("applyEntropyShare while entropy generator stopped"))
	}

	entropyGenerator.mtx.Lock()
	defer entropyGenerator.mtx.Unlock()

	entropyGenerator.Logger.Debug("applyEntropyShare", "height", share.Height, "from", share.SignerAddress)
	index, validator := entropyGenerator.aeon.validators.GetByAddress(share.SignerAddress)
	err := entropyGenerator.validInputs(share.Height, index)
	if err != nil {
		entropyGenerator.Logger.Debug("applyEntropyShare invalid share", "error", err.Error())
		return
	}

	// Verify signature on message
	verifySig := validator.PubKey.VerifyBytes(share.SignBytes(entropyGenerator.baseConfig.ChainID()), share.Signature)
	if !verifySig {
		entropyGenerator.Logger.Error("invalid validator signature on entropy share", "validator", share.SignerAddress, "index", index)
		return
	}

	// Verify share
	message := string(tmhash.Sum(entropyGenerator.entropyComputed[share.Height-1]))
	if !entropyGenerator.aeon.aeonExecUnit.Verify(message, share.SignatureShare, uint(index)) {
		entropyGenerator.Logger.Error("invalid entropy share", "validator", share.SignerAddress, "index", index)
		return
	}

	entropyGenerator.Logger.Info("New entropy share received", "height", share.Height, "validator index", index)
	if entropyGenerator.entropyShares[share.Height] == nil {
		entropyGenerator.entropyShares[share.Height] = make(map[int]types.EntropyShare)
	}

	entropyGenerator.entropyShares[share.Height][index] = share.Copy()
	return
}

func (entropyGenerator *EntropyGenerator) getLastComputedEntropyHeight() int64 {
	entropyGenerator.mtx.RLock()
	defer entropyGenerator.mtx.RUnlock()

	return entropyGenerator.lastComputedEntropyHeight
}

func (entropyGenerator *EntropyGenerator) getComputedEntropy(height int64) types.ThresholdSignature {
	entropyGenerator.mtx.RLock()
	defer entropyGenerator.mtx.RUnlock()

	return entropyGenerator.entropyComputed[height]
}

// GetEntropyShares gets entropy shares at a particular height
func (entropyGenerator *EntropyGenerator) getEntropyShares(height int64) map[int]types.EntropyShare {
	entropyGenerator.mtx.RLock()
	defer entropyGenerator.mtx.RUnlock()
	sharesCopy := make(map[int]types.EntropyShare)
	for key, share := range entropyGenerator.entropyShares[height] {
		sharesCopy[key] = share.Copy()
	}
	return sharesCopy
}

func (entropyGenerator *EntropyGenerator) validInputs(height int64, index int) error {
	if index < 0 {
		return fmt.Errorf("invalid validator index %v", index)
	}
	if height <= entropyGenerator.lastComputedEntropyHeight {
		return fmt.Errorf("already computed entropy at height %v", height)
	}
	if height > entropyGenerator.lastComputedEntropyHeight+1 {
		return fmt.Errorf("missing previous entropy at height %v", height-1)
	}
	if len(entropyGenerator.entropyShares[height][index].SignatureShare) != 0 {
		return fmt.Errorf("already have entropy share at height %v index %v", height, index)
	}
	return nil
}

func (entropyGenerator *EntropyGenerator) sign(height int64) {
	entropyGenerator.mtx.Lock()
	defer entropyGenerator.mtx.Unlock()

	if entropyGenerator.aeon == nil || !entropyGenerator.aeon.aeonExecUnit.CanSign() {
		entropyGenerator.Logger.Debug("sign: no dkg private key", "height", height)
		return
	}
	index, _ := entropyGenerator.aeon.validators.GetByAddress(entropyGenerator.aeon.privValidator.GetPubKey().Address())
	err := entropyGenerator.validInputs(height+1, index)
	if err != nil {
		entropyGenerator.Logger.Debug(err.Error())
		return
	}
	entropyGenerator.Logger.Debug("sign block entropy", "height", height,
		"nodeAddress", entropyGenerator.aeon.privValidator.GetPubKey().Address())

	message := string(tmhash.Sum(entropyGenerator.entropyComputed[height]))
	signature := entropyGenerator.aeon.aeonExecUnit.Sign(message)

	// Insert own signature into entropy shares
	if entropyGenerator.entropyShares[height+1] == nil {
		entropyGenerator.entropyShares[height+1] = make(map[int]types.EntropyShare)
	}
	share := types.EntropyShare{
		Height:         height + 1,
		SignerAddress:  entropyGenerator.aeon.privValidator.GetPubKey().Address(),
		SignatureShare: signature,
	}
	// Sign message
	err = entropyGenerator.aeon.privValidator.SignEntropy(entropyGenerator.baseConfig.ChainID(), &share)
	if err != nil {
		entropyGenerator.Logger.Error(err.Error())
		return
	}
	entropyGenerator.entropyShares[height+1][index] = share
}

// OnBlock form pubsub that updates last block height
// While aeon = nil have checkTransition on aeonQueue (no computeEntropyRoutine running)
// While aeon != nil start computeEntropyRoutine

func (entropyGenerator *EntropyGenerator) computeEntropyRoutine() {
	onExit := func(entropyGenerator *EntropyGenerator) {
		entropyGenerator.Logger.Info("computedEntropyRoutine exiting")
		if entropyGenerator.computedEntropyChannel != nil {
			close(entropyGenerator.computedEntropyChannel)
		}
		close(entropyGenerator.done)
	}

	for {

		// Close channel and exit go routine if entropy generator is not running
		if !entropyGenerator.IsRunning() {
			onExit(entropyGenerator)
			return
		}

		haveNewEntropy, entropyToSend := entropyGenerator.checkForNewEntropy()
		if haveNewEntropy {
			// Need to unlock before dispatching to entropy channel otherwise deadlocks
			// Note: safe to access lastComputeEntropyHeight without lock here as it is only
			// modified within this go routine.
			// Select is present to allow closing of channel on stopping if stuck on send
			if entropyGenerator.computedEntropyChannel != nil {
				select {
				case entropyGenerator.computedEntropyChannel <- *entropyToSend:
				case <-entropyGenerator.quit:
					onExit(entropyGenerator)
					return
				}

			}
			// Check whether we should change keys
			entropyGenerator.changeKeys()
			// Continue onto the next random value
			entropyGenerator.sign(entropyGenerator.lastComputedEntropyHeight)
			// Clean out old entropy shares and computed entropy
			entropyGenerator.flushOldEntropy()
		}
		time.Sleep(entropyGenerator.consensusConfig.ComputeEntropySleepDuration)
	}
}

func (entropyGenerator *EntropyGenerator) checkForNewEntropy() (bool, *types.ComputedEntropy) {
	entropyGenerator.mtx.Lock()
	defer entropyGenerator.mtx.Unlock()

	height := entropyGenerator.lastBlockHeight + 1
	if entropyGenerator.aeon == nil {
		entropyGenerator.lastBlockHeight++
		return true, types.NewComputedEntropy(height, nil, false)
	}

	if entropyGenerator.entropyComputed[height] != nil {
		entropyGenerator.Logger.Info("New entropy computed", "height", height)
		entropyGenerator.lastBlockHeight++
		entropyGenerator.lastComputedEntropyHeight = entropyGenerator.lastBlockHeight

		// Notify peers of of new entropy height
		entropyGenerator.evsw.FireEvent(types.EventComputedEntropy, entropyGenerator.lastComputedEntropyHeight)
		return true, types.NewComputedEntropy(height, entropyGenerator.entropyComputed[height], true)
	}
	if len(entropyGenerator.entropyShares[height]) >= entropyGenerator.aeon.threshold {
		message := string(tmhash.Sum(entropyGenerator.entropyComputed[height-1]))
		signatureShares := NewIntStringMap()
		defer DeleteIntStringMap(signatureShares)

		for key, share := range entropyGenerator.entropyShares[height] {
			signatureShares.Set(key, share.SignatureShare)
		}
		groupSignature := entropyGenerator.aeon.aeonExecUnit.ComputeGroupSignature(signatureShares)
		if !entropyGenerator.aeon.aeonExecUnit.VerifyGroupSignature(message, groupSignature) {
			entropyGenerator.Logger.Error("entropy_generator.VerifyGroupSignature == false")
			return false, nil
		}
		entropyGenerator.Logger.Info("New entropy computed", "height", height)
		entropyGenerator.entropyComputed[height] = []byte(groupSignature)
		entropyGenerator.lastBlockHeight++
		entropyGenerator.lastComputedEntropyHeight = entropyGenerator.lastBlockHeight

		// Notify peers of of new entropy height
		entropyGenerator.evsw.FireEvent(types.EventComputedEntropy, entropyGenerator.lastComputedEntropyHeight)
		return true, types.NewComputedEntropy(height, entropyGenerator.entropyComputed[height], true)
	}
	return false, nil
}

func (entropyGenerator *EntropyGenerator) flushOldEntropy() {
	entropyGenerator.mtx.Lock()
	defer entropyGenerator.mtx.Unlock()

	deleteHeight := entropyGenerator.lastComputedEntropyHeight - entropyHistoryLength
	if deleteHeight >= 0 {
		// Clean entropy shares
		delete(entropyGenerator.entropyShares, deleteHeight)
		// Clean computed entropy
		delete(entropyGenerator.entropyComputed, deleteHeight)
	}
}

func (entropyGenerator *EntropyGenerator) isSigningEntropy() bool {
	entropyGenerator.mtx.Lock()
	defer entropyGenerator.mtx.Unlock()

	return entropyGenerator.aeon != nil
}<|MERGE_RESOLUTION|>--- conflicted
+++ resolved
@@ -133,14 +133,11 @@
 	entropyGenerator.mtx.Lock()
 	defer entropyGenerator.mtx.Unlock()
 
-<<<<<<< HEAD
-=======
 	// Check start is for the aeon needed for next entropy generation
 	if aeon.start/entropyGenerator.consensusConfig.AeonLength !=
 		(entropyGenerator.lastBlockHeight+1)/entropyGenerator.consensusConfig.AeonLength {
 		return
 	}
->>>>>>> bc16d14a
 	entropyGenerator.aeon = aeon
 }
 
