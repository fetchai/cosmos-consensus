--- conflicted
+++ resolved
@@ -594,13 +594,7 @@
 	for _, fileToLoad := range keyFiles {
 		if cmn.FileExists(fileToLoad) {
 			// Load the aeon from file
-<<<<<<< HEAD
-			if aeonFile, err := beacon.LoadAeonDetailsFile(fileToLoad);err == nil {
-=======
 			if aeonFile, err := beacon.LoadAeonDetailsFile(fileToLoad); err == nil {
-				// Get the validators for that aeon
-				if vals, err1 := sm.LoadValidators(db, aeonFile.PublicInfo.ValidatorHeight); err1 == nil {
->>>>>>> 76f851a7
 
 				// If the aeon has keys in it, load the validators (don't otherwise as
 				// the height can be 0 which causes an error)
