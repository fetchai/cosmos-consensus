--- conflicted
+++ resolved
@@ -70,9 +70,9 @@
 				t.Fatal("timed out waiting for the node to produce a block")
 			}
 
-			// block should contain no entropy
+			// Check block entropy is as expected
 			block := n.blockStore.LoadBlock(1)
-			assert.Equal(t, tc.blockHasEntropy, len(block.Entropy) != 0)
+			assert.Equal(t, tc.blockHasEntropy, !block.Entropy.Equal(types.EmptyBlockEntropy()))
 
 			// stop the node
 			go func() {
@@ -106,33 +106,10 @@
 	assert.Eventually(t, func() bool { return cmn.FileExists(config.NextEntropyKeyFile()) }, 5*time.Second, 500*time.Millisecond)
 	n.Stop()
 
-<<<<<<< HEAD
-	// block should contain empty entropy
-	block := n.blockStore.LoadBlock(1)
-	assert.True(t, block.Entropy.Equal(types.EmptyBlockEntropy()))
-
-	// stop the node
-	go func() {
-		n.Stop()
-	}()
-
-	select {
-	case <-n.Quit():
-	case <-time.After(5 * time.Second):
-		pid := os.Getpid()
-		p, err := os.FindProcess(pid)
-		if err != nil {
-			panic(err)
-		}
-		err = p.Signal(syscall.SIGABRT)
-		fmt.Println(err)
-		t.Fatal("timed out waiting for shutdown")
-=======
 	// Get rough estimate of last block height
 	blockHeight := int64(10)
 	for blockHeight > 0 && n.BlockStore().LoadBlock(blockHeight) == nil {
 		blockHeight--
->>>>>>> 4f57d24b
 	}
 	assert.True(t, blockHeight != 0)
 
