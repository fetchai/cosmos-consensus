# Changelog

<<<<<<< HEAD
=======
## v0.33.6

*July 2, 2020*

This security release fixes:

### Denial of service

Tendermint 0.33.0 and above allow block proposers to include signatures for the
wrong block. This may happen naturally if you start a network, have it run for
some time and restart it **without changing the chainID**. (It is a 
[misconfiguration](https://docs.tendermint.com/master/tendermint-core/using-tendermint.html) 
to reuse chainIDs.) Correct block proposers will accidentally include signatures 
for the wrong block if they see these signatures, and then commits won't validate, 
making all proposed blocks invalid. A malicious validator (even with a minimal 
amount of stake) can use this vulnerability to completely halt the network. 

Tendermint 0.33.6 checks all the signatures are for the block with +2/3
majority before creating a commit.

### False Witness

Tendermint 0.33.1 and above are no longer fully verifying commit signatures
during block execution - they stop after +2/3. This means proposers can propose
blocks that contain valid +2/3 signatures and then the rest of the signatures
can be whatever they want. They can claim that all the other validators signed
just by including a CommitSig with arbitrary signature data. While this doesn't
seem to impact safety of Tendermint per se, it means that Commits may contain a
lot of invalid data.

_This was already true of blocks, since they could include invalid txs filled
with garbage, but in that case the application knew that they are invalid and
could punish the proposer. But since applications didn't--and don't--
verify commit signatures directly (they trust Tendermint to do that), 
they won't be able to detect it._

This can impact incentivization logic in the application that depends on the
LastCommitInfo sent in BeginBlock, which includes which validators signed. For
instance, Gaia incentivizes proposers with a bonus for including more than +2/3
of the signatures. But a proposer can now claim that bonus just by including
arbitrary data for the final -1/3 of validators without actually waiting for
their signatures. There may be other tricks that can be played because of this.

Tendermint 0.33.6 verifies all the signatures during block execution.

_Please note that the light client does not check nil votes and exits as soon 
as 2/3+ of the signatures are checked._

**All clients are recommended to upgrade.**

Special thanks to @njmurarka at Bluzelle Networks for reporting this.

Friendly reminder, we have a [bug bounty
program](https://hackerone.com/tendermint).

### SECURITY:

- [consensus] Do not allow signatures for a wrong block in commits (@ebuchman)
- [consensus] Verify all the signatures during block execution (@melekes)

## v.0.33.5

Special thanks to our external contributor on this release: @tau3

Friendly reminder: We have a [bug bounty program](https://hackerone.com/tendermint).

### BREAKING CHANGES:

- Go API

  - [privval] [\#4744](https://github.com/tendermint/tendermint/pull/4744) Remove deprecated `OldFilePV` (@melekes)
  - [mempool] [\#4759](https://github.com/tendermint/tendermint/pull/4759) Modify `Mempool#InitWAL` to return an error (@melekes)
  - [node] [\#4832](https://github.com/tendermint/tendermint/pull/4832) `ConfigureRPC` returns an error (@melekes)
  - [rpc] [\#4836](https://github.com/tendermint/tendermint/pull/4836) Overhaul `lib` folder (@melekes)
    Move lib/ folder to jsonrpc/.
    Rename:
      rpc package -> jsonrpc package
      rpcclient package -> client package
      rpcserver package -> server package
      JSONRPCClient to Client
      JSONRPCRequestBatch to RequestBatch
      JSONRPCCaller to Caller
      StartHTTPServer to Serve
      StartHTTPAndTLSServer to ServeTLS
      NewURIClient to NewURI
      NewJSONRPCClient to New
      NewJSONRPCClientWithHTTPClient to NewWithHTTPClient
      NewWSClient to NewWS
    Unexpose ResponseWriterWrapper
    Remove unused http_params.go


### FEATURES:

- [pex] [\#4439](https://github.com/tendermint/tendermint/pull/4439) Use highwayhash for pex buckets (@tau3)

### IMPROVEMENTS:

- [abci/server] [\#4719](https://github.com/tendermint/tendermint/pull/4719) Print panic & stack trace to STDERR if logger is not set (@melekes)
- [types] [\#4638](https://github.com/tendermint/tendermint/pull/4638) Implement `Header#ValidateBasic` (@alexanderbez)
- [buildsystem] [\#4378](https://github.com/tendermint/tendermint/pull/4738) Replace build_c and install_c with TENDERMINT_BUILD_OPTIONS parsing. The following options are available:
  - nostrip: don't strip debugging symbols nor DWARF tables.
  - cleveldb: use cleveldb as db backend instead of goleveldb.
  - race: pass -race to go build and enable data race detection.
- [mempool] [\#4759](https://github.com/tendermint/tendermint/pull/4759) Allow ReapX and CheckTx functions to run in parallel (@melekes)
- [rpc/core] [\#4844](https://github.com/tendermint/tendermint/pull/4844) Do not lock consensus state in `/validators`, `/consensus_params` and `/status` (@melekes)

### BUG FIXES:

- [blockchain/v2] [\#4761](https://github.com/tendermint/tendermint/pull/4761) Fix excessive CPU usage caused by spinning on closed channels (@erikgrinaker)
- [blockchain/v2] Respect `fast_sync` option (@erikgrinaker)
- [light] [\#4741](https://github.com/tendermint/tendermint/pull/4741) Correctly return  `ErrSignedHeaderNotFound` and `ErrValidatorSetNotFound` on corresponding RPC errors (@erikgrinaker)
- [rpc] [\#4805](https://github.com/tendermint/tendermint/issues/4805) Attempt to handle panics during panic recovery (@erikgrinaker)
- [types] [\#4764](https://github.com/tendermint/tendermint/pull/4764) Return an error if voting power overflows in `VerifyCommitTrusting` (@melekes)
- [privval] [\#4812](https://github.com/tendermint/tendermint/pull/4812) Retry `GetPubKey/SignVote/SignProposal` a few times before returning an error (@melekes)
- [p2p] [\#4847](https://github.com/tendermint/tendermint/pull/4847) Return masked IP (not the actual IP) in addrbook#groupKey (@melekes)

## v0.33.4

- Nodes are no longer guaranteed to contain all blocks up to the latest height. The ABCI app can now control which blocks to retain through the ABCI field `ResponseCommit.retain_height`, all blocks and associated data below this height will be removed.

*April 21, 2020*

Special thanks to external contributors on this release: @whylee259, @greg-szabo

Friendly reminder, we have a [bug bounty program](https://hackerone.com/tendermint).

### BREAKING CHANGES:

- Go API

  - [lite2] [\#4616](https://github.com/tendermint/tendermint/pull/4616) Make `maxClockDrift` an option `Verify/VerifyAdjacent/VerifyNonAdjacent` now accept `maxClockDrift time.Duration` (@melekes).
  - [rpc/client] [\#4628](https://github.com/tendermint/tendermint/pull/4628) Split out HTTP and local clients into `http` and `local` packages (@erikgrinaker).

### FEATURES:

- [abci] [\#4588](https://github.com/tendermint/tendermint/issues/4588) Add `ResponseCommit.retain_height` field, which will automatically remove blocks below this height. This bumps the ABCI version to 0.16.2 (@erikgrinaker).
- [cmd] [\#4665](https://github.com/tendermint/tendermint/pull/4665) New `tendermint completion` command to generate Bash/Zsh completion scripts (@alessio).
- [rpc] [\#4588](https://github.com/tendermint/tendermint/issues/4588) Add `/status` response fields for the earliest block available on the node (@erikgrinaker).
- [rpc] [\#4611](https://github.com/tendermint/tendermint/pull/4611) Add `codespace` to `ResultBroadcastTx` (@whylee259).

### IMPROVEMENTS:

- [all] [\#4608](https://github.com/tendermint/tendermint/pull/4608) Give reactors descriptive names when they're initialized (@tessr).
- [blockchain] [\#4588](https://github.com/tendermint/tendermint/issues/4588) Add `Base` to blockchain reactor P2P messages `StatusRequest` and `StatusResponse` (@erikgrinaker).
- [Docker] [\#4569](https://github.com/tendermint/tendermint/issues/4569) Default configuration added to docker image (you can still mount your own config the same way) (@greg-szabo).
- [example/kvstore] [\#4588](https://github.com/tendermint/tendermint/issues/4588) Add `RetainBlocks` option to control block retention (@erikgrinaker).
- [evidence] [\#4632](https://github.com/tendermint/tendermint/pull/4632) Inbound evidence checked if already existing (@cmwaters).
- [lite2] [\#4575](https://github.com/tendermint/tendermint/pull/4575) Use bisection for within-range verification (@cmwaters).
- [lite2] [\#4562](https://github.com/tendermint/tendermint/pull/4562) Cache headers when using bisection (@cmwaters).
- [p2p] [\#4548](https://github.com/tendermint/tendermint/pull/4548) Add ban list to address book (@cmwaters).
- [privval] [\#4534](https://github.com/tendermint/tendermint/issues/4534) Add `error` as a return value on`GetPubKey()` (@marbar3778).
- [p2p] [\#4621](https://github.com/tendermint/tendermint/issues/4621) Ban peers when messages are unsolicited or too frequent (@cmwaters).
- [rpc] [\#4703](https://github.com/tendermint/tendermint/pull/4703) Add `count` and `total` to `/validators` response (@melekes).
- [tools] [\#4615](https://github.com/tendermint/tendermint/issues/4615) Allow developers to use Docker to generate proto stubs, via `make proto-gen-docker` (@erikgrinaker).

### BUG FIXES:

- [rpc] [\#4568](https://github.com/tendermint/tendermint/issues/4568) Fix panic when `Subscribe` is called, but HTTP client is not running. `Subscribe`, `Unsubscribe(All)` methods return an error now (@melekes).

>>>>>>> 606d0a89
## v0.33.3

*April 6, 2020*

This security release fixes:

### Denial of service 1

Tendermint 0.33.2 and earlier does not limit P2P connection requests number.
For each p2p connection, Tendermint allocates ~0.5MB. Even though this
memory is garbage collected once the connection is terminated (due to duplicate
IP or reaching a maximum number of inbound peers), temporary memory spikes can
lead to OOM (Out-Of-Memory) exceptions.

Tendermint 0.33.3 (and 0.32.10) limits the total number of P2P incoming
connection requests to to `p2p.max_num_inbound_peers +
len(p2p.unconditional_peer_ids)`.

Notes:

- Tendermint does not rate limit P2P connection requests per IP (an attacker
  can saturate all the inbound slots);
- Tendermint does not rate limit HTTP(S) requests. If you expose any RPC
  endpoints to the public, please make sure to put in place some protection
  (https://www.nginx.com/blog/rate-limiting-nginx/). We may implement this in
  the future ([\#1696](https://github.com/tendermint/tendermint/issues/1696)).

### Denial of service 2

Tendermint 0.33.2 and earlier does not reclaim `activeID` of a peer after it's
removed in `Mempool` reactor. This does not happen all the time. It only
happens when a connection fails (for any reason) before the Peer is created and
added to all reactors. `RemovePeer` is therefore called before `AddPeer`, which
leads to always growing memory (`activeIDs` map). The `activeIDs` map has a
maximum size of 65535 and the node will panic if this map reaches the maximum.
An attacker can create a lot of connection attempts (exploiting Denial of
service 1), which ultimately will lead to the node panicking.

Tendermint 0.33.3 (and 0.32.10) claims `activeID` for a peer in `InitPeer`,
which is executed before `MConnection` is started.

Notes:

- `InitPeer` function was added to all reactors to combat a similar issue -
  [\#3338](https://github.com/tendermint/tendermint/issues/3338);
- Denial of service 2 is independent of Denial of service 1 and can be executed
  without it.

**All clients are recommended to upgrade**

Special thanks to [fudongbai](https://hackerone.com/fudongbai) for finding
and reporting this.

Friendly reminder, we have a [bug bounty
program](https://hackerone.com/tendermint).

### SECURITY:

- [mempool] Reserve IDs in InitPeer instead of AddPeer (@tessr)
- [p2p] Limit the number of incoming connections (@melekes)

## v0.33.2

*March 11, 2020*

Special thanks to external contributors on this release:
@antho1404, @michaelfig, @gterzian, @tau3, @Shivani912

Friendly reminder, we have a [bug bounty program](https://hackerone.com/tendermint).

### BREAKING CHANGES:

- CLI/RPC/Config
  - [cli] [\#4505](https://github.com/tendermint/tendermint/pull/4505) `tendermint lite` sub-command new syntax (@melekes):
    `lite cosmoshub-3 -p 52.57.29.196:26657 -w public-seed-node.cosmoshub.certus.one:26657
    --height 962118 --hash 28B97BE9F6DE51AC69F70E0B7BFD7E5C9CD1A595B7DC31AFF27C50D4948`

- Go API
  - [lite2] [\#4535](https://github.com/tendermint/tendermint/pull/4535) Remove `Start/Stop` (@melekes)
  - [lite2] [\#4469](https://github.com/tendermint/tendermint/issues/4469) Remove `RemoveNoLongerTrustedHeaders` and `RemoveNoLongerTrustedHeadersPeriod` option (@cmwaters)
  - [lite2] [\#4473](https://github.com/tendermint/tendermint/issues/4473) Return height as a 2nd param in `TrustedValidatorSet` (@melekes)
  - [lite2] [\#4536](https://github.com/tendermint/tendermint/pull/4536) `Update` returns a signed header (1st param) (@melekes)


### IMPROVEMENTS:

- [blockchain/v2] [\#4361](https://github.com/tendermint/tendermint/pull/4361) Add reactor (@brapse)
- [cmd] [\#4515](https://github.com/tendermint/tendermint/issues/4515) Change `tendermint debug dump` sub-command archives filename's format (@melekes)
- [consensus] [\#3583](https://github.com/tendermint/tendermint/issues/3583) Reduce `non-deterministic signature` log noise (@tau3)
- [examples/kvstore] [\#4507](https://github.com/tendermint/tendermint/issues/4507) ABCI query now returns the proper height (@erikgrinaker)
- [lite2] [\#4462](https://github.com/tendermint/tendermint/issues/4462) Add `NewHTTPClient` and `NewHTTPClientFromTrustedStore` (@cmwaters)
- [lite2] [\#4329](https://github.com/tendermint/tendermint/issues/4329) modified bisection to loop (@cmwaters)
- [lite2] [\#4385](https://github.com/tendermint/tendermint/issues/4385) Disconnect from bad nodes (@melekes)
- [lite2] [\#4398](https://github.com/tendermint/tendermint/issues/4398) Add `VerifyAdjacent` and `VerifyNonAdjacent` funcs (@cmwaters)
- [lite2] [\#4426](https://github.com/tendermint/tendermint/issues/4426) Don't save intermediate headers (@cmwaters)
- [lite2] [\#4464](https://github.com/tendermint/tendermint/issues/4464) Cross-check first header (@cmwaters)
- [lite2] [\#4470](https://github.com/tendermint/tendermint/issues/4470) Fix inconsistent header-validatorset pairing (@melekes)
- [lite2] [\#4488](https://github.com/tendermint/tendermint/issues/4488) Allow local clock drift -10 sec. (@melekes)
- [p2p] [\#4449](https://github.com/tendermint/tendermint/pull/4449) Use `curve25519.X25519()` instead of `ScalarMult` (@erikgrinaker)
- [types] [\#4417](https://github.com/tendermint/tendermint/issues/4417) **VerifyCommitX() functions should return as soon as +2/3 threshold is reached** (@alessio).
- [libs/kv] [\#4542](https://github.com/tendermint/tendermint/pull/4542) remove unused type KI64Pair (@tessr)

### BUG FIXES:

- [cmd] [\#4303](https://github.com/tendermint/tendermint/issues/4303) Show useful error when Tendermint is not initialized (@melekes)
- [cmd] [\#4515](https://github.com/tendermint/tendermint/issues/4515) **Fix `tendermint debug kill` sub-command** (@melekes)
- [rpc] [\#3935](https://github.com/tendermint/tendermint/issues/3935) **Create buffered subscriptions on `/subscribe`** (@melekes)
- [rpc] [\#4375](https://github.com/tendermint/tendermint/issues/4375) Stop searching for txs in `/tx_search` upon client timeout (@gterzian)
- [rpc] [\#4406](https://github.com/tendermint/tendermint/pull/4406) Fix issue with multiple subscriptions on the websocket (@antho1404)
- [rpc] [\#4432](https://github.com/tendermint/tendermint/issues/4432) Fix `/tx_search` pagination with ordered results (@erikgrinaker)
- [rpc] [\#4492](https://github.com/tendermint/tendermint/issues/4492) Keep the original subscription "id" field when new RPCs come in (@michaelfig)


## v0.33.1

*Feburary 13, 2020*

Special thanks to external contributors on this release:
@princesinha19

Friendly reminder, we have a [bug bounty
program](https://hackerone.com/tendermint).

### FEATURES:

- [rpc] [\#3333](https://github.com/tendermint/tendermint/issues/3333) Add `order_by` to `/tx_search` endpoint, allowing to change default ordering from asc to desc (@princesinha19)

### IMPROVEMENTS:

- [proto] [\#4369](https://github.com/tendermint/tendermint/issues/4369) Add [buf](https://buf.build/) for usage with linting and checking if there are breaking changes with the master branch.
- [proto] [\#4369](https://github.com/tendermint/tendermint/issues/4369) Add `make proto-gen` cmd to generate proto stubs outside of GOPATH.

### BUG FIXES:

- [node] [\#4311](https://github.com/tendermint/tendermint/issues/4311) Use `GRPCMaxOpenConnections` when creating the gRPC server, not `MaxOpenConnections`
- [rpc] [\#4319](https://github.com/tendermint/tendermint/issues/4319) Check `BlockMeta` is not nil in `/block` & `/block_by_hash`

## v0.33

Special thanks to external contributors on this release: @mrekucci, @PSalant726, @princesinha19, @greg-szabo, @dongsam, @cuonglm, @jgimeno, @yenkhoon

Friendly reminder, we have a [bug bounty
program.](https://hackerone.com/tendermint).

*January 14, 2020*

This release contains breaking changes to the `Block#Header`, specifically
`NumTxs` and `TotalTxs` were removed (\#2521). Here's how this change affects
different modules:

- apps: it breaks the ABCI header field numbering
- state: it breaks the format of `State` on disk
- RPC: all RPC requests which expose the header broke
- Go API: the `Header` broke
- P2P: since blocks go over the wire, technically the P2P protocol broke

Also, blocks are significantly smaller 🔥 because we got rid of the redundant
information in `Block#LastCommit`. `Commit` now mainly consists of a signature
and a validator address plus a timestamp. Note we may remove the validator
address & timestamp fields in the future (see ADR-25).

`lite2` package has been added to solve `lite` issues and introduce weak
subjectivity interface. Refer to the [spec](https://github.com/tendermint/spec/blob/master/spec/consensus/light-client.md) for complete details.
`lite` package is now deprecated and will be removed in v0.34 release.

### BREAKING CHANGES:

- CLI/RPC/Config

  - [rpc] [\#3471](https://github.com/tendermint/tendermint/issues/3471) Paginate `/validators` response (default: 30 vals per page)
  - [rpc] [\#3188](https://github.com/tendermint/tendermint/issues/3188) Remove `BlockMeta` in `ResultBlock` in favor of `BlockId` for `/block`
  - [rpc] `/block_results` response format updated (see RPC docs for details)
    ```
    {
      "jsonrpc": "2.0",
      "id": "",
      "result": {
        "height": "2109",
        "txs_results": null,
        "begin_block_events": null,
        "end_block_events": null,
        "validator_updates": null,
        "consensus_param_updates": null
      }
    }
    ```
  - [rpc] [\#4141](https://github.com/tendermint/tendermint/pull/4141) Remove `#event` suffix from the ID in event responses.
    `{"jsonrpc": "2.0", "id": 0, "result": ...}`
  - [rpc] [\#4141](https://github.com/tendermint/tendermint/pull/4141) Switch to integer IDs instead of `json-client-XYZ`
    ```
    id=0 method=/subscribe
    id=0 result=...
    id=1 method=/abci_query
    id=1 result=...
    ```
    - ID is unique for each request;
    - Request.ID is now optional. Notification is a Request without an ID. Previously ID="" or ID=0 were considered as notifications.

  - [config] [\#4046](https://github.com/tendermint/tendermint/issues/4046) Rename tag(s) to CompositeKey & places where tag is still present it was renamed to event or events. Find how a compositeKey is constructed [here](https://github.com/tendermint/tendermint/blob/6d05c531f7efef6f0619155cf10ae8557dd7832f/docs/app-dev/indexing-transactions.md)
    - You will have to generate a new config for your Tendermint node(s)
  - [genesis] [\#2565](https://github.com/tendermint/tendermint/issues/2565) Add `consensus_params.evidence.max_age_duration`. Rename
    `consensus_params.evidence.max_age` to `max_age_num_blocks`.
  - [cli] [\#1771](https://github.com/tendermint/tendermint/issues/1771) `tendermint lite` now uses new light client package (`lite2`)
    and has 3 more flags: `--trusting-period`, `--trusted-height` and
    `--trusted-hash`

- Apps

<<<<<<< HEAD
  - [tm-bench] Removed tm-bench in favor of [tm-load-test](https://github.com/interchainio/tm-load-test)
=======
  - [tm-bench] Removed tm-bench in favor of [tm-load-test](https://github.com/informalsystems/tm-load-test)
>>>>>>> 606d0a89

- Go API

  - [rpc] [\#3953](https://github.com/tendermint/tendermint/issues/3953) Modify NewHTTP, NewXXXClient functions to return an error on invalid remote instead of panicking (@mrekucci)
  - [rpc/client] [\#3471](https://github.com/tendermint/tendermint/issues/3471) `Validators` now requires two more args: `page` and `perPage`
  - [libs/common] [\#3262](https://github.com/tendermint/tendermint/issues/3262) Make error the last parameter of `Task` (@PSalant726)
  - [cs/types] [\#3262](https://github.com/tendermint/tendermint/issues/3262) Rename `GotVoteFromUnwantedRoundError` to `ErrGotVoteFromUnwantedRound` (@PSalant726)
  - [libs/common] [\#3862](https://github.com/tendermint/tendermint/issues/3862) Remove `errors.go` from `libs/common`
  - [libs/common] [\#4230](https://github.com/tendermint/tendermint/issues/4230) Move `KV` out of common to its own pkg
  - [libs/common] [\#4230](https://github.com/tendermint/tendermint/issues/4230) Rename `cmn.KVPair(s)` to `kv.Pair(s)`s
  - [libs/common] [\#4232](https://github.com/tendermint/tendermint/issues/4232) Move `Service` & `BaseService` from `libs/common` to `libs/service`
  - [libs/common] [\#4232](https://github.com/tendermint/tendermint/issues/4232) Move `common/nil.go` to `types/utils.go` & make the functions private
  - [libs/common] [\#4231](https://github.com/tendermint/tendermint/issues/4231) Move random functions from `libs/common` into pkg `rand`
  - [libs/common] [\#4237](https://github.com/tendermint/tendermint/issues/4237) Move byte functions from `libs/common` into pkg `bytes`
  - [libs/common] [\#4237](https://github.com/tendermint/tendermint/issues/4237) Move throttletimer functions from `libs/common` into pkg `timer`
  - [libs/common] [\#4237](https://github.com/tendermint/tendermint/issues/4237) Move tempfile functions from `libs/common` into pkg `tempfile`
  - [libs/common] [\#4240](https://github.com/tendermint/tendermint/issues/4240) Move os functions from `libs/common` into pkg `os`
  - [libs/common] [\#4240](https://github.com/tendermint/tendermint/issues/4240) Move net functions from `libs/common` into pkg `net`
  - [libs/common] [\#4240](https://github.com/tendermint/tendermint/issues/4240) Move mathematical functions and types out of `libs/common` to `math` pkg
  - [libs/common] [\#4240](https://github.com/tendermint/tendermint/issues/4240) Move string functions out of `libs/common` to `strings` pkg
  - [libs/common] [\#4240](https://github.com/tendermint/tendermint/issues/4240) Move async functions out of `libs/common` to `async` pkg
  - [libs/common] [\#4240](https://github.com/tendermint/tendermint/issues/4240) Move bit functions out of `libs/common` to `bits` pkg
  - [libs/common] [\#4240](https://github.com/tendermint/tendermint/issues/4240) Move cmap functions out of `libs/common` to `cmap` pkg
  - [libs/common] [\#4258](https://github.com/tendermint/tendermint/issues/4258) Remove `Rand` from all `rand` pkg functions
  - [types] [\#2565](https://github.com/tendermint/tendermint/issues/2565) Remove `MockBadEvidence` & `MockGoodEvidence` in favor of `MockEvidence`

- Blockchain Protocol

  - [abci] [\#2521](https://github.com/tendermint/tendermint/issues/2521) Remove `TotalTxs` and `NumTxs` from `Header`
  - [types] [\#4151](https://github.com/tendermint/tendermint/pull/4151) Enforce ordering of votes in DuplicateVoteEvidence to be lexicographically sorted on BlockID
  - [types] [\#1648](https://github.com/tendermint/tendermint/issues/1648) Change `Commit` to consist of just signatures

- P2P Protocol

  - [p2p] [\#3668](https://github.com/tendermint/tendermint/pull/3668) Make `SecretConnection` non-malleable

- [proto] [\#3986](https://github.com/tendermint/tendermint/pull/3986) Prefix protobuf types to avoid name conflicts.
  - ABCI becomes `tendermint.abci.types` with the new API endpoint `/tendermint.abci.types.ABCIApplication/`
  - core_grpc becomes `tendermint.rpc.grpc` with the new API endpoint `/tendermint.rpc.grpc.BroadcastAPI/`
  - merkle becomes `tendermint.crypto.merkle`
  - libs.common becomes `tendermint.libs.common`
  - proto3 becomes `tendermint.types.proto3`

### FEATURES:

- [p2p] [\#4053](https://github.com/tendermint/tendermint/issues/4053) Add `unconditional_peer_ids` and `persistent_peers_max_dial_period` config variables (see ADR-050) (@dongsam)
- [tools] [\#4227](https://github.com/tendermint/tendermint/pull/4227) Implement `tendermint debug kill` and
  `tendermint debug dump` commands for Tendermint node debugging functionality. See `--help` in both
  commands for further documentation and usage.
- [cli] [\#4234](https://github.com/tendermint/tendermint/issues/4234) Add `--db_backend and --db_dir` flags (@princesinha19)
- [cli] [\#4113](https://github.com/tendermint/tendermint/issues/4113) Add optional `--genesis_hash` flag to check genesis hash upon startup
- [config] [\#3831](https://github.com/tendermint/tendermint/issues/3831) Add support for [RocksDB](https://rocksdb.org/) (@Stumble)
- [rpc] [\#3985](https://github.com/tendermint/tendermint/issues/3985) Add new `/block_by_hash` endpoint, which allows to fetch a block by its hash (@princesinha19)
- [metrics] [\#4263](https://github.com/tendermint/tendermint/issues/4263) Add
  - `consensus_validator_power`: track your validators power
  - `consensus_validator_last_signed_height`: track at which height the validator last signed
  - `consensus_validator_missed_blocks`: total amount of missed blocks for a validator
  as gauges in prometheus for validator specific metrics
- [rpc/lib] [\#4248](https://github.com/tendermint/tendermint/issues/4248) RPC client basic authentication support (@greg-szabo)
- [lite2] [\#1771](https://github.com/tendermint/tendermint/issues/1771) Light client with weak subjectivity

### IMPROVEMENTS:

- [rpc] [\#3188](https://github.com/tendermint/tendermint/issues/3188) Added `block_size` to `BlockMeta` this is reflected in `/blockchain`
- [types] [\#2521](https://github.com/tendermint/tendermint/issues/2521) Add `NumTxs` to `BlockMeta` and `EventDataNewBlockHeader`
- [p2p] [\#4185](https://github.com/tendermint/tendermint/pull/4185) Simplify `SecretConnection` handshake with merlin
- [cli] [\#4065](https://github.com/tendermint/tendermint/issues/4065) Add `--consensus.create_empty_blocks_interval` flag (@jgimeno)
- [docs] [\#4065](https://github.com/tendermint/tendermint/issues/4065) Document `--consensus.create_empty_blocks_interval` flag (@jgimeno)
- [crypto] [\#4190](https://github.com/tendermint/tendermint/pull/4190) Added SR25519 signature scheme
- [abci] [\#4177] kvstore: Return `LastBlockHeight` and `LastBlockAppHash` in `Info` (@princesinha19)
- [rpc] [\#2741](https://github.com/tendermint/tendermint/issues/2741) Add `proposer` to `/consensus_state` response (@princesinha19)
- [deps] [\#4289](https://github.com/tendermint/tendermint/pull/4289) Update tm-db to 0.4.0, this includes major breaking changes in the dep that change how errors are handled.

### BUG FIXES:

- [rpc/lib][\#4051](https://github.com/tendermint/tendermint/pull/4131) Fix RPC client, which was previously resolving https protocol to http (@yenkhoon)
- [rpc] [\#4141](https://github.com/tendermint/tendermint/pull/4141) JSONRPCClient: validate that Response.ID matches Request.ID
- [rpc] [\#4141](https://github.com/tendermint/tendermint/pull/4141) WSClient: check for unsolicited responses
- [types] [\4164](https://github.com/tendermint/tendermint/pull/4164) Prevent temporary power overflows on validator updates
- [cs] [\#4069](https://github.com/tendermint/tendermint/issues/4069) Don't panic when block meta is not found in store (@gregzaitsev)
- [types] [\#4164](https://github.com/tendermint/tendermint/issues/4164) Prevent temporary power overflows on validator updates (joint
  efforts of @gchaincl and @ancazamfir)
- [p2p] [\#4140](https://github.com/tendermint/tendermint/issues/4140) `SecretConnection`: use the transcript solely for authentication (i.e. MAC)
- [consensus/types] [\#4243](https://github.com/tendermint/tendermint/issues/4243) fix BenchmarkRoundStateDeepCopy panics (@cuonglm)
- [rpc] [\#4256](https://github.com/tendermint/tendermint/issues/4256) Pass `outCapacity` to `eventBus#Subscribe` when subscribing using a local client

<<<<<<< HEAD
=======
## v0.32.11

### BUG FIXES:

- [privval] [\#4275](https://github.com/tendermint/tendermint/issues/4275) Fix consensus failure when remote signer drops (@melekes)

## v0.32.10

*April 6, 2020*

This security release fixes:

### Denial of Service 1

Tendermint 0.33.2 and earlier does not limit the number of P2P connection
requests. For each p2p connection, Tendermint allocates ~0.5MB. Even though
this memory is garbage collected once the connection is terminated (due to
duplicate IP or reaching a maximum number of inbound peers), temporary memory
spikes can lead to OOM (Out-Of-Memory) exceptions.

Tendermint 0.33.3 (and 0.32.10) limits the total number of P2P incoming
connection requests to to `p2p.max_num_inbound_peers +
len(p2p.unconditional_peer_ids)`.

Notes:

- Tendermint does not rate limit P2P connection requests per IP (an attacker
  can saturate all the inbound slots);
- Tendermint does not rate limit HTTP(S) requests. If you expose any RPC
  endpoints to the public, please make sure to put in place some protection
  (https://www.nginx.com/blog/rate-limiting-nginx/). We may implement this in
  the future ([\#1696](https://github.com/tendermint/tendermint/issues/1696)).

### Denial of Service 2

Tendermint 0.33.2 and earlier does not reclaim `activeID` of a peer after it's
removed in `Mempool` reactor. This does not happen all the time. It only
happens when a connection fails (for any reason) before the Peer is created and
added to all reactors. `RemovePeer` is therefore called before `AddPeer`, which
leads to always growing memory (`activeIDs` map). The `activeIDs` map has a
maximum size of 65535 and the node will panic if this map reaches the maximum.
An attacker can create a lot of connection attempts (exploiting Denial of
Service 1), which ultimately will lead to the node panicking.

Tendermint 0.33.3 (and 0.32.10) claims `activeID` for a peer in `InitPeer`,
which is executed before `MConnection` is started.

Notes:

- `InitPeer` function was added to all reactors to combat a similar issue -
  [\#3338](https://github.com/tendermint/tendermint/issues/3338);
- Denial of Service 2 is independent of Denial of Service 1 and can be executed
  without it.

**All clients are recommended to upgrade**

Special thanks to [fudongbai](https://hackerone.com/fudongbai) for finding
and reporting this.

Friendly reminder, we have a [bug bounty
program](https://hackerone.com/tendermint).

### SECURITY:

- [mempool] Reserve IDs in InitPeer instead of AddPeer (@tessr)
- [p2p] Limit the number of incoming connections (@melekes)

>>>>>>> 606d0a89
## v0.32.9

_January, 9, 2020_

Special thanks to external contributors on this release: @greg-szabo, @gregzaitsev, @yenkhoon

Friendly reminder, we have a [bug bounty
program](https://hackerone.com/tendermint).

### FEATURES:

- [rpc/lib] [\#4248](https://github.com/tendermint/tendermint/issues/4248) RPC client basic authentication support (@greg-szabo)

- [metrics] [\#4294](https://github.com/tendermint/tendermint/pull/4294) Add
  - `consensus_validator_power`: track your validators power
  - `consensus_validator_last_signed_height`: track at which height the validator last signed
  - `consensus_validator_missed_blocks`: total amount of missed blocks for a validator
    as gauges in prometheus for validator specific metrics

### BUG FIXES:

<<<<<<< HEAD
- [rpc/lib] [\#4051](https://github.com/tendermint/tendermint/pull/4131) Fix RPC client, which was previously resolving https protocol to http (@yenkhoon)
=======
- [rpc/lib] [\#4131](https://github.com/tendermint/tendermint/pull/4131) Fix RPC client, which was previously resolving https protocol to http (@yenkhoon)
>>>>>>> 606d0a89
- [cs] [\#4069](https://github.com/tendermint/tendermint/issues/4069) Don't panic when block meta is not found in store (@gregzaitsev)

## v0.32.8

*November 19, 2019*

Special thanks to external contributors on this release: @erikgrinaker, @guagualvcha, @hsyis, @cosmostuba, @whunmr, @austinabell

Friendly reminder, we have a [bug bounty
program.](https://hackerone.com/tendermint).


### BREAKING CHANGES:

- Go API

  - [libs/pubsub] [\#4070](https://github.com/tendermint/tendermint/pull/4070) `Query#(Matches|Conditions)` returns an error.

### IMPROVEMENTS:

- [mempool] [\#4083](https://github.com/tendermint/tendermint/pull/4083) Added TxInfo parameter to CheckTx(), and removed CheckTxWithInfo() (@erikgrinaker)
- [mempool] [\#4057](https://github.com/tendermint/tendermint/issues/4057) Include peer ID when logging rejected txns (@erikgrinaker)
- [tools] [\#4023](https://github.com/tendermint/tendermint/issues/4023) Improved `tm-monitor` formatting of start time and avg tx throughput (@erikgrinaker)
- [p2p] [\#3991](https://github.com/tendermint/tendermint/issues/3991) Log "has been established or dialed" as debug log instead of Error for connected peers (@whunmr)
- [rpc] [\#4077](https://github.com/tendermint/tendermint/pull/4077) Added support for `EXISTS` clause to the Websocket query interface.
- [privval] Add `SignerDialerEndpointRetryWaitInterval` option (@cosmostuba)
- [crypto] Add `RegisterKeyType` to amino to allow external key types registration (@austinabell)

### BUG FIXES:

- [libs/pubsub] [\#4070](https://github.com/tendermint/tendermint/pull/4070) Strip out non-numeric characters when attempting to match numeric values.
- [libs/pubsub] [\#4070](https://github.com/tendermint/tendermint/pull/4070) No longer panic in Query#(Matches|Conditions) preferring to return an error instead.
- [tools] [\#4023](https://github.com/tendermint/tendermint/issues/4023) Refresh `tm-monitor` health when validator count is updated (@erikgrinaker)
- [state] [\#4104](https://github.com/tendermint/tendermint/pull/4104) txindex/kv: Fsync data to disk immediately after receiving it (@guagualvcha)
- [state] [\#4095](https://github.com/tendermint/tendermint/pull/4095) txindex/kv: Return an error if there's one when the user searches for a tx (hash=X) (@hsyis)

## v0.32.7

*October 18, 2019*

This security release fixes a vulnerability found in the `consensus` package,
where an attacker could construct a `BlockPartMessage` message in such a way
that it will lead to consensus failure. A few similar issues have been
identified and fixed here.

**All clients are recommended to upgrade**

Special thanks to [elvishacker](https://hackerone.com/elvishacker) for finding
and reporting this.

Friendly reminder, we have a [bug bounty
program](https://hackerone.com/tendermint).

### BREAKING CHANGES:

- Go API
  - [consensus] Modify `WAL#Write` and `WAL#WriteSync` to return an error if
    they fail to write a message

### SECURITY:

- [consensus] Validate incoming messages more throughly

## v0.32.6

*October 8, 2019*

The previous patch was insufficient because the attacker could still find a way
to submit a `nil` pubkey by constructing a `PubKeyMultisigThreshold` pubkey
with `nil` subpubkeys for example.

This release provides multiple fixes, which include recovering from panics when
accepting new peers and only allowing `ed25519` pubkeys.

**All clients are recommended to upgrade**

Special thanks to [fudongbai](https://hackerone.com/fudongbai) for pointing
this out.

Friendly reminder, we have a [bug bounty
program](https://hackerone.com/tendermint).

### SECURITY:

- [p2p] [\#4030](https://github.com/tendermint/tendermint/issues/4030) Only allow ed25519 pubkeys when connecting

## v0.32.5

*October 1, 2019*

This release fixes a major security vulnerability found in the `p2p` package.
All clients are recommended to upgrade. See
[\#4030](https://github.com/tendermint/tendermint/issues/4030) for details.

Special thanks to [fudongbai](https://hackerone.com/fudongbai) for discovering
and reporting this issue.

Friendly reminder, we have a [bug bounty
program](https://hackerone.com/tendermint).

### SECURITY:

- [p2p] [\#4030](https://github.com/tendermint/tendermint/issues/4030) Fix for panic on nil public key send to a peer

## v0.32.4

*September 19, 2019*

Special thanks to external contributors on this release: @jon-certik, @gracenoah, @PSalant726, @gchaincl

Friendly reminder, we have a [bug bounty
program](https://hackerone.com/tendermint).

### BREAKING CHANGES:

- CLI/RPC/Config
  - [rpc] [\#3984](https://github.com/tendermint/tendermint/issues/3984) Add `MempoolClient` interface to `Client` interface

### IMPROVEMENTS:

- [rpc] [\#2010](https://github.com/tendermint/tendermint/issues/2010) Add NewHTTPWithClient and NewJSONRPCClientWithHTTPClient (note these and NewHTTP, NewJSONRPCClient functions panic if remote is invalid) (@gracenoah)
- [rpc] [\#3882](https://github.com/tendermint/tendermint/issues/3882) Add custom marshalers to proto messages to disable `omitempty`
- [deps] [\#3952](https://github.com/tendermint/tendermint/pull/3952) bump github.com/go-kit/kit from 0.6.0 to 0.9.0
- [deps] [\#3951](https://github.com/tendermint/tendermint/pull/3951) bump github.com/stretchr/testify from 1.3.0 to 1.4.0
- [deps] [\#3945](https://github.com/tendermint/tendermint/pull/3945) bump github.com/gorilla/websocket from 1.2.0 to 1.4.1
- [deps] [\#3948](https://github.com/tendermint/tendermint/pull/3948) bump github.com/libp2p/go-buffer-pool from 0.0.1 to 0.0.2
- [deps] [\#3943](https://github.com/tendermint/tendermint/pull/3943) bump github.com/fortytw2/leaktest from 1.2.0 to 1.3.0
- [deps] [\#3939](https://github.com/tendermint/tendermint/pull/3939) bump github.com/rs/cors from 1.6.0 to 1.7.0
- [deps] [\#3937](https://github.com/tendermint/tendermint/pull/3937) bump github.com/magiconair/properties from 1.8.0 to 1.8.1
- [deps] [\#3947](https://github.com/tendermint/tendermint/pull/3947) update gogo/protobuf version from v1.2.1 to v1.3.0
- [deps] [\#4001](https://github.com/tendermint/tendermint/pull/4001) bump github.com/tendermint/tm-db from 0.1.1 to 0.2.0

### BUG FIXES:

- [consensus] [\#3908](https://github.com/tendermint/tendermint/issues/3908) Wait `timeout_commit` to pass even if `create_empty_blocks` is `false`
- [mempool] [\#3968](https://github.com/tendermint/tendermint/issues/3968) Fix memory loading error on 32-bit machines (@jon-certik)

## v0.32.3

*August 28, 2019*

@climber73 wrote the [Writing a Tendermint Core application in Java
(gRPC)](https://github.com/tendermint/tendermint/blob/master/docs/guides/java.md)
guide.

Special thanks to external contributors on this release:
@gchaincl, @bluele, @climber73

Friendly reminder, we have a [bug bounty
program](https://hackerone.com/tendermint).

### IMPROVEMENTS:

- [consensus] [\#3839](https://github.com/tendermint/tendermint/issues/3839) Reduce "Error attempting to add vote" message severity (Error -> Info)
- [mempool] [\#3877](https://github.com/tendermint/tendermint/pull/3877) Make `max_tx_bytes` configurable instead of `max_msg_bytes` (@bluele)
- [privval] [\#3370](https://github.com/tendermint/tendermint/issues/3370) Refactor and simplify validator/kms connection handling. Please refer to [this comment](https://github.com/tendermint/tendermint/pull/3370#issue-257360971) for details
- [rpc] [\#3880](https://github.com/tendermint/tendermint/issues/3880) Document endpoints with `swagger`, introduce contract tests of implementation against documentation

### BUG FIXES:

- [config] [\#3868](https://github.com/tendermint/tendermint/issues/3868) Move misplaced `max_msg_bytes` into mempool section (@bluele)
- [rpc] [\#3910](https://github.com/tendermint/tendermint/pull/3910) Fix DATA RACE in HTTP client (@gchaincl)
- [store] [\#3893](https://github.com/tendermint/tendermint/issues/3893) Fix "Unregistered interface types.Evidence" panic

## v0.32.2

*July 31, 2019*

Special thanks to external contributors on this release:
@ruseinov, @bluele, @guagualvcha

Friendly reminder, we have a [bug bounty
program](https://hackerone.com/tendermint).

### BREAKING CHANGES:

- Go API
  - [libs] [\#3811](https://github.com/tendermint/tendermint/issues/3811) Remove `db` from libs in favor of `https://github.com/tendermint/tm-db`

### FEATURES:

- [blockchain] [\#3561](https://github.com/tendermint/tendermint/issues/3561) Add early version of the new blockchain reactor, which is supposed to be more modular and testable compared to the old version. To try it, you'll have to change `version` in the config file, [here](https://github.com/tendermint/tendermint/blob/master/config/toml.go#L303) NOTE: It's not ready for a production yet. For further information, see [ADR-40](https://github.com/tendermint/tendermint/blob/master/docs/architecture/adr-040-blockchain-reactor-refactor.md) & [ADR-43](https://github.com/tendermint/tendermint/blob/master/docs/architecture/adr-043-blockchain-riri-org.md)
- [mempool] [\#3826](https://github.com/tendermint/tendermint/issues/3826) Make `max_msg_bytes` configurable(@bluele)
- [node] [\#3846](https://github.com/tendermint/tendermint/pull/3846) Allow replacing existing p2p.Reactor(s) using [`CustomReactors`
  option](https://godoc.org/github.com/tendermint/tendermint/node#CustomReactors).
  Warning: beware of accidental name clashes. Here is the list of existing
  reactors: MEMPOOL, BLOCKCHAIN, CONSENSUS, EVIDENCE, PEX.
- [rpc] [\#3818](https://github.com/tendermint/tendermint/issues/3818) Make `max_body_bytes` and `max_header_bytes` configurable(@bluele)
- [rpc] [\#2252](https://github.com/tendermint/tendermint/issues/2252) Add `/broadcast_evidence` endpoint to submit double signing and other types of evidence

### IMPROVEMENTS:

- [abci] [\#3809](https://github.com/tendermint/tendermint/issues/3809) Recover from application panics in `server/socket_server.go` to allow socket cleanup (@ruseinov)
- [p2p] [\#3664](https://github.com/tendermint/tendermint/issues/3664) p2p/conn: reuse buffer when write/read from secret connection(@guagualvcha)
- [p2p] [\#3834](https://github.com/tendermint/tendermint/issues/3834) Do not write 'Couldn't connect to any seeds' error log if there are no seeds in config file
- [rpc] [\#3076](https://github.com/tendermint/tendermint/issues/3076) Improve transaction search performance

### BUG FIXES:

- [p2p] [\#3644](https://github.com/tendermint/tendermint/issues/3644) Fix error logging for connection stop (@defunctzombie)
- [rpc] [\#3813](https://github.com/tendermint/tendermint/issues/3813) Return err if page is incorrect (less than 0 or greater than total pages)

## v0.32.1

*July 15, 2019*

Special thanks to external contributors on this release:
@ParthDesai, @climber73, @jim380, @ashleyvega

This release contains a minor enhancement to the ABCI and some breaking changes to our libs folder, namely:
- CheckTx requests include a `CheckTxType` enum that can be set to `Recheck` to indicate to the application that this transaction was already checked/validated and certain expensive operations (like checking signatures) can be skipped
- Removed various functions from `libs` pkgs

Friendly reminder, we have a [bug bounty
program](https://hackerone.com/tendermint).

### BREAKING CHANGES:

- Go API

  -  [abci] [\#2127](https://github.com/tendermint/tendermint/issues/2127) The CheckTx and DeliverTx methods in the ABCI `Application` interface now take structs  as arguments (RequestCheckTx and RequestDeliverTx, respectively), instead of just the raw tx bytes. This allows more information to be passed to these methods, for instance, indicating whether a tx has already been checked.
  - [libs] Remove unused `db/debugDB` and `common/colors.go` & `errors/errors.go` files (@marbar3778)
  - [libs] [\#2432](https://github.com/tendermint/tendermint/issues/2432) Remove unused `common/heap.go` file (@marbar3778)
  - [libs] Remove unused `date.go`, `io.go`. Remove `GoPath()`, `Prompt()` and `IsDirEmpty()` functions from `os.go` (@marbar3778)
  - [libs] Remove unused `FailRand()` func and minor clean up to `fail.go`(@marbar3778)

### FEATURES:

- [node] Add variadic argument to `NewNode` to support functional options, allowing the Node to be more easily customized.
- [node][\#3730](https://github.com/tendermint/tendermint/pull/3730) Add `CustomReactors` option to `NewNode` allowing caller to pass
  custom reactors to run inside Tendermint node (@ParthDesai)
- [abci] [\#2127](https://github.com/tendermint/tendermint/issues/2127)RequestCheckTx has a new field, `CheckTxType`, which can take values of `CheckTxType_New` and `CheckTxType_Recheck`, indicating whether this is a new tx being checked for the first time or whether this tx is being rechecked after a block commit. This allows applications to skip certain expensive operations, like signature checking, if they've already been done once. see [docs](https://github.com/tendermint/tendermint/blob/eddb433d7c082efbeaf8974413a36641519ee895/docs/spec/abci/apps.md#mempool-connection)

### IMPROVEMENTS:

- [rpc] [\#3700](https://github.com/tendermint/tendermint/issues/3700) Make possible to set absolute paths for TLS cert and key (@climber73)
- [abci] [\#3513](https://github.com/tendermint/tendermint/issues/3513) Call the reqRes callback after the resCb so they always happen in the same order

### BUG FIXES:

- [p2p] [\#3338](https://github.com/tendermint/tendermint/issues/3338) Prevent "sent next PEX request too soon" errors by not calling
  ensurePeers outside of ensurePeersRoutine
- [behaviour] [\3772](https://github.com/tendermint/tendermint/pull/3772) Return correct reason in MessageOutOfOrder (@jim380)
- [config] [\#3723](https://github.com/tendermint/tendermint/issues/3723) Add consensus_params to testnet config generation; document time_iota_ms (@ashleyvega)


## v0.32.0

*June 25, 2019*

Special thanks to external contributors on this release:
@needkane, @SebastianElvis, @andynog, @Yawning, @wooparadog

This release contains breaking changes to our build and release processes, ABCI,
and the RPC, namely:
- Use Go modules instead of dep
- Bring active development to the `master` Github branch
- ABCI Tags are now Events - see
  [docs](https://github.com/tendermint/tendermint/blob/60827f75623b92eff132dc0eff5b49d2025c591e/docs/spec/abci/abci.md#events)
- Bind RPC to localhost by default, not to the public interface [UPGRADING/RPC_Changes](./UPGRADING.md#rpc_changes)

Friendly reminder, we have a [bug bounty
program](https://hackerone.com/tendermint).

### BREAKING CHANGES:

* CLI/RPC/Config
  - [cli] [\#3613](https://github.com/tendermint/tendermint/issues/3613) Switch from golang/dep to Go Modules to resolve dependencies:
    It is recommended to switch to Go Modules if your project has tendermint as
    a dependency. Read more on Modules here:
    https://github.com/golang/go/wiki/Modules
  - [config] [\#3632](https://github.com/tendermint/tendermint/pull/3632) Removed `leveldb` as generic
    option for `db_backend`. Must be `goleveldb` or `cleveldb`.
  - [rpc] [\#3616](https://github.com/tendermint/tendermint/issues/3616) Fix field names for `/block_results` response (eg. `results.DeliverTx`
    -> `results.deliver_tx`). See docs for details.
  - [rpc] [\#3724](https://github.com/tendermint/tendermint/issues/3724) RPC now binds to `127.0.0.1` by default instead of `0.0.0.0`

* Apps
  - [abci] [\#1859](https://github.com/tendermint/tendermint/issues/1859) `ResponseCheckTx`, `ResponseDeliverTx`, `ResponseBeginBlock`,
    and `ResponseEndBlock` now include `Events` instead of `Tags`. Each `Event`
    contains a `type` and a list of `attributes` (list of key-value pairs)
    allowing for inclusion of multiple distinct events in each response.

* Go API
  - [abci] [\#3193](https://github.com/tendermint/tendermint/issues/3193) Use RequestDeliverTx and RequestCheckTx in the ABCI
    Application interface
  - [libs/db] [\#3632](https://github.com/tendermint/tendermint/pull/3632) Removed deprecated `LevelDBBackend` const
    If you have `db_backend` set to `leveldb` in your config file, please
    change it to `goleveldb` or `cleveldb`.
  - [p2p] [\#3521](https://github.com/tendermint/tendermint/issues/3521) Remove NewNetAddressStringWithOptionalID

* Blockchain Protocol

* P2P Protocol

### FEATURES:

### IMPROVEMENTS:
- [abci/examples] [\#3659](https://github.com/tendermint/tendermint/issues/3659) Change validator update tx format in the `persistent_kvstore` to use base64 for pubkeys instead of hex (@needkane)
- [consensus] [\#3656](https://github.com/tendermint/tendermint/issues/3656) Exit if SwitchToConsensus fails
- [p2p] [\#3666](https://github.com/tendermint/tendermint/issues/3666) Add per channel telemetry to improve reactor observability
- [rpc] [\#3686](https://github.com/tendermint/tendermint/pull/3686) `HTTPClient#Call` returns wrapped errors, so a caller could use `errors.Cause` to retrieve an error code. (@wooparadog)

### BUG FIXES:
- [libs/db] [\#3717](https://github.com/tendermint/tendermint/issues/3717) Fixed the BoltDB backend's Batch.Delete implementation (@Yawning)
- [libs/db] [\#3718](https://github.com/tendermint/tendermint/issues/3718) Fixed the BoltDB backend's Get and Iterator implementation (@Yawning)
- [node] [\#3716](https://github.com/tendermint/tendermint/issues/3716) Fix a bug where `nil` is recorded as node's address
- [node] [\#3741](https://github.com/tendermint/tendermint/issues/3741) Fix profiler blocking the entire node

*Tendermint 0.31 release series has reached End-Of-Life and is no longer supported.*

## v0.31.12

*April 6, 2020*

This security release fixes:

### Denial of Service 1

Tendermint 0.33.2 and earlier does not limit the number of P2P connection requests.
For each p2p connection, Tendermint allocates ~0.5MB. Even though this
memory is garbage collected once the connection is terminated (due to duplicate
IP or reaching a maximum number of inbound peers), temporary memory spikes can
lead to OOM (Out-Of-Memory) exceptions.

Tendermint 0.33.3, 0.32.10, and 0.31.12 limit the total number of P2P incoming
connection requests to to `p2p.max_num_inbound_peers +
len(p2p.unconditional_peer_ids)`.

Notes:

- Tendermint does not rate limit P2P connection requests per IP (an attacker
  can saturate all the inbound slots);
- Tendermint does not rate limit HTTP(S) requests. If you expose any RPC
  endpoints to the public, please make sure to put in place some protection
  (https://www.nginx.com/blog/rate-limiting-nginx/). We may implement this in
  the future ([\#1696](https://github.com/tendermint/tendermint/issues/1696)).

### Denial of Service 2

Tendermint 0.33.2 and earlier does not reclaim `activeID` of a peer after it's
removed in `Mempool` reactor. This does not happen all the time. It only
happens when a connection fails (for any reason) before the Peer is created and
added to all reactors. `RemovePeer` is therefore called before `AddPeer`, which
leads to always growing memory (`activeIDs` map). The `activeIDs` map has a
maximum size of 65535 and the node will panic if this map reaches the maximum.
An attacker can create a lot of connection attempts (exploiting Denial of
Service 1), which ultimately will lead to the node panicking.

Tendermint 0.33.3, 0.32.10, and 0.31.12 claim `activeID` for a peer in `InitPeer`,
which is executed before `MConnection` is started.

Notes:

- `InitPeer` function was added to all reactors to combat a similar issue -
  [\#3338](https://github.com/tendermint/tendermint/issues/3338);
- Denial of Service 2 is independent of Denial of Service 1 and can be executed
  without it.

**All clients are recommended to upgrade**

Special thanks to [fudongbai](https://hackerone.com/fudongbai) for finding
and reporting this.

Friendly reminder, we have a [bug bounty
program](https://hackerone.com/tendermint).

### SECURITY:

- [mempool] Reserve IDs in InitPeer instead of AddPeer (@tessr)
- [p2p] Limit the number of incoming connections (@melekes)

## v0.31.11

*October 18, 2019*

This security release fixes a vulnerability found in the `consensus` package,
where an attacker could construct a `BlockPartMessage` message in such a way
that it will lead to consensus failure. A few similar issues have been
identified and fixed here.

**All clients are recommended to upgrade**

Special thanks to [elvishacker](https://hackerone.com/elvishacker) for finding
and reporting this.

Friendly reminder, we have a [bug bounty
program](https://hackerone.com/tendermint).

### BREAKING CHANGES:

- Go API
  - [consensus] Modify `WAL#Write` and `WAL#WriteSync` to return an error if
    they fail to write a message

### SECURITY:

- [consensus] Validate incoming messages more throughly

## v0.31.10

*October 8, 2019*

The previous patch was insufficient because the attacker could still find a way
to submit a `nil` pubkey by constructing a `PubKeyMultisigThreshold` pubkey
with `nil` subpubkeys for example.

This release provides multiple fixes, which include recovering from panics when
accepting new peers and only allowing `ed25519` pubkeys.

**All clients are recommended to upgrade**

Special thanks to [fudongbai](https://hackerone.com/fudongbai) for pointing
this out.

Friendly reminder, we have a [bug bounty
program](https://hackerone.com/tendermint).

### SECURITY:

- [p2p] [\#4030](https://github.com/tendermint/tendermint/issues/4030) Only allow ed25519 pubkeys when connecting

## v0.31.9

*October 1, 2019*

This release fixes a major security vulnerability found in the `p2p` package.
All clients are recommended to upgrade. See
[\#4030](https://github.com/tendermint/tendermint/issues/4030) for details.

Special thanks to [fudongbai](https://hackerone.com/fudongbai) for discovering
and reporting this issue.

Friendly reminder, we have a [bug bounty
program](https://hackerone.com/tendermint).

### SECURITY:

- [p2p] [\#4030](https://github.com/tendermint/tendermint/issues/4030) Fix for panic on nil public key send to a peer

### BUG FIXES:

- [node] [\#3716](https://github.com/tendermint/tendermint/issues/3716) Fix a bug where `nil` is recorded as node's address
- [node] [\#3741](https://github.com/tendermint/tendermint/issues/3741) Fix profiler blocking the entire node

## v0.31.8

*July 29, 2019*

This releases fixes one bug in the PEX reactor and adds a `recover` to the Go's
ABCI server, which allows it to properly cleanup.

### IMPROVEMENTS:
- [abci] [\#3809](https://github.com/tendermint/tendermint/issues/3809) Recover from application panics in `server/socket_server.go` to allow socket cleanup (@ruseinov)

### BUG FIXES:
- [p2p] [\#3338](https://github.com/tendermint/tendermint/issues/3338) Prevent "sent next PEX request too soon" errors by not calling
  ensurePeers outside of ensurePeersRoutine

## v0.31.7

*June 3, 2019*

This releases fixes a regression in the mempool introduced in v0.31.6.
The regression caused the invalid committed txs to be proposed in blocks over and
over again.

### BUG FIXES:
- [mempool] [\#3699](https://github.com/tendermint/tendermint/issues/3699) Remove all committed txs from the mempool.
    This reverts the change from v0.31.6 where we only remove valid txs from the mempool.
    Note this means malicious proposals can cause txs to be dropped from the
    mempools of other nodes by including them in blocks before they are valid.
    See [\#3322](https://github.com/tendermint/tendermint/issues/3322).

## v0.31.6

*May 31st, 2019*

This release contains many fixes and improvements, primarily for p2p functionality.
It also fixes a security issue in the mempool package.

With this release, Tendermint now supports [boltdb](https://github.com/etcd-io/bbolt), although
in experimental mode. Feel free to try and report to us any findings/issues.
Note also that the build tags for compiling CLevelDB have changed.

Special thanks to external contributors on this release:
@guagualvcha, @james-ray, @gregdhill, @climber73, @yutianwu,
@carlosflrs, @defunctzombie, @leoluk, @needkane, @CrocdileChan

### BREAKING CHANGES:

* Go API
  - [libs/common] Removed deprecated `PanicSanity`, `PanicCrisis`,
    `PanicConsensus` and `PanicQ`
  - [mempool, state] [\#2659](https://github.com/tendermint/tendermint/issues/2659) `Mempool` now an interface that lives in the mempool package.
    See issue and PR for more details.
  - [p2p] [\#3346](https://github.com/tendermint/tendermint/issues/3346) `Reactor#InitPeer` method is added to `Reactor` interface
  - [types] [\#1648](https://github.com/tendermint/tendermint/issues/1648) `Commit#VoteSignBytes` signature was changed

### FEATURES:
- [node] [\#2659](https://github.com/tendermint/tendermint/issues/2659) Add `node.Mempool()` method, which allows you to access mempool
- [libs/db] [\#3604](https://github.com/tendermint/tendermint/pull/3604) Add experimental support for bolt db (etcd's fork of bolt) (@CrocdileChan)

### IMPROVEMENTS:
- [cli] [\#3585](https://github.com/tendermint/tendermint/issues/3585) Add `--keep-addr-book` option to `unsafe_reset_all` cmd to not
  clear the address book (@climber73)
- [cli] [\#3160](https://github.com/tendermint/tendermint/issues/3160) Add
  `--config=<path-to-config>` option to `testnet` cmd (@gregdhill)
- [cli] [\#3661](https://github.com/tendermint/tendermint/pull/3661) Add
  `--hostname-suffix`, `--hostname` and `--random-monikers` options to `testnet`
  cmd for greater peer address/identity generation flexibility.
- [crypto] [\#3672](https://github.com/tendermint/tendermint/issues/3672) Return more info in the `AddSignatureFromPubKey` error
- [cs/replay] [\#3460](https://github.com/tendermint/tendermint/issues/3460) Check appHash for each block
- [libs/db] [\#3611](https://github.com/tendermint/tendermint/issues/3611) Conditional compilation
  * Use `cleveldb` tag instead of `gcc` to compile Tendermint with CLevelDB or
    use `make build_c` / `make install_c` (full instructions can be found at
    https://docs.tendermint.com/master/introduction/install.html#compile-with-cleveldb-support)
  * Use `boltdb` tag to compile Tendermint with bolt db
- [node] [\#3362](https://github.com/tendermint/tendermint/issues/3362) Return an error if `persistent_peers` list is invalid (except
  when IP lookup fails)
- [p2p] [\#3463](https://github.com/tendermint/tendermint/pull/3463) Do not log "Can't add peer's address to addrbook" error for a private peer (@guagualvcha)
- [p2p] [\#3531](https://github.com/tendermint/tendermint/issues/3531) Terminate session on nonce wrapping (@climber73)
- [pex] [\#3647](https://github.com/tendermint/tendermint/pull/3647) Dial seeds, if any, instead of crawling peers first (@defunctzombie)
- [rpc] [\#3534](https://github.com/tendermint/tendermint/pull/3534) Add support for batched requests/responses in JSON RPC
- [rpc] [\#3362](https://github.com/tendermint/tendermint/issues/3362) `/dial_seeds` & `/dial_peers` return errors if addresses are
  incorrect (except when IP lookup fails)

### BUG FIXES:
- [consensus] [\#3067](https://github.com/tendermint/tendermint/issues/3067) Fix replay from appHeight==0 with validator set changes (@james-ray)
- [consensus] [\#3304](https://github.com/tendermint/tendermint/issues/3304) Create a peer state in consensus reactor before the peer
  is started (@guagualvcha)
- [lite] [\#3669](https://github.com/tendermint/tendermint/issues/3669) Add context parameter to RPC Handlers in proxy routes (@yutianwu)
- [mempool] [\#3322](https://github.com/tendermint/tendermint/issues/3322) When a block is committed, only remove committed txs from the mempool
that were valid (ie. `ResponseDeliverTx.Code == 0`)
- [p2p] [\#3338](https://github.com/tendermint/tendermint/issues/3338) Ensure `RemovePeer` is always called before `InitPeer` (upon a peer
  reconnecting to our node)
- [p2p] [\#3532](https://github.com/tendermint/tendermint/issues/3532) Limit the number of attempts to connect to a peer in seed mode
  to 16 (as a result, the node will stop retrying after a 35 hours time window)
- [p2p] [\#3362](https://github.com/tendermint/tendermint/issues/3362) Allow inbound peers to be persistent, including for seed nodes.
- [pex] [\#3603](https://github.com/tendermint/tendermint/pull/3603) Dial seeds when addrbook needs more addresses (@defunctzombie)

### OTHERS:
- [networks] fixes ansible integration script (@carlosflrs)

## v0.31.5

*April 16th, 2019*

This release fixes a regression from v0.31.4 where, in existing chains that
were upgraded, `/validators` could return an empty validator set. This is true
for almost all heights, given the validator set remains the same.

Special thanks to external contributors on this release:
@brapse, @guagualvcha, @dongsam, @phucc

### IMPROVEMENTS:

- [libs/common] `CMap`: slight optimization in `Keys()` and `Values()` (@phucc)
- [gitignore] gitignore: add .vendor-new (@dongsam)

### BUG FIXES:

- [state] [\#3537](https://github.com/tendermint/tendermint/pull/3537#issuecomment-482711833)
  `LoadValidators`: do not return an empty validator set
- [blockchain] [\#3457](https://github.com/tendermint/tendermint/issues/3457)
  Fix "peer did not send us anything" in `fast_sync` mode when under high pressure

## v0.31.4

*April 12th, 2019*

This release fixes a regression from v0.31.3 which used the peer's `SocketAddr` to add the peer to
the address book. This swallowed the peer's self-reported port which is important in case of reconnect.
It brings back `NetAddress()` to `NodeInfo` and uses it instead of `SocketAddr` for adding peers.
Additionally, it improves response time on the `/validators` or `/status` RPC endpoints.
As a side-effect it makes these RPC endpoint more difficult to DoS and fixes a performance degradation in `ExecCommitBlock`.
Also, it contains an [ADR](https://github.com/tendermint/tendermint/pull/3539) that proposes decoupling the
responsibility for peer behaviour from the `p2p.Switch` (by @brapse).

Special thanks to external contributors on this release:
@brapse, @guagualvcha, @mydring

### IMPROVEMENTS:

- [p2p] [\#3463](https://github.com/tendermint/tendermint/pull/3463) Do not log "Can't add peer's address to addrbook" error for a private peer
- [p2p] [\#3547](https://github.com/tendermint/tendermint/pull/3547) Fix a couple of annoying typos (@mdyring)

### BUG FIXES:

- [docs] [\#3514](https://github.com/tendermint/tendermint/issues/3514) Fix block.Header.Time description (@melekes)
- [p2p] [\#2716](https://github.com/tendermint/tendermint/issues/2716) Check if we're already connected to peer right before dialing it (@melekes)
- [p2p] [\#3545](https://github.com/tendermint/tendermint/issues/3545) Add back `NetAddress()` to `NodeInfo` and use it instead of peer's `SocketAddr()` when adding a peer to the `PEXReactor` (potential fix for [\#3532](https://github.com/tendermint/tendermint/issues/3532))
- [state] [\#3438](https://github.com/tendermint/tendermint/pull/3438)
  Persist validators every 100000 blocks even if no changes to the set
  occurred (@guagualvcha). This
  1) Prevents possible DoS attack using `/validators` or `/status` RPC
  endpoints. Before response time was growing linearly with height if no
  changes were made to the validator set.
  2) Fixes performance degradation in `ExecCommitBlock` where we call
  `LoadValidators` for each `Evidence` in the block.

## v0.31.3

*April 1st, 2019*

This release includes two security sensitive fixes: it ensures generated private
keys are valid, and it prevents certain DNS lookups that would cause the node to
panic if the lookup failed.

### BREAKING CHANGES:
* Go API
  - [crypto/secp256k1] [\#3439](https://github.com/tendermint/tendermint/issues/3439)
    The `secp256k1.GenPrivKeySecp256k1` function has changed to guarantee that it returns a valid key, which means it
    will return a different private key than in previous versions for the same secret.

### BUG FIXES:

- [crypto/secp256k1] [\#3439](https://github.com/tendermint/tendermint/issues/3439)
    Ensure generated private keys are valid by randomly sampling until a valid key is found.
    Previously, it was possible (though rare!) to generate keys that exceeded the curve order.
    Such keys would lead to invalid signatures.
- [p2p] [\#3522](https://github.com/tendermint/tendermint/issues/3522) Memoize
  socket address in peer connections to avoid DNS lookups. Previously, failed
  DNS lookups could cause the node to panic.

## v0.31.2

*March 30th, 2019*

This release fixes a regression from v0.31.1 where Tendermint panics under
mempool load for external ABCI apps.

Special thanks to external contributors on this release:
@guagualvcha

### BREAKING CHANGES:

* CLI/RPC/Config

* Apps

* Go API
  - [libs/autofile] [\#3504](https://github.com/tendermint/tendermint/issues/3504) Remove unused code in autofile package. Deleted functions: `Group.Search`, `Group.FindLast`, `GroupReader.ReadLine`, `GroupReader.PushLine`, `MakeSimpleSearchFunc` (@guagualvcha)

* Blockchain Protocol

* P2P Protocol

### FEATURES:

### IMPROVEMENTS:

- [circle] [\#3497](https://github.com/tendermint/tendermint/issues/3497) Move release management to CircleCI

### BUG FIXES:

- [mempool] [\#3512](https://github.com/tendermint/tendermint/issues/3512) Fix panic from concurrent access to txsMap, a regression for external ABCI apps introduced in v0.31.1

## v0.31.1

*March 27th, 2019*

This release contains a major improvement for the mempool that reduce the amount of sent data by about 30%
(see some numbers below).
It also fixes a memory leak in the mempool and adds TLS support to the RPC server by providing a certificate and key in the config.

Special thanks to external contributors on this release:
@brapse, @guagualvcha, @HaoyangLiu, @needkane, @TraceBundy

### BREAKING CHANGES:

* CLI/RPC/Config

* Apps

* Go API
  - [crypto] [\#3426](https://github.com/tendermint/tendermint/pull/3426) Remove `Ripemd160` helper method (@needkane)
  - [libs/common] [\#3429](https://github.com/tendermint/tendermint/pull/3429) Remove `RepeatTimer` (also `TimerMaker` and `Ticker` interface)
  - [rpc/client] [\#3458](https://github.com/tendermint/tendermint/issues/3458) Include `NetworkClient` interface into `Client` interface
  - [types] [\#3448](https://github.com/tendermint/tendermint/issues/3448) Remove method `PB2TM.ConsensusParams`

* Blockchain Protocol

* P2P Protocol

### FEATURES:

 - [rpc] [\#3419](https://github.com/tendermint/tendermint/issues/3419) Start HTTPS server if `rpc.tls_cert_file` and `rpc.tls_key_file` are provided in the config (@guagualvcha)

### IMPROVEMENTS:

- [docs] [\#3140](https://github.com/tendermint/tendermint/issues/3140) Formalize proposer election algorithm properties
- [docs] [\#3482](https://github.com/tendermint/tendermint/issues/3482) Fix broken links (@brapse)
- [mempool] [\#2778](https://github.com/tendermint/tendermint/issues/2778) No longer send txs back to peers who sent it to you.
Also, limit to 65536 active peers.
This vastly improves the bandwidth consumption of nodes.
For instance, for a 4 node localnet, in a test sending 250byte txs for 120 sec. at 500 txs/sec (total of 15MB):
  - total bytes received from 1st node:
     - before: 42793967 (43MB)
     - after: 30003256 (30MB)
  - total bytes sent to 1st node:
     - before: 30569339 (30MB)
     - after: 19304964 (19MB)
- [p2p] [\#3475](https://github.com/tendermint/tendermint/issues/3475) Simplify `GetSelectionWithBias` for addressbook (@guagualvcha)
- [rpc/lib/client] [\#3430](https://github.com/tendermint/tendermint/issues/3430) Disable compression for HTTP client to prevent GZIP-bomb DoS attacks (@guagualvcha)

### BUG FIXES:

- [blockchain] [\#2699](https://github.com/tendermint/tendermint/issues/2699) Update the maxHeight when a peer is removed
- [mempool] [\#3478](https://github.com/tendermint/tendermint/issues/3478) Fix memory-leak related to `broadcastTxRoutine` (@HaoyangLiu)


## v0.31.0

*March 16th, 2019*

Special thanks to external contributors on this release:
@danil-lashin, @guagualvcha, @siburu, @silasdavis, @srmo, @Stumble, @svenstaro

This release is primarily about the new pubsub implementation, dubbed `pubsub 2.0`, and related changes,
like configurable limits on the number of active RPC subscriptions at a time (`max_subscription_clients`).
Pubsub 2.0 is an improved version of the older pubsub that is non-blocking and has a nicer API.
Note the improved pubsub API also resulted in some improvements to the HTTPClient interface and the API for WebSocket subscriptions.
This release also adds a configurable limit to the mempool size (`max_txs_bytes`, default 1GB)
and a configurable timeout for the `/broadcast_tx_commit` endpoint.

See the [v0.31.0
Milestone](https://github.com/tendermint/tendermint/milestone/19?closed=1) for
more details.

Friendly reminder, we have a [bug bounty
program](https://hackerone.com/tendermint).

### BREAKING CHANGES:

* CLI/RPC/Config
  - [config] [\#2920](https://github.com/tendermint/tendermint/issues/2920) Remove `consensus.blocktime_iota` parameter
  - [rpc] [\#3227](https://github.com/tendermint/tendermint/issues/3227) New PubSub design does not block on clients when publishing
    messages. Slow clients may miss messages and receive an error, terminating
    the subscription.
  - [rpc] [\#3269](https://github.com/tendermint/tendermint/issues/2826) Limit number of unique clientIDs with open subscriptions. Configurable via `rpc.max_subscription_clients`
  - [rpc] [\#3269](https://github.com/tendermint/tendermint/issues/2826) Limit number of unique queries a given client can subscribe to at once. Configurable via `rpc.max_subscriptions_per_client`.
  - [rpc] [\#3435](https://github.com/tendermint/tendermint/issues/3435) Default ReadTimeout and WriteTimeout changed to 10s. WriteTimeout can increased by setting `rpc.timeout_broadcast_tx_commit` in the config.
  - [rpc/client] [\#3269](https://github.com/tendermint/tendermint/issues/3269) Update `EventsClient` interface to reflect new pubsub/eventBus API [ADR-33](https://github.com/tendermint/tendermint/blob/develop/docs/architecture/adr-033-pubsub.md). This includes `Subscribe`, `Unsubscribe`, and `UnsubscribeAll` methods.

* Apps
  - [abci] [\#3403](https://github.com/tendermint/tendermint/issues/3403) Remove `time_iota_ms` from BlockParams. This is a
    ConsensusParam but need not be exposed to the app for now.
  - [abci] [\#2920](https://github.com/tendermint/tendermint/issues/2920) Rename `consensus_params.block_size` to `consensus_params.block` in ABCI ConsensusParams

* Go API
  - [libs/common] TrapSignal accepts logger as a first parameter and does not block anymore
    * previously it was dumping "captured ..." msg to os.Stdout
    * TrapSignal should not be responsible for blocking thread of execution
  - [libs/db] [\#3397](https://github.com/tendermint/tendermint/pull/3397) Add possibility to `Close()` `Batch` to prevent memory leak when using ClevelDB. (@Stumble)
  - [types] [\#3354](https://github.com/tendermint/tendermint/issues/3354) Remove RoundState from EventDataRoundState
  - [rpc] [\#3435](https://github.com/tendermint/tendermint/issues/3435) `StartHTTPServer` / `StartHTTPAndTLSServer` now require a Config (use `rpcserver.DefaultConfig`)

* Blockchain Protocol

* P2P Protocol

### FEATURES:
- [config] [\#3269](https://github.com/tendermint/tendermint/issues/2826) New configuration values for controlling RPC subscriptions:
    - `rpc.max_subscription_clients` sets the maximum number of unique clients
      with open subscriptions
    - `rpc.max_subscriptions_per_client`sets the maximum number of unique
      subscriptions from a given client
    - `rpc.timeout_broadcast_tx_commit` sets the time to wait for a tx to be committed during `/broadcast_tx_commit`
- [types] [\#2920](https://github.com/tendermint/tendermint/issues/2920) Add `time_iota_ms` to block's consensus parameters (not exposed to the application)
- [lite] [\#3269](https://github.com/tendermint/tendermint/issues/3269) Add `/unsubscribe_all` endpoint to unsubscribe from all events
- [mempool] [\#3079](https://github.com/tendermint/tendermint/issues/3079) Bound mempool memory usage via the `mempool.max_txs_bytes` configuration value. Set to 1GB by default. The mempool's current `txs_total_bytes` is exposed via `total_bytes` field in
  `/num_unconfirmed_txs` and `/unconfirmed_txs` RPC endpoints.

### IMPROVEMENTS:
- [all] [\#3385](https://github.com/tendermint/tendermint/issues/3385), [\#3386](https://github.com/tendermint/tendermint/issues/3386) Various linting improvements
- [crypto] [\#3371](https://github.com/tendermint/tendermint/issues/3371) Copy in secp256k1 package from go-ethereum instead of importing
  go-ethereum (@silasdavis)
- [deps] [\#3382](https://github.com/tendermint/tendermint/issues/3382) Don't pin repos without releases
- [deps] [\#3357](https://github.com/tendermint/tendermint/issues/3357), [\#3389](https://github.com/tendermint/tendermint/issues/3389), [\#3392](https://github.com/tendermint/tendermint/issues/3392) Update gogo/protobuf, golang/protobuf, levigo, golang.org/x/crypto
- [libs/common] [\#3238](https://github.com/tendermint/tendermint/issues/3238) exit with zero (0) code upon receiving SIGTERM/SIGINT
- [libs/db] [\#3378](https://github.com/tendermint/tendermint/issues/3378) CLevelDB#Stats now returns the following properties:
  - leveldb.num-files-at-level{n}
  - leveldb.stats
  - leveldb.sstables
  - leveldb.blockpool
  - leveldb.cachedblock
  - leveldb.openedtables
  - leveldb.alivesnaps
  - leveldb.aliveiters
- [privval] [\#3351](https://github.com/tendermint/tendermint/pull/3351) First part of larger refactoring that clarifies and separates concerns in the privval package.

### BUG FIXES:
- [blockchain] [\#3358](https://github.com/tendermint/tendermint/pull/3358) Fix timer leak in `BlockPool` (@guagualvcha)
- [cmd] [\#3408](https://github.com/tendermint/tendermint/issues/3408) Fix `testnet` command's panic when creating non-validator configs (using `--n` flag) (@srmo)
- [libs/db/remotedb/grpcdb] [\#3402](https://github.com/tendermint/tendermint/issues/3402) Close Iterator/ReverseIterator after use
- [libs/pubsub] [\#951](https://github.com/tendermint/tendermint/issues/951), [\#1880](https://github.com/tendermint/tendermint/issues/1880) Use non-blocking send when dispatching messages [ADR-33](https://github.com/tendermint/tendermint/blob/develop/docs/architecture/adr-033-pubsub.md)
- [lite] [\#3364](https://github.com/tendermint/tendermint/issues/3364) Fix `/validators` and `/abci_query` proxy endpoints
  (@guagualvcha)
- [p2p/conn] [\#3347](https://github.com/tendermint/tendermint/issues/3347) Reject all-zero shared secrets in the Diffie-Hellman step of secret-connection
- [p2p] [\#3369](https://github.com/tendermint/tendermint/issues/3369) Do not panic when filter times out
- [p2p] [\#3359](https://github.com/tendermint/tendermint/pull/3359) Fix reconnecting report duplicate ID error due to race condition between adding peer to peerSet and starting it (@guagualvcha)

## v0.30.2

*March 10th, 2019*

This release fixes a CLevelDB memory leak. It was happening because we were not
closing the WriteBatch object after use. See [levigo's
godoc](https://godoc.org/github.com/jmhodges/levigo#WriteBatch.Close) for the
Close method. Special thanks goes to @Stumble who both reported an issue in
[cosmos-sdk](https://github.com/cosmos/cosmos-sdk/issues/3842) and provided a
fix here.

### BREAKING CHANGES:

* Go API
  - [libs/db] [\#3842](https://github.com/cosmos/cosmos-sdk/issues/3842) Add Close() method to Batch interface (@Stumble)

### BUG FIXES:
- [libs/db] [\#3842](https://github.com/cosmos/cosmos-sdk/issues/3842) Fix CLevelDB memory leak (@Stumble)

## v0.30.1

*February 20th, 2019*

This release fixes a consensus halt and a DataCorruptionError after restart
discovered in `game_of_stakes_6`. It also fixes a security issue in the p2p
handshake by authenticating the NetAddress.ID of the peer we're dialing.

### IMPROVEMENTS:

* [config] [\#3291](https://github.com/tendermint/tendermint/issues/3291) Make
  config.ResetTestRootWithChainID() create concurrency-safe test directories.

### BUG FIXES:

* [consensus] [\#3295](https://github.com/tendermint/tendermint/issues/3295)
  Flush WAL on stop to prevent data corruption during graceful shutdown.
* [consensus] [\#3302](https://github.com/tendermint/tendermint/issues/3302)
  Fix possible halt by resetting TriggeredTimeoutPrecommit before starting next height.
* [rpc] [\#3251](https://github.com/tendermint/tendermint/issues/3251) Fix
  `/net_info#peers#remote_ip` format. New format spec:
  * dotted decimal ("192.0.2.1"), if ip is an IPv4 or IP4-mapped IPv6 address
  * IPv6 ("2001:db8::1"), if ip is a valid IPv6 address
* [cmd] [\#3314](https://github.com/tendermint/tendermint/issues/3314) Return
  an error on `show_validator` when the private validator file does not exist.
* [p2p] [\#3010](https://github.com/tendermint/tendermint/issues/3010#issuecomment-464287627)
  Authenticate a peer against its NetAddress.ID when dialing.

## v0.30.0

*February 8th, 2019*

This release fixes yet another issue with the proposer selection algorithm.
We hope it's the last one, but we won't be surprised if it's not.
We plan to one day expose the selection algorithm more directly to
the application ([\#3285](https://github.com/tendermint/tendermint/issues/3285)), and even to support randomness ([\#763](https://github.com/tendermint/tendermint/issues/763)).
For more, see issues marked
[proposer-selection](https://github.com/tendermint/tendermint/labels/proposer-selection).

This release also includes a fix to prevent Tendermint from including the same
piece of evidence in more than one block. This issue was reported by @chengwenxi in our
[bug bounty program](https://hackerone.com/tendermint).

### BREAKING CHANGES:

* Apps
  - [state] [\#3222](https://github.com/tendermint/tendermint/issues/3222)
    Duplicate updates for the same validator are forbidden. Apps must ensure
    that a given `ResponseEndBlock.ValidatorUpdates` contains only one entry per pubkey.

* Go API
  - [types] [\#3222](https://github.com/tendermint/tendermint/issues/3222)
    Remove `Add` and `Update` methods from `ValidatorSet` in favor of new
    `UpdateWithChangeSet`. This allows updates to be applied as a set, instead of
    one at a time.

* Block Protocol
  - [state] [\#3286](https://github.com/tendermint/tendermint/issues/3286) Blocks that include already committed evidence are invalid.

* P2P Protocol
  - [consensus] [\#3222](https://github.com/tendermint/tendermint/issues/3222)
    Validator updates are applied as a set, instead of one at a time, thus
    impacting the proposer priority calculation. This ensures that the proposer
    selection algorithm does not depend on the order of updates in
    `ResponseEndBlock.ValidatorUpdates`.

### IMPROVEMENTS:
- [crypto] [\#3279](https://github.com/tendermint/tendermint/issues/3279) Use `btcec.S256().N` directly instead of hard coding a copy.

### BUG FIXES:
- [state] [\#3222](https://github.com/tendermint/tendermint/issues/3222) Fix validator set updates so they are applied as a set, rather
  than one at a time. This makes the proposer selection algorithm independent of
  the order of updates in `ResponseEndBlock.ValidatorUpdates`.
- [evidence] [\#3286](https://github.com/tendermint/tendermint/issues/3286) Don't add committed evidence to evidence pool.

## v0.29.2

*February 7th, 2019*

Special thanks to external contributors on this release:
@ackratos, @rickyyangz

**Note**: This release contains security sensitive patches in the `p2p` and
`crypto` packages:
- p2p:
  - Partial fix for MITM attacks on the p2p connection. MITM conditions may
    still exist. See [\#3010](https://github.com/tendermint/tendermint/issues/3010).
- crypto:
  - Eliminate our fork of `btcd` and use the `btcd/btcec` library directly for
    native secp256k1 signing. Note we still modify the signature encoding to
    prevent malleability.
  - Support the libsecp256k1 library via CGo through the `go-ethereum/crypto/secp256k1` package.
  - Eliminate MixEntropy functions

### BREAKING CHANGES:

* Go API
  - [crypto] [\#3278](https://github.com/tendermint/tendermint/issues/3278) Remove
    MixEntropy functions
  - [types] [\#3245](https://github.com/tendermint/tendermint/issues/3245) Commit uses `type CommitSig Vote` instead of `Vote` directly.
    In preparation for removing redundant fields from the commit [\#1648](https://github.com/tendermint/tendermint/issues/1648)

### IMPROVEMENTS:
- [consensus] [\#3246](https://github.com/tendermint/tendermint/issues/3246) Better logging and notes on recovery for corrupted WAL file
- [crypto] [\#3163](https://github.com/tendermint/tendermint/issues/3163) Use ethereum's libsecp256k1 go-wrapper for signatures when cgo is available
- [crypto] [\#3162](https://github.com/tendermint/tendermint/issues/3162) Wrap btcd instead of forking it to keep up with fixes (used if cgo is not available)
- [makefile] [\#3233](https://github.com/tendermint/tendermint/issues/3233) Use golangci-lint instead of go-metalinter
- [tools] [\#3218](https://github.com/tendermint/tendermint/issues/3218) Add go-deadlock tool to help detect deadlocks
- [tools] [\#3106](https://github.com/tendermint/tendermint/issues/3106) Add tm-signer-harness test harness for remote signers
- [tests] [\#3258](https://github.com/tendermint/tendermint/issues/3258) Fixed a bunch of non-deterministic test failures

### BUG FIXES:
- [node] [\#3186](https://github.com/tendermint/tendermint/issues/3186) EventBus and indexerService should be started before first block (for replay last block on handshake) execution (@ackratos)
- [p2p] [\#3232](https://github.com/tendermint/tendermint/issues/3232) Fix infinite loop leading to addrbook deadlock for seed nodes
- [p2p] [\#3247](https://github.com/tendermint/tendermint/issues/3247) Fix panic in SeedMode when calling FlushStop and OnStop
  concurrently
- [p2p] [\#3040](https://github.com/tendermint/tendermint/issues/3040) Fix MITM on secret connection by checking low-order points
- [privval] [\#3258](https://github.com/tendermint/tendermint/issues/3258) Fix race between sign requests and ping requests in socket that was causing messages to be corrupted

## v0.29.1

*January 24, 2019*

Special thanks to external contributors on this release:
@infinytum, @gauthamzz

This release contains two important fixes: one for p2p layer where we sometimes
were not closing connections and one for consensus layer where consensus with
no empty blocks (`create_empty_blocks = false`) could halt.

Friendly reminder, we have a [bug bounty
program](https://hackerone.com/tendermint).

### IMPROVEMENTS:
- [pex] [\#3037](https://github.com/tendermint/tendermint/issues/3037) Only log "Reached max attempts to dial" once
- [rpc] [\#3159](https://github.com/tendermint/tendermint/issues/3159) Expose
  `triggered_timeout_commit` in the `/dump_consensus_state`

### BUG FIXES:
- [consensus] [\#3199](https://github.com/tendermint/tendermint/issues/3199) Fix consensus halt with no empty blocks from not resetting triggeredTimeoutCommit
- [p2p] [\#2967](https://github.com/tendermint/tendermint/issues/2967) Fix file descriptor leak

## v0.29.0

*January 21, 2019*

Special thanks to external contributors on this release:
@bradyjoestar, @kunaldhariwal, @gauthamzz, @hrharder

This release is primarily about making some breaking changes to
the Block protocol version before Cosmos launch, and to fixing more issues
in the proposer selection algorithm discovered on Cosmos testnets.

The Block protocol changes include using a standard Merkle tree format (RFC 6962),
fixing some inconsistencies between field orders in Vote and Proposal structs,
and constraining the hash of the ConsensusParams to include only a few fields.

The proposer selection algorithm saw significant progress,
including a [formal proof by @cwgoes for the base-case in Idris](https://github.com/cwgoes/tm-proposer-idris)
and a [much more detailed specification (still in progress) by
@ancazamfir](https://github.com/tendermint/tendermint/pull/3140).

Fixes to the proposer selection algorithm include normalizing the proposer
priorities to mitigate the effects of large changes to the validator set.
That said, we just discovered [another bug](https://github.com/tendermint/tendermint/issues/3181),
which will be fixed in the next breaking release.

While we are trying to stabilize the Block protocol to preserve compatibility
with old chains, there may be some final changes yet to come before Cosmos
launch as we continue to audit and test the software.

Friendly reminder, we have a [bug bounty
program](https://hackerone.com/tendermint).

### BREAKING CHANGES:

* CLI/RPC/Config

* Apps
  - [state] [\#3049](https://github.com/tendermint/tendermint/issues/3049) Total voting power of the validator set is upper bounded by
    `MaxInt64 / 8`. Apps must ensure they do not return changes to the validator
    set that cause this maximum to be exceeded.

* Go API
  - [node] [\#3082](https://github.com/tendermint/tendermint/issues/3082) MetricsProvider now requires you to pass a chain ID
  - [types] [\#2713](https://github.com/tendermint/tendermint/issues/2713) Rename `TxProof.LeafHash` to `TxProof.Leaf`
  - [crypto/merkle] [\#2713](https://github.com/tendermint/tendermint/issues/2713) `SimpleProof.Verify` takes a `leaf` instead of a
    `leafHash` and performs the hashing itself

* Blockchain Protocol
  * [crypto/merkle] [\#2713](https://github.com/tendermint/tendermint/issues/2713) Merkle trees now match the RFC 6962 specification
  * [types] [\#3078](https://github.com/tendermint/tendermint/issues/3078) Re-order Timestamp and BlockID in CanonicalVote so it's
    consistent with CanonicalProposal (BlockID comes
    first)
  * [types] [\#3165](https://github.com/tendermint/tendermint/issues/3165) Hash of ConsensusParams only includes BlockSize.MaxBytes and
    BlockSize.MaxGas

* P2P Protocol
  - [consensus] [\#3049](https://github.com/tendermint/tendermint/issues/3049) Normalize priorities to not exceed `2*TotalVotingPower` to mitigate unfair proposer selection
    heavily preferring earlier joined validators in the case of an early bonded large validator unbonding

### FEATURES:

### IMPROVEMENTS:
- [rpc] [\#3065](https://github.com/tendermint/tendermint/issues/3065) Return maxPerPage (100), not defaultPerPage (30) if `per_page` is greater than the max 100.
- [instrumentation] [\#3082](https://github.com/tendermint/tendermint/issues/3082) Add `chain_id` label for all metrics

### BUG FIXES:
- [crypto] [\#3164](https://github.com/tendermint/tendermint/issues/3164) Update `btcd` fork for rare signRFC6979 bug
- [lite] [\#3171](https://github.com/tendermint/tendermint/issues/3171) Fix verifying large validator set changes
- [log] [\#3125](https://github.com/tendermint/tendermint/issues/3125) Fix year format
- [mempool] [\#3168](https://github.com/tendermint/tendermint/issues/3168) Limit tx size to fit in the max reactor msg size
- [scripts] [\#3147](https://github.com/tendermint/tendermint/issues/3147) Fix json2wal for large block parts (@bradyjoestar)

## v0.28.1

*January 18th, 2019*

Special thanks to external contributors on this release:
@HaoyangLiu

Friendly reminder, we have a [bug bounty
program](https://hackerone.com/tendermint).

### BUG FIXES:
- [consensus] Fix consensus halt from proposing blocks with too much evidence

## v0.28.0

*January 16th, 2019*

Special thanks to external contributors on this release:
@fmauricios, @gianfelipe93, @husio, @needkane, @srmo, @yutianwu

This release is primarily about upgrades to the `privval` system -
separating the `priv_validator.json` into distinct config and data files, and
refactoring the socket validator to support reconnections.

**Note:** Please backup your existing `priv_validator.json` before using this
version.

See [UPGRADING.md](UPGRADING.md) for more details.

### BREAKING CHANGES:

* CLI/RPC/Config
  - [cli] Removed `--proxy_app=dummy` option. Use `kvstore` (`persistent_kvstore`) instead.
  - [cli] Renamed `--proxy_app=nilapp` to `--proxy_app=noop`.
  - [config] [\#2992](https://github.com/tendermint/tendermint/issues/2992) `allow_duplicate_ip` is now set to false
  - [privval] [\#1181](https://github.com/tendermint/tendermint/issues/1181) Split `priv_validator.json` into immutable (`config/priv_validator_key.json`) and mutable (`data/priv_validator_state.json`) parts (@yutianwu)
  - [privval] [\#2926](https://github.com/tendermint/tendermint/issues/2926) Split up `PubKeyMsg` into `PubKeyRequest` and `PubKeyResponse` to be consistent with other message types
  - [privval] [\#2923](https://github.com/tendermint/tendermint/issues/2923) Listen for unix socket connections instead of dialing them

* Apps

* Go API
  - [types] [\#2981](https://github.com/tendermint/tendermint/issues/2981) Remove `PrivValidator.GetAddress()`

* Blockchain Protocol

* P2P Protocol

### FEATURES:
- [rpc] [\#3052](https://github.com/tendermint/tendermint/issues/3052) Include peer's remote IP in `/net_info`

### IMPROVEMENTS:
- [consensus] [\#3086](https://github.com/tendermint/tendermint/issues/3086) Log peerID on ignored votes (@srmo)
- [docs] [\#3061](https://github.com/tendermint/tendermint/issues/3061) Added specification for signing consensus msgs at
  ./docs/spec/consensus/signing.md
- [privval] [\#2948](https://github.com/tendermint/tendermint/issues/2948) Memoize pubkey so it's only requested once on startup
- [privval] [\#2923](https://github.com/tendermint/tendermint/issues/2923) Retry RemoteSigner connections on error

### BUG FIXES:

- [build] [\#3085](https://github.com/tendermint/tendermint/issues/3085) Fix `Version` field in build scripts (@husio)
- [crypto/multisig] [\#3102](https://github.com/tendermint/tendermint/issues/3102) Fix multisig keys address length
- [crypto/encoding] [\#3101](https://github.com/tendermint/tendermint/issues/3101) Fix `PubKeyMultisigThreshold` unmarshalling into `crypto.PubKey` interface
- [p2p/conn] [\#3111](https://github.com/tendermint/tendermint/issues/3111) Make SecretConnection thread safe
- [rpc] [\#3053](https://github.com/tendermint/tendermint/issues/3053) Fix internal error in `/tx_search` when results are empty
  (@gianfelipe93)
- [types] [\#2926](https://github.com/tendermint/tendermint/issues/2926) Do not panic if retrieving the privval's public key fails

## v0.27.4

*December 21st, 2018*

### BUG FIXES:

- [mempool] [\#3036](https://github.com/tendermint/tendermint/issues/3036) Fix
  LRU cache by popping the least recently used item when the cache is full,
  not the most recently used one!

## v0.27.3

*December 16th, 2018*

### BREAKING CHANGES:

* Go API
  - [dep] [\#3027](https://github.com/tendermint/tendermint/issues/3027) Revert to mainline Go crypto library, eliminating the modified
    `bcrypt.GenerateFromPassword`

## v0.27.2

*December 16th, 2018*

### IMPROVEMENTS:

- [node] [\#3025](https://github.com/tendermint/tendermint/issues/3025) Validate NodeInfo addresses on startup.

### BUG FIXES:

- [p2p] [\#3025](https://github.com/tendermint/tendermint/pull/3025) Revert to using defers in addrbook.  Fixes deadlocks in pex and consensus upon invalid ExternalAddr/ListenAddr configuration.

## v0.27.1

*December 15th, 2018*

Special thanks to external contributors on this release:
@danil-lashin, @hleb-albau, @james-ray, @leo-xinwang

### FEATURES:
- [rpc] [\#2964](https://github.com/tendermint/tendermint/issues/2964) Add `UnconfirmedTxs(limit)` and `NumUnconfirmedTxs()` methods to HTTP/Local clients (@danil-lashin)
- [docs] [\#3004](https://github.com/tendermint/tendermint/issues/3004) Enable full-text search on docs pages

### IMPROVEMENTS:
- [consensus] [\#2971](https://github.com/tendermint/tendermint/issues/2971) Return error if ValidatorSet is empty after InitChain
  (@leo-xinwang)
- [ci/cd] [\#3005](https://github.com/tendermint/tendermint/issues/3005) Updated CircleCI job to trigger website build when docs are updated
- [docs] Various updates

### BUG FIXES:
- [cmd] [\#2983](https://github.com/tendermint/tendermint/issues/2983) `testnet` command always sets `addr_book_strict = false`
- [config] [\#2980](https://github.com/tendermint/tendermint/issues/2980) Fix CORS options formatting
- [kv indexer] [\#2912](https://github.com/tendermint/tendermint/issues/2912) Don't ignore key when executing CONTAINS
- [mempool] [\#2961](https://github.com/tendermint/tendermint/issues/2961) Call `notifyTxsAvailable` if there're txs left after committing a block, but recheck=false
- [mempool] [\#2994](https://github.com/tendermint/tendermint/issues/2994) Reject txs with negative GasWanted
- [p2p] [\#2990](https://github.com/tendermint/tendermint/issues/2990) Fix a bug where seeds don't disconnect from a peer after 3h
- [consensus] [\#3006](https://github.com/tendermint/tendermint/issues/3006) Save state after InitChain only when stateHeight is also 0 (@james-ray)

## v0.27.0

*December 5th, 2018*

Special thanks to external contributors on this release:
@danil-lashin, @srmo

Special thanks to @dlguddus for discovering a [major
issue](https://github.com/tendermint/tendermint/issues/2718#issuecomment-440888677)
in the proposer selection algorithm.

Friendly reminder, we have a [bug bounty
program](https://hackerone.com/tendermint).

This release is primarily about fixes to the proposer selection algorithm
in preparation for the [Cosmos Game of
Stakes](https://blog.cosmos.network/the-game-of-stakes-is-open-for-registration-83a404746ee6).
It also makes use of the `ConsensusParams.Validator.PubKeyTypes` to restrict the
key types that can be used by validators, and removes the `Heartbeat` consensus
message.

### BREAKING CHANGES:

* CLI/RPC/Config
  - [rpc] [\#2932](https://github.com/tendermint/tendermint/issues/2932) Rename `accum` to `proposer_priority`

* Go API
  - [db] [\#2913](https://github.com/tendermint/tendermint/pull/2913)
    ReverseIterator API change: start < end, and end is exclusive.
  - [types] [\#2932](https://github.com/tendermint/tendermint/issues/2932) Rename `Validator.Accum` to `Validator.ProposerPriority`

* Blockchain Protocol
  - [state] [\#2714](https://github.com/tendermint/tendermint/issues/2714) Validators can now only use pubkeys allowed within
    ConsensusParams.Validator.PubKeyTypes

* P2P Protocol
  - [consensus] [\#2871](https://github.com/tendermint/tendermint/issues/2871)
    Remove *ProposalHeartbeat* message as it serves no real purpose (@srmo)
  - [state] Fixes for proposer selection:
    - [\#2785](https://github.com/tendermint/tendermint/issues/2785) Accum for new validators is `-1.125*totalVotingPower` instead of 0
    - [\#2941](https://github.com/tendermint/tendermint/issues/2941) val.Accum is preserved during ValidatorSet.Update to avoid being
      reset to 0

### IMPROVEMENTS:

- [state] [\#2929](https://github.com/tendermint/tendermint/issues/2929) Minor refactor of updateState logic (@danil-lashin)
- [node] [\#2959](https://github.com/tendermint/tendermint/issues/2959) Allow node to start even if software's BlockProtocol is
  different from state's BlockProtocol
- [pex] [\#2959](https://github.com/tendermint/tendermint/issues/2959) Pex reactor logger uses `module=pex`

### BUG FIXES:

- [p2p] [\#2968](https://github.com/tendermint/tendermint/issues/2968) Panic on transport error rather than continuing to run but not
  accept new connections
- [p2p] [\#2969](https://github.com/tendermint/tendermint/issues/2969) Fix mismatch in peer count between `/net_info` and the prometheus
  metrics
- [rpc] [\#2408](https://github.com/tendermint/tendermint/issues/2408) `/broadcast_tx_commit`: Fix "interface conversion: interface {} in nil, not EventDataTx" panic (could happen if somebody sent a tx using `/broadcast_tx_commit` while Tendermint was being stopped)
- [state] [\#2785](https://github.com/tendermint/tendermint/issues/2785) Fix accum for new validators to be `-1.125*totalVotingPower`
  instead of 0, forcing them to wait before becoming the proposer. Also:
    - do not batch clip
    - keep accums averaged near 0
- [txindex/kv] [\#2925](https://github.com/tendermint/tendermint/issues/2925) Don't return false positives when range searching for a prefix of a tag value
- [types] [\#2938](https://github.com/tendermint/tendermint/issues/2938) Fix regression in v0.26.4 where we panic on empty
  genDoc.Validators
- [types] [\#2941](https://github.com/tendermint/tendermint/issues/2941) Preserve val.Accum during ValidatorSet.Update to avoid it being
  reset to 0 every time a validator is updated

## v0.26.4

*November 27th, 2018*

Special thanks to external contributors on this release:
@ackratos, @goolAdapter, @james-ray, @joe-bowman, @kostko,
@nagarajmanjunath, @tomtau

Friendly reminder, we have a [bug bounty
program](https://hackerone.com/tendermint).

### FEATURES:

- [rpc] [\#2747](https://github.com/tendermint/tendermint/issues/2747) Enable subscription to tags emitted from `BeginBlock`/`EndBlock` (@kostko)
- [types] [\#2747](https://github.com/tendermint/tendermint/issues/2747) Add `ResultBeginBlock` and `ResultEndBlock` fields to `EventDataNewBlock`
    and `EventDataNewBlockHeader` to support subscriptions (@kostko)
- [types] [\#2918](https://github.com/tendermint/tendermint/issues/2918) Add Marshal, MarshalTo, Unmarshal methods to various structs
  to support Protobuf compatibility (@nagarajmanjunath)

### IMPROVEMENTS:

- [config] [\#2877](https://github.com/tendermint/tendermint/issues/2877) Add `blocktime_iota` to the config.toml (@ackratos)
    - NOTE: this should be a ConsensusParam, not part of the config, and will be
      removed from the config at a later date
      ([\#2920](https://github.com/tendermint/tendermint/issues/2920).
- [mempool] [\#2882](https://github.com/tendermint/tendermint/issues/2882) Add txs from Update to cache
- [mempool] [\#2891](https://github.com/tendermint/tendermint/issues/2891) Remove local int64 counter from being stored in every tx
- [node] [\#2866](https://github.com/tendermint/tendermint/issues/2866) Add ability to instantiate IPCVal (@joe-bowman)

### BUG FIXES:

- [blockchain] [\#2731](https://github.com/tendermint/tendermint/issues/2731) Retry both blocks if either is bad to avoid getting stuck during fast sync (@goolAdapter)
- [consensus] [\#2893](https://github.com/tendermint/tendermint/issues/2893) Use genDoc.Validators instead of state.NextValidators on replay when appHeight==0 (@james-ray)
- [log] [\#2868](https://github.com/tendermint/tendermint/issues/2868) Fix `module=main` setting overriding all others
    - NOTE: this changes the default logging behaviour to be much less verbose.
      Set `log_level="info"` to restore the previous behaviour.
- [rpc] [\#2808](https://github.com/tendermint/tendermint/issues/2808) Fix `accum` field in `/validators` by calling `IncrementAccum` if necessary
- [rpc] [\#2811](https://github.com/tendermint/tendermint/issues/2811) Allow integer IDs in JSON-RPC requests (@tomtau)
- [txindex/kv] [\#2759](https://github.com/tendermint/tendermint/issues/2759) Fix tx.height range queries
- [txindex/kv] [\#2775](https://github.com/tendermint/tendermint/issues/2775) Order tx results by index if height is the same
- [txindex/kv] [\#2908](https://github.com/tendermint/tendermint/issues/2908) Don't return false positives when searching for a prefix of a tag value

## v0.26.3

*November 17th, 2018*

Special thanks to external contributors on this release:
@danil-lashin, @kevlubkcm, @krhubert, @srmo

Friendly reminder, we have a [bug bounty
program](https://hackerone.com/tendermint).

### BREAKING CHANGES:

* Go API
  - [rpc] [\#2791](https://github.com/tendermint/tendermint/issues/2791) Functions that start HTTP servers are now blocking:
    - Impacts `StartHTTPServer`, `StartHTTPAndTLSServer`, and `StartGRPCServer`
    - These functions now take a `net.Listener` instead of an address
  - [rpc] [\#2767](https://github.com/tendermint/tendermint/issues/2767) Subscribing to events
  `NewRound` and `CompleteProposal` return new types `EventDataNewRound` and
  `EventDataCompleteProposal`, respectively, instead of the generic `EventDataRoundState`. (@kevlubkcm)

### FEATURES:

- [log] [\#2843](https://github.com/tendermint/tendermint/issues/2843) New `log_format` config option, which can be set to 'plain' for colored
  text or 'json' for JSON output
- [types] [\#2767](https://github.com/tendermint/tendermint/issues/2767) New event types EventDataNewRound (with ProposerInfo) and EventDataCompleteProposal (with BlockID). (@kevlubkcm)

### IMPROVEMENTS:

- [dep] [\#2844](https://github.com/tendermint/tendermint/issues/2844) Dependencies are no longer pinned to an exact version in the
  Gopkg.toml:
  - Serialization libs are allowed to vary by patch release
  - Other libs are allowed to vary by minor release
- [p2p] [\#2857](https://github.com/tendermint/tendermint/issues/2857) "Send failed" is logged at debug level instead of error.
- [rpc] [\#2780](https://github.com/tendermint/tendermint/issues/2780) Add read and write timeouts to HTTP servers
- [state] [\#2848](https://github.com/tendermint/tendermint/issues/2848) Make "Update to validators" msg value pretty (@danil-lashin)

### BUG FIXES:
- [consensus] [\#2819](https://github.com/tendermint/tendermint/issues/2819) Don't send proposalHearbeat if not a validator
- [docs] [\#2859](https://github.com/tendermint/tendermint/issues/2859) Fix ConsensusParams details in spec
- [libs/autofile] [\#2760](https://github.com/tendermint/tendermint/issues/2760) Comment out autofile permissions check - should fix
  running Tendermint on Windows
- [p2p] [\#2869](https://github.com/tendermint/tendermint/issues/2869) Set connection config properly instead of always using default
- [p2p/pex] [\#2802](https://github.com/tendermint/tendermint/issues/2802) Seed mode fixes:
  - Only disconnect from inbound peers
  - Use FlushStop instead of Sleep to ensure all messages are sent before
    disconnecting

## v0.26.2

*November 15th, 2018*

Special thanks to external contributors on this release: @hleb-albau, @zhuzeyu

Friendly reminder, we have a [bug bounty program](https://hackerone.com/tendermint).

### FEATURES:

- [rpc] [\#2582](https://github.com/tendermint/tendermint/issues/2582) Enable CORS on RPC API (@hleb-albau)

### BUG FIXES:

- [abci] [\#2748](https://github.com/tendermint/tendermint/issues/2748) Unlock mutex in localClient so even when app panics (e.g. during CheckTx), consensus continue working
- [abci] [\#2748](https://github.com/tendermint/tendermint/issues/2748) Fix DATA RACE in localClient
- [amino] [\#2822](https://github.com/tendermint/tendermint/issues/2822) Update to v0.14.1 to support compiling on 32-bit platforms
- [rpc] [\#2748](https://github.com/tendermint/tendermint/issues/2748) Drain channel before calling Unsubscribe(All) in `/broadcast_tx_commit`

## v0.26.1

*November 11, 2018*

Special thanks to external contributors on this release: @katakonst

Friendly reminder, we have a [bug bounty program](https://hackerone.com/tendermint).

### IMPROVEMENTS:

- [consensus] [\#2704](https://github.com/tendermint/tendermint/issues/2704) Simplify valid POL round logic
- [docs] [\#2749](https://github.com/tendermint/tendermint/issues/2749) Deduplicate some ABCI docs
- [mempool] More detailed log messages
    - [\#2724](https://github.com/tendermint/tendermint/issues/2724)
    - [\#2762](https://github.com/tendermint/tendermint/issues/2762)

### BUG FIXES:

- [autofile] [\#2703](https://github.com/tendermint/tendermint/issues/2703) Do not panic when checking Head size
- [crypto/merkle] [\#2756](https://github.com/tendermint/tendermint/issues/2756) Fix crypto/merkle ProofOperators.Verify to check bounds on keypath parts.
- [mempool] fix a bug where we create a WAL despite `wal_dir` being empty
- [p2p] [\#2771](https://github.com/tendermint/tendermint/issues/2771) Fix `peer-id` label name to `peer_id` in prometheus metrics
- [p2p] [\#2797](https://github.com/tendermint/tendermint/pull/2797) Fix IDs in peer NodeInfo and require them for addresses
  in AddressBook
- [p2p] [\#2797](https://github.com/tendermint/tendermint/pull/2797) Do not close conn immediately after sending pex addrs in seed mode. Partial fix for [\#2092](https://github.com/tendermint/tendermint/issues/2092).

## v0.26.0

*November 2, 2018*

Special thanks to external contributors on this release:
@bradyjoestar, @connorwstein, @goolAdapter, @HaoyangLiu,
@james-ray, @overbool, @phymbert, @Slamper, @Uzair1995, @yutianwu.

Special thanks to @Slamper for a series of bug reports in our [bug bounty
program](https://hackerone.com/tendermint) which are fixed in this release.

This release is primarily about adding Version fields to various data structures,
optimizing consensus messages for signing and verification in
restricted environments (like HSMs and the Ethereum Virtual Machine), and
aligning the consensus code with the [specification](https://arxiv.org/abs/1807.04938).
It also includes our first take at a generalized merkle proof system, and
changes the length of hashes used for hashing data structures from 20 to 32
bytes.

See the [UPGRADING.md](UPGRADING.md#v0.26.0) for details on upgrading to the new
version.

Please note that we are still making breaking changes to the protocols.
While the new Version fields should help us to keep the software backwards compatible
even while upgrading the protocols, we cannot guarantee that new releases will
be compatible with old chains just yet. We expect there will be another breaking
release or two before the Cosmos Hub launch, but we will otherwise be paying
increasing attention to backwards compatibility. Thanks for bearing with us!

### BREAKING CHANGES:

* CLI/RPC/Config
  * [config] [\#2232](https://github.com/tendermint/tendermint/issues/2232) Timeouts are now strings like "3s" and "100ms", not ints
  * [config] [\#2505](https://github.com/tendermint/tendermint/issues/2505) Remove Mempool.RecheckEmpty (it was effectively useless anyways)
  * [config] [\#2490](https://github.com/tendermint/tendermint/issues/2490) `mempool.wal` is disabled by default
  * [privval] [\#2459](https://github.com/tendermint/tendermint/issues/2459) Split `SocketPVMsg`s implementations into Request and Response, where the Response may contain a error message (returned by the remote signer)
  * [state] [\#2644](https://github.com/tendermint/tendermint/issues/2644) Add Version field to State, breaking the format of State as
    encoded on disk.
  * [rpc] [\#2298](https://github.com/tendermint/tendermint/issues/2298) `/abci_query` takes `prove` argument instead of `trusted` and switches the default
    behaviour to `prove=false`
  * [rpc] [\#2654](https://github.com/tendermint/tendermint/issues/2654) Remove all `node_info.other.*_version` fields in `/status` and
    `/net_info`
  * [rpc] [\#2636](https://github.com/tendermint/tendermint/issues/2636) Remove
    `_params` suffix from fields in `consensus_params`.

* Apps
  * [abci] [\#2298](https://github.com/tendermint/tendermint/issues/2298) ResponseQuery.Proof is now a structured merkle.Proof, not just
    arbitrary bytes
  * [abci] [\#2644](https://github.com/tendermint/tendermint/issues/2644) Add Version to Header and shift all fields by one
  * [abci] [\#2662](https://github.com/tendermint/tendermint/issues/2662) Bump the field numbers for some `ResponseInfo` fields to make room for
      `AppVersion`
  * [abci] [\#2636](https://github.com/tendermint/tendermint/issues/2636) Updates to ConsensusParams
    * Remove `Params` suffix from field names
    * Add `Params` suffix to message types
    * Add new field and type, `Validator ValidatorParams`, to control what types of validator keys are allowed.

* Go API
  * [config] [\#2232](https://github.com/tendermint/tendermint/issues/2232) Timeouts are time.Duration, not ints
  * [crypto/merkle & lite] [\#2298](https://github.com/tendermint/tendermint/issues/2298) Various changes to accomodate General Merkle trees
  * [crypto/merkle] [\#2595](https://github.com/tendermint/tendermint/issues/2595) Remove all Hasher objects in favor of byte slices
  * [crypto/merkle] [\#2635](https://github.com/tendermint/tendermint/issues/2635) merkle.SimpleHashFromTwoHashes is no longer exported
  * [node] [\#2479](https://github.com/tendermint/tendermint/issues/2479) Remove node.RunForever
  * [rpc/client] [\#2298](https://github.com/tendermint/tendermint/issues/2298) `ABCIQueryOptions.Trusted` -> `ABCIQueryOptions.Prove`
  * [types] [\#2298](https://github.com/tendermint/tendermint/issues/2298) Remove `Index` and `Total` fields from `TxProof`.
  * [types] [\#2598](https://github.com/tendermint/tendermint/issues/2598)
    `VoteTypeXxx` are now of type `SignedMsgType byte` and named `XxxType`, eg.
    `PrevoteType`, `PrecommitType`.
  * [types] [\#2636](https://github.com/tendermint/tendermint/issues/2636) Rename fields in ConsensusParams to remove `Params` suffixes
  * [types] [\#2735](https://github.com/tendermint/tendermint/issues/2735) Simplify Proposal message to align with spec

* Blockchain Protocol
  * [crypto/tmhash] [\#2732](https://github.com/tendermint/tendermint/issues/2732) TMHASH is now full 32-byte SHA256
    * All hashes in the block header and Merkle trees are now 32-bytes
    * PubKey Addresses are still only 20-bytes
  * [state] [\#2587](https://github.com/tendermint/tendermint/issues/2587) Require block.Time of the fist block to be genesis time
  * [state] [\#2644](https://github.com/tendermint/tendermint/issues/2644) Require block.Version to match state.Version
  * [types] Update SignBytes for `Vote`/`Proposal`/`Heartbeat`:
    * [\#2459](https://github.com/tendermint/tendermint/issues/2459) Use amino encoding instead of JSON in `SignBytes`.
    * [\#2598](https://github.com/tendermint/tendermint/issues/2598) Reorder fields and use fixed sized encoding.
    * [\#2598](https://github.com/tendermint/tendermint/issues/2598) Change `Type` field from `string` to `byte` and use new
      `SignedMsgType` to enumerate.
  * [types] [\#2730](https://github.com/tendermint/tendermint/issues/2730) Use
    same order for fields in `Vote` as in the SignBytes
  * [types] [\#2732](https://github.com/tendermint/tendermint/issues/2732) Remove the address field from the validator hash
  * [types] [\#2644](https://github.com/tendermint/tendermint/issues/2644) Add Version struct to Header
  * [types] [\#2609](https://github.com/tendermint/tendermint/issues/2609) ConsensusParams.Hash() is the hash of the amino encoded
    struct instead of the Merkle tree of the fields
  * [types] [\#2670](https://github.com/tendermint/tendermint/issues/2670) Header.Hash() builds Merkle tree out of fields in the same
    order they appear in the header, instead of sorting by field name
  * [types] [\#2682](https://github.com/tendermint/tendermint/issues/2682) Use proto3 `varint` encoding for ints that are usually unsigned (instead of zigzag encoding).
  * [types] [\#2636](https://github.com/tendermint/tendermint/issues/2636) Add Validator field to ConsensusParams
      (Used to control which pubkey types validators can use, by abci type).

* P2P Protocol
  * [consensus] [\#2652](https://github.com/tendermint/tendermint/issues/2652)
    Replace `CommitStepMessage` with `NewValidBlockMessage`
  * [consensus] [\#2735](https://github.com/tendermint/tendermint/issues/2735) Simplify `Proposal` message to align with spec
  * [consensus] [\#2730](https://github.com/tendermint/tendermint/issues/2730)
    Add `Type` field to `Proposal` and use same order of fields as in the
    SignBytes for both `Proposal` and `Vote`
  * [p2p] [\#2654](https://github.com/tendermint/tendermint/issues/2654) Add `ProtocolVersion` struct with protocol versions to top of
    DefaultNodeInfo and require `ProtocolVersion.Block` to match during peer handshake


### FEATURES:
- [abci] [\#2557](https://github.com/tendermint/tendermint/issues/2557) Add `Codespace` field to `Response{CheckTx, DeliverTx, Query}`
- [abci] [\#2662](https://github.com/tendermint/tendermint/issues/2662) Add `BlockVersion` and `P2PVersion` to `RequestInfo`
- [crypto/merkle] [\#2298](https://github.com/tendermint/tendermint/issues/2298) General Merkle Proof scheme for chaining various types of Merkle trees together
- [docs/architecture] [\#1181](https://github.com/tendermint/tendermint/issues/1181) S
plit immutable and mutable parts of priv_validator.json

### IMPROVEMENTS:
- Additional Metrics
    - [consensus] [\#2169](https://github.com/cosmos/cosmos-sdk/issues/2169)
    - [p2p] [\#2169](https://github.com/cosmos/cosmos-sdk/issues/2169)
- [config] [\#2232](https://github.com/tendermint/tendermint/issues/2232) Added ValidateBasic method, which performs basic checks
- [crypto/ed25519] [\#2558](https://github.com/tendermint/tendermint/issues/2558) Switch to use latest `golang.org/x/crypto` through our fork at
  github.com/tendermint/crypto
- [libs/log] [\#2707](https://github.com/tendermint/tendermint/issues/2707) Add year to log format (@yutianwu)
- [tools] [\#2238](https://github.com/tendermint/tendermint/issues/2238) Binary dependencies are now locked to a specific git commit

### BUG FIXES:
- [\#2711](https://github.com/tendermint/tendermint/issues/2711) Validate all incoming reactor messages. Fixes various bugs due to negative ints.
- [autofile] [\#2428](https://github.com/tendermint/tendermint/issues/2428) Group.RotateFile need call Flush() before rename (@goolAdapter)
- [common] [\#2533](https://github.com/tendermint/tendermint/issues/2533) Fixed a bug in the `BitArray.Or` method
- [common] [\#2506](https://github.com/tendermint/tendermint/issues/2506) Fixed a bug in the `BitArray.Sub` method (@james-ray)
- [common] [\#2534](https://github.com/tendermint/tendermint/issues/2534) Fix `BitArray.PickRandom` to choose uniformly from true bits
- [consensus] [\#1690](https://github.com/tendermint/tendermint/issues/1690) Wait for
  timeoutPrecommit before starting next round
- [consensus] [\#1745](https://github.com/tendermint/tendermint/issues/1745) Wait for
  Proposal or timeoutProposal before entering prevote
- [consensus] [\#2642](https://github.com/tendermint/tendermint/issues/2642) Only propose ValidBlock, not LockedBlock
- [consensus] [\#2642](https://github.com/tendermint/tendermint/issues/2642) Initialized ValidRound and LockedRound to -1
- [consensus] [\#1637](https://github.com/tendermint/tendermint/issues/1637) Limit the amount of evidence that can be included in a
  block
- [consensus] [\#2652](https://github.com/tendermint/tendermint/issues/2652) Ensure valid block property with faulty proposer
- [evidence] [\#2515](https://github.com/tendermint/tendermint/issues/2515) Fix db iter leak (@goolAdapter)
- [libs/event] [\#2518](https://github.com/tendermint/tendermint/issues/2518) Fix event concurrency flaw (@goolAdapter)
- [node] [\#2434](https://github.com/tendermint/tendermint/issues/2434) Make node respond to signal interrupts while sleeping for genesis time
- [state] [\#2616](https://github.com/tendermint/tendermint/issues/2616) Pass nil to NewValidatorSet() when genesis file's Validators field is nil
- [p2p] [\#2555](https://github.com/tendermint/tendermint/issues/2555) Fix p2p switch FlushThrottle value (@goolAdapter)
- [p2p] [\#2668](https://github.com/tendermint/tendermint/issues/2668) Reconnect to originally dialed address (not self-reported address) for persistent peers

## v0.25.0

*September 22, 2018*

Special thanks to external contributors on this release:
@scriptionist, @bradyjoestar, @WALL-E

This release is mostly about the ConsensusParams - removing fields and enforcing MaxGas.
It also addresses some issues found via security audit, removes various unused
functions from `libs/common`, and implements
[ADR-012](https://github.com/tendermint/tendermint/blob/develop/docs/architecture/adr-012-peer-transport.md).

Friendly reminder, we have a [bug bounty program](https://hackerone.com/tendermint).

BREAKING CHANGES:

* CLI/RPC/Config
  * [rpc] [\#2391](https://github.com/tendermint/tendermint/issues/2391) /status `result.node_info.other` became a map
  * [types] [\#2364](https://github.com/tendermint/tendermint/issues/2364) Remove `TxSize` and `BlockGossip` from `ConsensusParams`
    * Maximum tx size is now set implicitly via the `BlockSize.MaxBytes`
    * The size of block parts in the consensus is now fixed to 64kB

* Apps
  * [mempool] [\#2360](https://github.com/tendermint/tendermint/issues/2360) Mempool tracks the `ResponseCheckTx.GasWanted` and
    `ConsensusParams.BlockSize.MaxGas` and enforces:
    - `GasWanted <= MaxGas` for every tx
    - `(sum of GasWanted in block) <= MaxGas` for block proposal

* Go API
  * [libs/common] [\#2431](https://github.com/tendermint/tendermint/issues/2431) Remove Word256 due to lack of use
  * [libs/common] [\#2452](https://github.com/tendermint/tendermint/issues/2452) Remove the following functions due to lack of use:
    * byteslice.go: cmn.IsZeros, cmn.RightPadBytes, cmn.LeftPadBytes, cmn.PrefixEndBytes
    * strings.go: cmn.IsHex, cmn.StripHex
    * int.go: Uint64Slice, all put/get int64 methods

FEATURES:
- [rpc] [\#2415](https://github.com/tendermint/tendermint/issues/2415) New `/consensus_params?height=X` endpoint to query the consensus
  params at any height (@scriptonist)
- [types] [\#1714](https://github.com/tendermint/tendermint/issues/1714) Add Address to GenesisValidator
- [metrics] [\#2337](https://github.com/tendermint/tendermint/issues/2337) `consensus.block_interval_metrics` is now gauge, not histogram (you will be able to see spikes, if any)
- [libs] [\#2286](https://github.com/tendermint/tendermint/issues/2286) Panic if `autofile` or `db/fsdb` permissions change from 0600.

IMPROVEMENTS:
- [libs/db] [\#2371](https://github.com/tendermint/tendermint/issues/2371) Output error instead of panic when the given `db_backend` is not initialised (@bradyjoestar)
- [mempool] [\#2399](https://github.com/tendermint/tendermint/issues/2399) Make mempool cache a proper LRU (@bradyjoestar)
- [p2p] [\#2126](https://github.com/tendermint/tendermint/issues/2126) Introduce PeerTransport interface to improve isolation of concerns
- [libs/common] [\#2326](https://github.com/tendermint/tendermint/issues/2326) Service returns ErrNotStarted

BUG FIXES:
- [node] [\#2294](https://github.com/tendermint/tendermint/issues/2294) Delay starting node until Genesis time
- [consensus] [\#2048](https://github.com/tendermint/tendermint/issues/2048) Correct peer statistics for marking peer as good
- [rpc] [\#2460](https://github.com/tendermint/tendermint/issues/2460) StartHTTPAndTLSServer() now passes StartTLS() errors back to the caller rather than hanging forever.
- [p2p] [\#2047](https://github.com/tendermint/tendermint/issues/2047) Accept new connections asynchronously
- [tm-bench] [\#2410](https://github.com/tendermint/tendermint/issues/2410) Enforce minimum transaction size (@WALL-E)

## 0.24.0

*September 6th, 2018*

Special thanks to external contributors with PRs included in this release: ackratos, james-ray, bradyjoestar,
peerlink, Ahmah2009, bluele, b00f.

This release includes breaking upgrades in the block header,
including the long awaited changes for delaying validator set updates by one
block to better support light clients.
It also fixes enforcement on the maximum size of blocks, and includes a BFT
timestamp in each block that can be safely used by applications.
There are also some minor breaking changes to the rpc, config, and ABCI.

See the [UPGRADING.md](UPGRADING.md#v0.24.0) for details on upgrading to the new
version.

From here on, breaking changes will be broken down to better reflect how users
are affected by a change.

A few more breaking changes are in the works - each will come with a clear
Architecture Decision Record (ADR) explaining the change. You can review ADRs
[here](https://github.com/tendermint/tendermint/tree/develop/docs/architecture)
or in the [open Pull Requests](https://github.com/tendermint/tendermint/pulls).
You can also check in on the [issues marked as
breaking](https://github.com/tendermint/tendermint/issues?q=is%3Aopen+is%3Aissue+label%3Abreaking).

BREAKING CHANGES:

* CLI/RPC/Config
  - [config] [\#2169](https://github.com/tendermint/tendermint/issues/2169) Replace MaxNumPeers with MaxNumInboundPeers and MaxNumOutboundPeers
  - [config] [\#2300](https://github.com/tendermint/tendermint/issues/2300) Reduce default mempool size from 100k to 5k, until ABCI rechecking is implemented.
  - [rpc] [\#1815](https://github.com/tendermint/tendermint/issues/1815) `/commit` returns a `signed_header` field instead of everything being top-level

* Apps
  - [abci] Added address of the original proposer of the block to Header
  - [abci] Change ABCI Header to match Tendermint exactly
  - [abci] [\#2159](https://github.com/tendermint/tendermint/issues/2159) Update use of `Validator` (see
    [ADR-018](https://github.com/tendermint/tendermint/blob/develop/docs/architecture/adr-018-ABCI-Validators.md)):
    - Remove PubKey from `Validator` (so it's just Address and Power)
    - Introduce `ValidatorUpdate` (with just PubKey and Power)
    - InitChain and EndBlock use ValidatorUpdate
    - Update field names and types in BeginBlock
  - [state] [\#1815](https://github.com/tendermint/tendermint/issues/1815) Validator set changes are now delayed by one block
    - updates returned in ResponseEndBlock for block H will be included in RequestBeginBlock for block H+2

* Go API
  - [lite] [\#1815](https://github.com/tendermint/tendermint/issues/1815) Complete refactor of the package
  - [node] [\#2212](https://github.com/tendermint/tendermint/issues/2212) NewNode now accepts a `*p2p.NodeKey` (@bradyjoestar)
  - [libs/common] [\#2199](https://github.com/tendermint/tendermint/issues/2199) Remove Fmt, in favor of fmt.Sprintf
  - [libs/common] SplitAndTrim was deleted
  - [libs/common] [\#2274](https://github.com/tendermint/tendermint/issues/2274) Remove unused Math functions like MaxInt, MaxInt64,
    MinInt, MinInt64 (@Ahmah2009)
  - [libs/clist] Panics if list extends beyond MaxLength
  - [crypto] [\#2205](https://github.com/tendermint/tendermint/issues/2205) Rename AminoRoute variables to no longer be prefixed by signature type.

* Blockchain Protocol
  - [state] [\#1815](https://github.com/tendermint/tendermint/issues/1815) Validator set changes are now delayed by one block (!)
    - Add NextValidatorSet to State, changes on-disk representation of state
  - [state] [\#2184](https://github.com/tendermint/tendermint/issues/2184) Enforce ConsensusParams.BlockSize.MaxBytes (See
    [ADR-020](https://github.com/tendermint/tendermint/blob/develop/docs/architecture/adr-020-block-size.md)).
    - Remove ConsensusParams.BlockSize.MaxTxs
    - Introduce maximum sizes for all components of a block, including ChainID
  - [types] Updates to the block Header:
    - [\#1815](https://github.com/tendermint/tendermint/issues/1815) NextValidatorsHash - hash of the validator set for the next block,
      so the current validators actually sign over the hash for the new
      validators
    - [\#2106](https://github.com/tendermint/tendermint/issues/2106) ProposerAddress - address of the block's original proposer
  - [consensus] [\#2203](https://github.com/tendermint/tendermint/issues/2203) Implement BFT time
    - Timestamp in block must be monotonic and equal the median of timestamps in block's LastCommit
  - [crypto] [\#2239](https://github.com/tendermint/tendermint/issues/2239) Secp256k1 signature changes (See
    [ADR-014](https://github.com/tendermint/tendermint/blob/develop/docs/architecture/adr-014-secp-malleability.md)):
    - format changed from DER to `r || s`, both little endian encoded as 32 bytes.
    - malleability removed by requiring `s` to be in canonical form.

* P2P Protocol
  - [p2p] [\#2263](https://github.com/tendermint/tendermint/issues/2263) Update secret connection to use a little endian encoded nonce
  - [blockchain] [\#2213](https://github.com/tendermint/tendermint/issues/2213) Fix Amino routes for blockchain reactor messages
    (@peerlink)


FEATURES:
- [types] [\#2015](https://github.com/tendermint/tendermint/issues/2015) Allow genesis file to have 0 validators (@b00f)
  - Initial validator set can be determined by the app in ResponseInitChain
- [rpc] [\#2161](https://github.com/tendermint/tendermint/issues/2161) New event `ValidatorSetUpdates` for when the validator set changes
- [crypto/multisig] [\#2164](https://github.com/tendermint/tendermint/issues/2164) Introduce multisig pubkey and signature format
- [libs/db] [\#2293](https://github.com/tendermint/tendermint/issues/2293) Allow passing options through when creating instances of leveldb dbs

IMPROVEMENTS:
- [docs] Lint documentation with `write-good` and `stop-words`.
- [docs] [\#2249](https://github.com/tendermint/tendermint/issues/2249) Refactor, deduplicate, and improve the ABCI docs and spec (with thanks to @ttmc).
- [scripts] [\#2196](https://github.com/tendermint/tendermint/issues/2196) Added json2wal tool, which is supposed to help our users restore (@bradyjoestar)
  corrupted WAL files and compose test WAL files (@bradyjoestar)
- [mempool] [\#2234](https://github.com/tendermint/tendermint/issues/2234) Now stores txs by hash inside of the cache, to mitigate memory leakage
- [mempool] [\#2166](https://github.com/tendermint/tendermint/issues/2166) Set explicit capacity for map when updating txs (@bluele)

BUG FIXES:
- [config] [\#2284](https://github.com/tendermint/tendermint/issues/2284) Replace `db_path` with `db_dir` from automatically generated configuration files.
- [mempool] [\#2188](https://github.com/tendermint/tendermint/issues/2188) Fix OOM issue from cache map and list getting out of sync
- [state] [\#2051](https://github.com/tendermint/tendermint/issues/2051) KV store index supports searching by `tx.height` (@ackratos)
- [rpc] [\#2327](https://github.com/tendermint/tendermint/issues/2327) `/dial_peers` does not try to dial existing peers
- [node] [\#2323](https://github.com/tendermint/tendermint/issues/2323) Filter empty strings from config lists (@james-ray)
- [abci/client] [\#2236](https://github.com/tendermint/tendermint/issues/2236) Fix closing GRPC connection (@bradyjoestar)

## 0.23.1

*August 22nd, 2018*

BUG FIXES:
- [libs/autofile] [\#2261](https://github.com/tendermint/tendermint/issues/2261) Fix log rotation so it actually happens.
    - Fixes issues with consensus WAL growing unbounded ala [\#2259](https://github.com/tendermint/tendermint/issues/2259)

## 0.23.0

*August 5th, 2018*

This release includes breaking upgrades in our P2P encryption,
some ABCI messages, and how we encode time and signatures.

A few more changes are still coming to the Header, ABCI,
and validator set handling to better support light clients, BFT time, and
upgrades. Most notably, validator set changes will be delayed by one block (see
[#1815][i1815]).

We also removed `make ensure_deps` in favour of `make get_vendor_deps`.

BREAKING CHANGES:
- [abci] Changed time format from int64 to google.protobuf.Timestamp
- [abci] Changed Validators to LastCommitInfo in RequestBeginBlock
- [abci] Removed Fee from ResponseDeliverTx and ResponseCheckTx
- [crypto] Switch crypto.Signature from interface to []byte for space efficiency
  [#2128](https://github.com/tendermint/tendermint/pull/2128)
    - NOTE: this means signatures no longer have the prefix bytes in Amino
      binary nor the `type` field in Amino JSON. They're just bytes.
- [p2p] Remove salsa and ripemd primitives, in favor of using chacha as a stream cipher, and hkdf [#2054](https://github.com/tendermint/tendermint/pull/2054)
- [tools] Removed `make ensure_deps` in favor of `make get_vendor_deps`
- [types] CanonicalTime uses nanoseconds instead of clipping to ms
    - breaks serialization/signing of all messages with a timestamp

FEATURES:
- [tools] Added `make check_dep`
    - ensures gopkg.lock is synced with gopkg.toml
    - ensures no branches are used in the gopkg.toml

IMPROVEMENTS:
- [blockchain] Improve fast-sync logic
  [#1805](https://github.com/tendermint/tendermint/pull/1805)
    - tweak params
    - only process one block at a time to avoid starving
- [common] bit array functions which take in another parameter are now thread safe
- [crypto] Switch hkdfchachapoly1305 to xchachapoly1305
- [p2p] begin connecting to peers as soon a seed node provides them to you ([#2093](https://github.com/tendermint/tendermint/issues/2093))

BUG FIXES:
- [common] Safely handle cases where atomic write files already exist [#2109](https://github.com/tendermint/tendermint/issues/2109)
- [privval] fix a deadline for accepting new connections in socket private
  validator.
- [p2p] Allow startup if a configured seed node's IP can't be resolved ([#1716](https://github.com/tendermint/tendermint/issues/1716))
- [node] Fully exit when CTRL-C is pressed even if consensus state panics [#2072](https://github.com/tendermint/tendermint/issues/2072)

[i1815]: https://github.com/tendermint/tendermint/pull/1815

## 0.22.8

*July 26th, 2018*

BUG FIXES

- [consensus, blockchain] Fix 0.22.7 below.

## 0.22.7

*July 26th, 2018*

BUG FIXES

- [consensus, blockchain] Register the Evidence interface so it can be
  marshalled/unmarshalled by the blockchain and consensus reactors

## 0.22.6

*July 24th, 2018*

BUG FIXES

- [rpc] Fix `/blockchain` endpoint
    - (#2049) Fix OOM attack by returning error on negative input
    - Fix result length to have max 20 (instead of 21) block metas
- [rpc] Validate height is non-negative in `/abci_query`
- [consensus] (#2050) Include evidence in proposal block parts (previously evidence was
  not being included in blocks!)
- [p2p] (#2046) Close rejected inbound connections so file descriptor doesn't
  leak
- [Gopkg] (#2053) Fix versions in the toml

## 0.22.5

*July 23th, 2018*

BREAKING CHANGES:
- [crypto] Refactor `tendermint/crypto` into many subpackages
- [libs/common] remove exponentially distributed random numbers

IMPROVEMENTS:
- [abci, libs/common] Generated gogoproto static marshaller methods
- [config] Increase default send/recv rates to 5 mB/s
- [p2p] reject addresses coming from private peers
- [p2p] allow persistent peers to be private

BUG FIXES:
- [mempool] fixed a race condition when `create_empty_blocks=false` where a
  transaction is published at an old height.
- [p2p] dial external IP setup by `persistent_peers`, not internal NAT IP
- [rpc] make `/status` RPC endpoint resistant to consensus halt

## 0.22.4

*July 14th, 2018*

BREAKING CHANGES:
- [genesis] removed deprecated `app_options` field.
- [types] Genesis.AppStateJSON -> Genesis.AppState

FEATURES:
- [tools] Merged in from github.com/tendermint/tools

BUG FIXES:
- [tools/tm-bench] Various fixes
- [consensus] Wait for WAL to stop on shutdown
- [abci] Fix #1891, pending requests cannot hang when abci server dies.
  Previously a crash in BeginBlock could leave tendermint in broken state.

## 0.22.3

*July 10th, 2018*

IMPROVEMENTS
- Update dependencies
    * pin all values in Gopkg.toml to version or commit
    * update golang/protobuf to v1.1.0

## 0.22.2

*July 10th, 2018*

IMPROVEMENTS
- More cleanup post repo merge!
- [docs] Include `ecosystem.json` and `tendermint-bft.md` from deprecated `aib-data` repository.
- [config] Add `instrumentation.max_open_connections`, which limits the number
  of requests in flight to Prometheus server (if enabled). Default: 3.


BUG FIXES
- [rpc] Allow unquoted integers in requests
    - NOTE: this is only for URI requests. JSONRPC requests and all responses
      will use quoted integers (the proto3 JSON standard).
- [consensus] Fix halt on shutdown

## 0.22.1

*July 5th, 2018*

IMPROVEMENTS

* Cleanup post repo-merge.
* [docs] Various improvements.

BUG FIXES

* [state] Return error when EndBlock returns a 0-power validator that isn't
  already in the validator set.
* [consensus] Shut down WAL properly.


## 0.22.0

*July 2nd, 2018*

BREAKING CHANGES:
- [config]
    * Remove `max_block_size_txs` and `max_block_size_bytes` in favor of
        consensus params from the genesis file.
    * Rename `skip_upnp` to `upnp`, and turn it off by default.
    * Change `max_packet_msg_size` back to `max_packet_msg_payload_size`
- [rpc]
    * All integers are encoded as strings (part of the update for Amino v0.10.1)
    * `syncing` is now called `catching_up`
- [types] Update Amino to v0.10.1
    * Amino is now fully proto3 compatible for the basic types
    * JSON-encoded types now use the type name instead of the prefix bytes
    * Integers are encoded as strings
- [crypto] Update go-crypto to v0.10.0 and merge into `crypto`
    * privKey.Sign returns error.
    * ed25519 address changed to the first 20-bytes of the SHA256 of the raw pubkey bytes
    * `tmlibs/merkle` -> `crypto/merkle`. Uses SHA256 instead of RIPEMD160
- [tmlibs] Update to v0.9.0 and merge into `libs`
    * remove `merkle` package (moved to `crypto/merkle`)

FEATURES
- [cmd] Added metrics (served under `/metrics` using a Prometheus client;
  disabled by default). See the new `instrumentation` section in the config and
  [metrics](https://tendermint.readthedocs.io/projects/tools/en/develop/metrics.html)
  guide.
- [p2p] Add IPv6 support to peering.
- [p2p] Add `external_address` to config to allow specifying the address for
  peers to dial

IMPROVEMENT
- [rpc/client] Supports https and wss now.
- [crypto] Make public key size into public constants
- [mempool] Log tx hash, not entire tx
- [abci] Merged in github.com/tendermint/abci
- [crypto] Merged in github.com/tendermint/go-crypto
- [libs] Merged in github.com/tendermint/tmlibs
- [docs] Move from .rst to .md

BUG FIXES:
- [rpc] Limit maximum number of HTTP/WebSocket connections
  (`rpc.max_open_connections`) and gRPC connections
  (`rpc.grpc_max_open_connections`). Check out "Running In Production" guide if
  you want to increase them.
- [rpc] Limit maximum request body size to 1MB (header is limited to 1MB).
- [consensus] Fix a halting bug where `create_empty_blocks=false`
- [p2p] Fix panic in seed mode

## 0.21.0

*June 21th, 2018*

BREAKING CHANGES

- [config] Change default ports from 4665X to 2665X. Ports over 32768 are
  ephemeral and reserved for use by the kernel.
- [cmd] `unsafe_reset_all` removes the addrbook.json

IMPROVEMENT

- [pubsub] Set default capacity to 0
- [docs] Various improvements

BUG FIXES

- [consensus] Fix an issue where we don't make blocks after `fast_sync` when `create_empty_blocks=false`
- [mempool] Fix #1761 where we don't process txs if `cache_size=0`
- [rpc] Fix memory leak in Websocket (when using `/subscribe` method)
- [config] Escape paths in config - fixes config paths on Windows

## 0.20.0

*June 6th, 2018*

This is the first in a series of breaking releases coming to Tendermint after
soliciting developer feedback and conducting security audits.

This release does not break any blockchain data structures or
protocols other than the ABCI messages between Tendermint and the application.

Applications that upgrade for ABCI v0.11.0 should be able to continue running Tendermint
v0.20.0 on blockchains created with v0.19.X

BREAKING CHANGES

- [abci] Upgrade to
  [v0.11.0](https://github.com/tendermint/abci/blob/master/CHANGELOG.md#0110)
- [abci] Change Query path for filtering peers by node ID from
  `p2p/filter/pubkey/<id>` to `p2p/filter/id/<id>`

## 0.19.9

*June 5th, 2018*

BREAKING CHANGES

- [types/priv_validator] Moved to top level `privval` package

FEATURES

- [config] Collapse PeerConfig into P2PConfig
- [docs] Add quick-install script
- [docs/spec] Add table of Amino prefixes

BUG FIXES

- [rpc] Return 404 for unknown endpoints
- [consensus] Flush WAL on stop
- [evidence] Don't send evidence to peers that are behind
- [p2p] Fix memory leak on peer disconnects
- [rpc] Fix panic when `per_page=0`

## 0.19.8

*June 4th, 2018*

BREAKING:

- [p2p] Remove `auth_enc` config option, peer connections are always auth
  encrypted. Technically a breaking change but seems no one was using it and
  arguably a bug fix :)

BUG FIXES

- [mempool] Fix deadlock under high load when `skip_timeout_commit=true` and
  `create_empty_blocks=false`

## 0.19.7

*May 31st, 2018*

BREAKING:

- [libs/pubsub] TagMap#Get returns a string value
- [libs/pubsub] NewTagMap accepts a map of strings

FEATURES

- [rpc] the RPC documentation is now published to https://tendermint.github.io/slate
- [p2p] AllowDuplicateIP config option to refuse connections from same IP.
    - true by default for now, false by default in next breaking release
- [docs] Add docs for query, tx indexing, events, pubsub
- [docs] Add some notes about running Tendermint in production

IMPROVEMENTS:

- [consensus] Consensus reactor now receives events from a separate synchronous event bus,
  which is not dependant on external RPC load
- [consensus/wal] do not look for height in older files if we've seen height - 1
- [docs] Various cleanup and link fixes

## 0.19.6

*May 29th, 2018*

BUG FIXES

- [blockchain] Fix fast-sync deadlock during high peer turnover

BUG FIX:

- [evidence] Dont send peers evidence from heights they haven't synced to yet
- [p2p] Refuse connections to more than one peer with the same IP
- [docs] Various fixes

## 0.19.5

*May 20th, 2018*

BREAKING CHANGES

- [rpc/client] TxSearch and UnconfirmedTxs have new arguments (see below)
- [rpc/client] TxSearch returns ResultTxSearch
- [version] Breaking changes to Go APIs will not be reflected in breaking
  version change, but will be included in changelog.

FEATURES

- [rpc] `/tx_search` takes `page` (starts at 1) and `per_page` (max 100, default 30) args to paginate results
- [rpc] `/unconfirmed_txs` takes `limit` (max 100, default 30) arg to limit the output
- [config] `mempool.size` and `mempool.cache_size` options

IMPROVEMENTS

- [docs] Lots of updates
- [consensus] Only Fsync() the WAL before executing msgs from ourselves

BUG FIXES

- [mempool] Enforce upper bound on number of transactions

## 0.19.4 (May 17th, 2018)

IMPROVEMENTS

- [state] Improve tx indexing by using batches
- [consensus, state] Improve logging (more consensus logs, fewer tx logs)
- [spec] Moved to `docs/spec` (TODO cleanup the rest of the docs ...)

BUG FIXES

- [consensus] Fix issue #1575 where a late proposer can get stuck

## 0.19.3 (May 14th, 2018)

FEATURES

- [rpc] New `/consensus_state` returns just the votes seen at the current height

IMPROVEMENTS

- [rpc] Add stringified votes and fraction of power voted to `/dump_consensus_state`
- [rpc] Add PeerStateStats to `/dump_consensus_state`

BUG FIXES

- [cmd] Set GenesisTime during `tendermint init`
- [consensus] fix ValidBlock rules

## 0.19.2 (April 30th, 2018)

FEATURES:

- [p2p] Allow peers with different Minor versions to connect
- [rpc] `/net_info` includes `n_peers`

IMPROVEMENTS:

- [p2p] Various code comments, cleanup, error types
- [p2p] Change some Error logs to Debug

BUG FIXES:

- [p2p] Fix reconnect to persistent peer when first dial fails
- [p2p] Validate NodeInfo.ListenAddr
- [p2p] Only allow (MaxNumPeers - MaxNumOutboundPeers) inbound peers
- [p2p/pex] Limit max msg size to 64kB
- [p2p] Fix panic when pex=false
- [p2p] Allow multiple IPs per ID in AddrBook
- [p2p] Fix before/after bugs in addrbook isBad()

## 0.19.1 (April 27th, 2018)

Note this release includes some small breaking changes in the RPC and one in the
config that are really bug fixes. v0.19.1 will work with existing chains, and make Tendermint
easier to use and debug. With <3

BREAKING (MINOR)

- [config] Removed `wal_light` setting. If you really needed this, let us know

FEATURES:

- [networks] moved in tooling from devops repo: terraform and ansible scripts for deploying testnets !
- [cmd] Added `gen_node_key` command

BUG FIXES

Some of these are breaking in the RPC response, but they're really bugs!

- [spec] Document address format and pubkey encoding pre and post Amino
- [rpc] Lower case JSON field names
- [rpc] Fix missing entries, improve, and lower case the fields in `/dump_consensus_state`
- [rpc] Fix NodeInfo.Channels format to hex
- [rpc] Add Validator address to `/status`
- [rpc] Fix `prove` in ABCIQuery
- [cmd] MarshalJSONIndent on init

## 0.19.0 (April 13th, 2018)

BREAKING:
- [cmd] improved `testnet` command; now it can fill in `persistent_peers` for you in the config file and much more (see `tendermint testnet --help` for details)
- [cmd] `show_node_id` now returns an error if there is no node key
- [rpc]: changed the output format for the `/status` endpoint (see https://godoc.org/github.com/tendermint/tendermint/rpc/core#Status)

Upgrade from go-wire to go-amino. This is a sweeping change that breaks everything that is
serialized to disk or over the network.

See github.com/tendermint/go-amino for details on the new format.

See `scripts/wire2amino.go` for a tool to upgrade
genesis/priv_validator/node_key JSON files.

FEATURES

- [test] docker-compose for local testnet setup (thanks Greg!)

## 0.18.0 (April 6th, 2018)

BREAKING:

- [types] Merkle tree uses different encoding for varints (see tmlibs v0.8.0)
- [types] ValidtorSet.GetByAddress returns -1 if no validator found
- [p2p] require all addresses come with an ID no matter what
- [rpc] Listening address must contain tcp:// or unix:// prefix

FEATURES:

- [rpc] StartHTTPAndTLSServer (not used yet)
- [rpc] Include validator's voting power in `/status`
- [rpc] `/tx` and `/tx_search` responses now include the transaction hash
- [rpc] Include peer NodeIDs in `/net_info`

IMPROVEMENTS:
- [config] trim whitespace from elements of lists (like `persistent_peers`)
- [rpc] `/tx_search` results are sorted by height
- [p2p] do not try to connect to ourselves (ok, maybe only once)
- [p2p] seeds respond with a bias towards good peers

BUG FIXES:
- [rpc] fix subscribing using an abci.ResponseDeliverTx tag
- [rpc] fix tx_indexers matchRange
- [rpc] fix unsubscribing (see tmlibs v0.8.0)

## 0.17.1 (March 27th, 2018)

BUG FIXES:
- [types] Actually support `app_state` in genesis as `AppStateJSON`

## 0.17.0 (March 27th, 2018)

BREAKING:
- [types] WriteSignBytes -> SignBytes

IMPROVEMENTS:
- [all] renamed `dummy` (`persistent_dummy`) to `kvstore` (`persistent_kvstore`) (name "dummy" is deprecated and will not work in the next breaking release)
- [docs] note on determinism (docs/determinism.rst)
- [genesis] `app_options` field is deprecated. please rename it to `app_state` in your genesis file(s). `app_options` will not work in the next breaking release
- [p2p] dial seeds directly without potential peers
- [p2p] exponential backoff for addrs in the address book
- [p2p] mark peer as good if it contributed enough votes or block parts
- [p2p] stop peer if it sends incorrect data, msg to unknown channel, msg we did not expect
- [p2p] when `auth_enc` is true, all dialed peers must have a node ID in their address
- [spec] various improvements
- switched from glide to dep internally for package management
- [wire] prep work for upgrading to new go-wire (which is now called go-amino)

FEATURES:
- [config] exposed `auth_enc` flag to enable/disable encryption
- [config] added the `--p2p.private_peer_ids` flag and `PrivatePeerIDs` config variable (see config for description)
- [rpc] added `/health` endpoint, which returns empty result for now
- [types/priv_validator] new format and socket client, allowing for remote signing

BUG FIXES:
- [consensus] fix liveness bug by introducing ValidBlock mechanism

## 0.16.0 (February 20th, 2018)

BREAKING CHANGES:
- [config] use $TMHOME/config for all config and json files
- [p2p] old `--p2p.seeds` is now `--p2p.persistent_peers` (persistent peers to which TM will always connect to)
- [p2p] now `--p2p.seeds` only used for getting addresses (if addrbook is empty; not persistent)
- [p2p] NodeInfo: remove RemoteAddr and add Channels
    - we must have at least one overlapping channel with peer
    - we only send msgs for channels the peer advertised
- [p2p/conn] pong timeout
- [lite] comment out IAVL related code

FEATURES:
- [p2p] added new `/dial_peers&persistent=_` **unsafe** endpoint
- [p2p] persistent node key in `$THMHOME/config/node_key.json`
- [p2p] introduce peer ID and authenticate peers by ID using addresses like `ID@IP:PORT`
- [p2p/pex] new seed mode crawls the network and serves as a seed.
- [config] MempoolConfig.CacheSize
- [config] P2P.SeedMode (`--p2p.seed_mode`)

IMPROVEMENT:
- [p2p/pex] stricter rules in the PEX reactor for better handling of abuse
- [p2p] various improvements to code structure including subpackages for `pex` and `conn`
- [docs] new spec!
- [all] speed up the tests!

BUG FIX:
- [blockchain] StopPeerForError on timeout
- [consensus] StopPeerForError on a bad Maj23 message
- [state] flush mempool conn before calling commit
- [types] fix priv val signing things that only differ by timestamp
- [mempool] fix memory leak causing zombie peers
- [p2p/conn] fix potential deadlock

## 0.15.0 (December 29, 2017)

BREAKING CHANGES:
- [p2p] enable the Peer Exchange reactor by default
- [types] add Timestamp field to Proposal/Vote
- [types] add new fields to Header: TotalTxs, ConsensusParamsHash, LastResultsHash, EvidenceHash
- [types] add Evidence to Block
- [types] simplify ValidateBasic
- [state] updates to support changes to the header
- [state] Enforce <1/3 of validator set can change at a time

FEATURES:
- [state] Send indices of absent validators and addresses of byzantine validators in BeginBlock
- [state] Historical ConsensusParams and ABCIResponses
- [docs] Specification for the base Tendermint data structures.
- [evidence] New evidence reactor for gossiping and managing evidence
- [rpc] `/block_results?height=X` returns the DeliverTx results for a given height.

IMPROVEMENTS:
- [consensus] Better handling of corrupt WAL file

BUG FIXES:
- [lite] fix race
- [state] validate block.Header.ValidatorsHash
- [p2p] allow seed addresses to be prefixed with eg. `tcp://`
- [p2p] use consistent key to refer to peers so we dont try to connect to existing peers
- [cmd] fix `tendermint init` to ignore files that are there and generate files that aren't.

## 0.14.0 (December 11, 2017)

BREAKING CHANGES:
- consensus/wal: removed separator
- rpc/client: changed Subscribe/Unsubscribe/UnsubscribeAll funcs signatures to be identical to event bus.

FEATURES:
- new `tendermint lite` command (and `lite/proxy` pkg) for running a light-client RPC proxy.
    NOTE it is currently insecure and its APIs are not yet covered by semver

IMPROVEMENTS:
- rpc/client: can act as event bus subscriber (See https://github.com/tendermint/tendermint/issues/945).
- p2p: use exponential backoff from seconds to hours when attempting to reconnect to persistent peer
- config: moniker defaults to the machine's hostname instead of "anonymous"

BUG FIXES:
- p2p: no longer exit if one of the seed addresses is incorrect

## 0.13.0 (December 6, 2017)

BREAKING CHANGES:
- abci: update to v0.8 using gogo/protobuf; includes tx tags, vote info in RequestBeginBlock, data.Bytes everywhere, use int64, etc.
- types: block heights are now `int64` everywhere
- types & node: EventSwitch and EventCache have been replaced by EventBus and EventBuffer; event types have been overhauled
- node: EventSwitch methods now refer to EventBus
- rpc/lib/types: RPCResponse is no longer a pointer; WSRPCConnection interface has been modified
- rpc/client: WaitForOneEvent takes an EventsClient instead of types.EventSwitch
- rpc/client: Add/RemoveListenerForEvent are now Subscribe/Unsubscribe
- rpc/core/types: ResultABCIQuery wraps an abci.ResponseQuery
- rpc: `/subscribe` and `/unsubscribe` take `query` arg instead of `event`
- rpc: `/status` returns the LatestBlockTime in human readable form instead of in nanoseconds
- mempool: cached transactions return an error instead of an ABCI response with BadNonce

FEATURES:
- rpc: new `/unsubscribe_all` WebSocket RPC endpoint
- rpc: new `/tx_search` endpoint for filtering transactions by more complex queries
- p2p/trust: new trust metric for tracking peers. See ADR-006
- config: TxIndexConfig allows to set what DeliverTx tags to index

IMPROVEMENTS:
- New asynchronous events system using `tmlibs/pubsub`
- logging: Various small improvements
- consensus: Graceful shutdown when app crashes
- tests: Fix various non-deterministic errors
- p2p: more defensive programming

BUG FIXES:
- consensus: fix panic where prs.ProposalBlockParts is not initialized
- p2p: fix panic on bad channel

## 0.12.1 (November 27, 2017)

BUG FIXES:
- upgrade tmlibs dependency to enable Windows builds for Tendermint

## 0.12.0 (October 27, 2017)

BREAKING CHANGES:
 - rpc/client: websocket ResultsCh and ErrorsCh unified in ResponsesCh.
 - rpc/client: ABCIQuery no longer takes `prove`
 - state: remove GenesisDoc from state.
 - consensus: new binary WAL format provides efficiency and uses checksums to detect corruption
    - use scripts/wal2json to convert to json for debugging

FEATURES:
 - new `Verifiers` pkg contains the tendermint light-client library (name subject to change)!
 - rpc: `/genesis` includes the `app_options` .
 - rpc: `/abci_query` takes an additional `height` parameter to support historical queries.
 - rpc/client: new ABCIQueryWithOptions supports options like `trusted` (set false to get a proof) and `height` to query a historical height.

IMPROVEMENTS:
 - rpc: `/genesis` result includes `app_options`
 - rpc/lib/client: add jitter to reconnects.
 - rpc/lib/types: `RPCError` satisfies the `error` interface.

BUG FIXES:
 - rpc/client: fix ws deadlock after stopping
 - blockchain: fix panic on AddBlock when peer is nil
 - mempool: fix sending on TxsAvailable when a tx has been invalidated
 - consensus: dont run WAL catchup if we fast synced

## 0.11.1 (October 10, 2017)

IMPROVEMENTS:
 - blockchain/reactor: respondWithNoResponseMessage for missing height

BUG FIXES:
 - rpc: fixed client WebSocket timeout
 - rpc: client now resubscribes on reconnection
 - rpc: fix panics on missing params
 - rpc: fix `/dump_consensus_state` to have normal json output (NOTE: technically breaking, but worth a bug fix label)
 - types: fixed out of range error in VoteSet.addVote
 - consensus: fix wal autofile via https://github.com/tendermint/tmlibs/blob/master/CHANGELOG.md#032-october-2-2017

## 0.11.0 (September 22, 2017)

BREAKING:
 - genesis file: validator `amount` is now `power`
 - abci: Info, BeginBlock, InitChain all take structs
 - rpc: various changes to match JSONRPC spec (http://www.jsonrpc.org/specification), including breaking ones:
    - requests that previously returned HTTP code 4XX now return 200 with an error code in the JSONRPC.
    - `rpctypes.RPCResponse` uses new `RPCError` type instead of `string`.

 - cmd: if there is no genesis, exit immediately instead of waiting around for one to show.
 - types: `Signer.Sign` returns an error.
 - state: every validator set change is persisted to disk, which required some changes to the `State` structure.
 - p2p: new `p2p.Peer` interface used for all reactor methods (instead of `*p2p.Peer` struct).

FEATURES:
 - rpc: `/validators?height=X` allows querying of validators at previous heights.
 - rpc: Leaving the `height` param empty for `/block`, `/validators`, and `/commit` will return the value for the latest height.

IMPROVEMENTS:
 - docs: Moved all docs from the website and tools repo in, converted to `.rst`, and cleaned up for presentation on `tendermint.readthedocs.io`

BUG FIXES:
 - fix WAL openning issue on Windows

## 0.10.4 (September 5, 2017)

IMPROVEMENTS:
- docs: Added Slate docs to each rpc function (see rpc/core)
- docs: Ported all website docs to Read The Docs
- config: expose some p2p params to tweak performance: RecvRate, SendRate, and MaxMsgPacketPayloadSize
- rpc: Upgrade the websocket client and server, including improved auto reconnect, and proper ping/pong

BUG FIXES:
- consensus: fix panic on getVoteBitArray
- consensus: hang instead of panicking on byzantine consensus failures
- cmd: dont load config for version command

## 0.10.3 (August 10, 2017)

FEATURES:
- control over empty block production:
  - new flag, `--consensus.create_empty_blocks`; when set to false, blocks are only created when there are txs or when the AppHash changes.
  - new config option, `consensus.create_empty_blocks_interval`; an empty block is created after this many seconds.
  - in normal operation, `create_empty_blocks = true` and `create_empty_blocks_interval = 0`, so blocks are being created all the time (as in all previous versions of tendermint). The number of empty blocks can be reduced by increasing `create_empty_blocks_interval` or by setting `create_empty_blocks = false`.
  - new `TxsAvailable()` method added to Mempool that returns a channel which fires when txs are available.
  - new heartbeat message added to consensus reactor to notify peers that a node is waiting for txs before entering propose step.
- rpc: Add `syncing` field to response returned by `/status`. Is `true` while in fast-sync mode.

IMPROVEMENTS:
- various improvements to documentation and code comments

BUG FIXES:
- mempool: pass height into constructor so it doesn't always start at 0

## 0.10.2 (July 10, 2017)

FEATURES:
- Enable lower latency block commits by adding consensus reactor sleep durations and p2p flush throttle timeout to the config

IMPROVEMENTS:
- More detailed logging in the consensus reactor and state machine
- More in-code documentation for many exposed functions, especially in consensus/reactor.go and p2p/switch.go
- Improved readability for some function definitions and code blocks with long lines

## 0.10.1 (June 28, 2017)

FEATURES:
- Use `--trace` to get stack traces for logged errors
- types: GenesisDoc.ValidatorHash returns the hash of the genesis validator set
- types: GenesisDocFromFile parses a GenesiDoc from a JSON file

IMPROVEMENTS:
- Add a Code of Conduct
- Variety of improvements as suggested by `megacheck` tool
- rpc: deduplicate tests between rpc/client and rpc/tests
- rpc: addresses without a protocol prefix default to `tcp://`. `http://` is also accepted as an alias for `tcp://`
- cmd: commands are more easily reuseable from other tools
- DOCKER: automate build/push

BUG FIXES:
- Fix log statements using keys with spaces (logger does not currently support spaces)
- rpc: set logger on websocket connection
- rpc: fix ws connection stability by setting write deadline on pings

## 0.10.0 (June 2, 2017)

Includes major updates to configuration, logging, and json serialization.
Also includes the Grand Repo-Merge of 2017.

BREAKING CHANGES:

- Config and Flags:
  - The `config` map is replaced with a [`Config` struct](https://github.com/tendermint/tendermint/blob/master/config/config.go#L11),
containing substructs: `BaseConfig`, `P2PConfig`, `MempoolConfig`, `ConsensusConfig`, `RPCConfig`
  - This affects the following flags:
    - `--seeds` is now `--p2p.seeds`
    - `--node_laddr` is now `--p2p.laddr`
    - `--pex` is now `--p2p.pex`
    - `--skip_upnp` is now `--p2p.skip_upnp`
    - `--rpc_laddr` is now `--rpc.laddr`
    - `--grpc_laddr` is now `--rpc.grpc_laddr`
  - Any configuration option now within a substract must come under that heading in the `config.toml`, for instance:
    ```
    [p2p]
    laddr="tcp://1.2.3.4:46656"

    [consensus]
    timeout_propose=1000
    ```
  - Use viper and `DefaultConfig() / TestConfig()` functions to handle defaults, and remove `config/tendermint` and `config/tendermint_test`
  - Change some function and method signatures to
  - Change some [function and method signatures](https://gist.github.com/ebuchman/640d5fc6c2605f73497992fe107ebe0b) accomodate new config

- Logger
  - Replace static `log15` logger with a simple interface, and provide a new implementation using `go-kit`.
See our new [logging library](https://github.com/tendermint/tmlibs/log) and [blog post](https://tendermint.com/blog/abstracting-the-logger-interface-in-go) for more details
  - Levels `warn` and `notice` are removed (you may need to change them in your `config.toml`!)
  - Change some [function and method signatures](https://gist.github.com/ebuchman/640d5fc6c2605f73497992fe107ebe0b) to accept a logger

- JSON serialization:
  - Replace `[TypeByte, Xxx]` with `{"type": "some-type", "data": Xxx}` in RPC and all `.json` files by using `go-wire/data`. For instance, a public key is now:
    ```
    "pub_key": {
      "type": "ed25519",
      "data": "83DDF8775937A4A12A2704269E2729FCFCD491B933C4B0A7FFE37FE41D7760D0"
    }
    ```
  - Remove type information about RPC responses, so `[TypeByte, {"jsonrpc": "2.0", ... }]` is now just `{"jsonrpc": "2.0", ... }`
  - Change `[]byte` to `data.Bytes` in all serialized types (for hex encoding)
  - Lowercase the JSON tags in `ValidatorSet` fields
  - Introduce `EventDataInner` for serializing events

- Other:
  - Send InitChain message in handshake if `appBlockHeight == 0`
  - Do not include the `Accum` field when computing the validator hash. This makes the ValidatorSetHash unique for a given validator set, rather than changing with every block (as the Accum changes)
  - Unsafe RPC calls are not enabled by default. This includes `/dial_seeds`, and all calls prefixed with `unsafe`. Use the `--rpc.unsafe` flag to enable.


FEATURES:

- Per-module log levels. For instance, the new default is `state:info,*:error`, which means the `state` package logs at `info` level, and everything else logs at `error` level
- Log if a node is validator or not in every consensus round
- Use ldflags to set git hash as part of the version
- Ignore `address` and `pub_key` fields in `priv_validator.json` and overwrite them with the values derrived from the `priv_key`

IMPROVEMENTS:

- Merge `tendermint/go-p2p -> tendermint/tendermint/p2p` and `tendermint/go-rpc -> tendermint/tendermint/rpc/lib`
- Update paths for grand repo merge:
  - `go-common -> tmlibs/common`
  - `go-data -> go-wire/data`
  - All other `go-` libs, except `go-crypto` and `go-wire`, are merged under `tmlibs`
- No global loggers (loggers are passed into constructors, or preferably set with a SetLogger method)
- Return HTTP status codes with errors for RPC responses
- Limit `/blockchain_info` call to return a maximum of 20 blocks
- Use `.Wrap()` and `.Unwrap()` instead of eg. `PubKeyS` for `go-crypto` types
- RPC JSON responses use pretty printing (via `json.MarshalIndent`)
- Color code different instances of the consensus for tests
- Isolate viper to `cmd/tendermint/commands` and do not read config from file for tests


## 0.9.2 (April 26, 2017)

BUG FIXES:

- Fix bug in `ResetPrivValidator` where we were using the global config and log (causing external consumers, eg. basecoin, to fail).

## 0.9.1 (April 21, 2017)

FEATURES:

- Transaction indexing - txs are indexed by their hash using a simple key-value store; easily extended to more advanced indexers
- New `/tx?hash=X` endpoint to query for transactions and their DeliverTx result by hash. Optionally returns a proof of the tx's inclusion in the block
- `tendermint testnet` command initializes files for a testnet

IMPROVEMENTS:

- CLI now uses Cobra framework
- TMROOT is now TMHOME (TMROOT will stop working in 0.10.0)
- `/broadcast_tx_XXX` also returns the Hash (can be used to query for the tx)
- `/broadcast_tx_commit` also returns the height the block was committed in
- ABCIResponses struct persisted to disk before calling Commit; makes handshake replay much cleaner
- WAL uses #ENDHEIGHT instead of #HEIGHT (#HEIGHT will stop working in 0.10.0)
- Peers included via `--seeds`, under `seeds` in the config, or in `/dial_seeds` are now persistent, and will be reconnected to if the connection breaks

BUG FIXES:

- Fix bug in fast-sync where we stop syncing after a peer is removed, even if they're re-added later
- Fix handshake replay to handle validator set changes and results of DeliverTx when we crash after app.Commit but before state.Save()

## 0.9.0 (March 6, 2017)

BREAKING CHANGES:

- Update ABCI to v0.4.0, where Query is now `Query(RequestQuery) ResponseQuery`, enabling precise proofs at particular heights:

```
message RequestQuery{
	bytes data = 1;
	string path = 2;
	uint64 height = 3;
	bool prove = 4;
}

message ResponseQuery{
	CodeType          code        = 1;
	int64             index       = 2;
	bytes             key         = 3;
	bytes             value       = 4;
	bytes             proof       = 5;
	uint64            height      = 6;
	string            log         = 7;
}
```


- `BlockMeta` data type unifies its Hash and PartSetHash under a `BlockID`:

```
type BlockMeta struct {
	BlockID BlockID `json:"block_id"` // the block hash and partsethash
	Header  *Header `json:"header"`   // The block's Header
}
```

- `ValidatorSet.Proposer` is exposed as a field and persisted with the `State`. Use `GetProposer()` to initialize or update after validator-set changes.

- `tendermint gen_validator` command output is now pure JSON

FEATURES:

- New RPC endpoint `/commit?height=X` returns header and commit for block at height `X`
- Client API for each endpoint, including mocks for testing

IMPROVEMENTS:

- `Node` is now a `BaseService`
- Simplified starting Tendermint in-process from another application
- Better organized Makefile
- Scripts for auto-building binaries across platforms
- Docker image improved, slimmed down (using Alpine), and changed from tendermint/tmbase to tendermint/tendermint
- New repo files: `CONTRIBUTING.md`, Github `ISSUE_TEMPLATE`, `CHANGELOG.md`
- Improvements on CircleCI for managing build/test artifacts
- Handshake replay is doen through the consensus package, possibly using a mockApp
- Graceful shutdown of RPC listeners
- Tests for the PEX reactor and DialSeeds

BUG FIXES:

- Check peer.Send for failure before updating PeerState in consensus
- Fix panic in `/dial_seeds` with invalid addresses
- Fix proposer selection logic in ValidatorSet by taking the address into account in the `accumComparable`
- Fix inconcistencies with `ValidatorSet.Proposer` across restarts by persisting it in the `State`


## 0.8.0 (January 13, 2017)

BREAKING CHANGES:

- New data type `BlockID` to represent blocks:

```
type BlockID struct {
	Hash        []byte        `json:"hash"`
	PartsHeader PartSetHeader `json:"parts"`
}
```

- `Vote` data type now includes validator address and index:

```
type Vote struct {
	ValidatorAddress []byte           `json:"validator_address"`
	ValidatorIndex   int              `json:"validator_index"`
	Height           int              `json:"height"`
	Round            int              `json:"round"`
	Type             byte             `json:"type"`
	BlockID          BlockID          `json:"block_id"` // zero if vote is nil.
	Signature        crypto.Signature `json:"signature"`
}
```

- Update TMSP to v0.3.0, where it is now called ABCI and AppendTx is DeliverTx
- Hex strings in the RPC are now "0x" prefixed


FEATURES:

- New message type on the ConsensusReactor, `Maj23Msg`, for peers to alert others they've seen a Maj23,
in order to track and handle conflicting votes intelligently to prevent Byzantine faults from causing halts:

```
type VoteSetMaj23Message struct {
	Height  int
	Round   int
	Type    byte
	BlockID types.BlockID
}
```

- Configurable block part set size
- Validator set changes
- Optionally skip TimeoutCommit if we have all the votes
- Handshake between Tendermint and App on startup to sync latest state and ensure consistent recovery from crashes
- GRPC server for BroadcastTx endpoint

IMPROVEMENTS:

- Less verbose logging
- Better test coverage (37% -> 49%)
- Canonical SignBytes for signable types
- Write-Ahead Log for Mempool and Consensus via tmlibs/autofile
- Better in-process testing for the consensus reactor and byzantine faults
- Better crash/restart testing for individual nodes at preset failure points, and of networks at arbitrary points
- Better abstraction over timeout mechanics

BUG FIXES:

- Fix memory leak in mempool peer
- Fix panic on POLRound=-1
- Actually set the CommitTime
- Actually send BeginBlock message
- Fix a liveness issues caused by Byzantine proposals/votes. Uses the new `Maj23Msg`.


## 0.7.4 (December 14, 2016)

FEATURES:

- Enable the Peer Exchange reactor with the `--pex` flag for more resilient gossip network (feature still in development, beware dragons)

IMPROVEMENTS:

- Remove restrictions on RPC endpoint `/dial_seeds` to enable manual network configuration

## 0.7.3 (October 20, 2016)

IMPROVEMENTS:

- Type safe FireEvent
- More WAL/replay tests
- Cleanup some docs

BUG FIXES:

- Fix deadlock in mempool for synchronous apps
- Replay handles non-empty blocks
- Fix race condition in HeightVoteSet

## 0.7.2 (September 11, 2016)

BUG FIXES:

- Set mustConnect=false so tendermint will retry connecting to the app

## 0.7.1 (September 10, 2016)

FEATURES:

- New TMSP connection for Query/Info
- New RPC endpoints:
	- `tmsp_query`
	- `tmsp_info`
- Allow application to filter peers through Query (off by default)

IMPROVEMENTS:

- TMSP connection type enforced at compile time
- All listen/client urls use a "tcp://" or "unix://" prefix

BUG FIXES:

- Save LastSignature/LastSignBytes to `priv_validator.json` for recovery
- Fix event unsubscribe
- Fix fastsync/blockchain reactor

## 0.7.0 (August 7, 2016)

BREAKING CHANGES:

- Strict SemVer starting now!
- Update to ABCI v0.2.0
- Validation types now called Commit
- NewBlock event only returns the block header


FEATURES:

- TMSP and RPC support TCP and UNIX sockets
- Addition config options including block size and consensus parameters
- New WAL mode `cswal_light`; logs only the validator's own votes
- New RPC endpoints:
	- for starting/stopping profilers, and for updating config
	- `/broadcast_tx_commit`, returns when tx is included in a block, else an error
	- `/unsafe_flush_mempool`, empties the mempool


IMPROVEMENTS:

- Various optimizations
- Remove bad or invalidated transactions from the mempool cache (allows later duplicates)
- More elaborate testing using CircleCI including benchmarking throughput on 4 digitalocean droplets

BUG FIXES:

- Various fixes to WAL and replay logic
- Various race conditions

## PreHistory

Strict versioning only began with the release of v0.7.0, in late summer 2016.
The project itself began in early summer 2014 and was workable decentralized cryptocurrency software by the end of that year.
Through the course of 2015, in collaboration with Eris Industries (now Monax Industries),
many additional features were integrated, including an implementation from scratch of the Ethereum Virtual Machine.
That implementation now forms the heart of [Burrow](https://github.com/hyperledger/burrow).
In the later half of 2015, the consensus algorithm was upgraded with a more asynchronous design and a more deterministic and robust implementation.

By late 2015, frustration with the difficulty of forking a large monolithic stack to create alternative cryptocurrency designs led to the
invention of the Application Blockchain Interface (ABCI), then called the Tendermint Socket Protocol (TMSP).
The Ethereum Virtual Machine and various other transaction features were removed, and Tendermint was whittled down to a core consensus engine
driving an application running in another process.
The ABCI interface and implementation were iterated on and improved over the course of 2016,
until versioned history kicked in with v0.7.0.<|MERGE_RESOLUTION|>--- conflicted
+++ resolved
@@ -1,7 +1,5 @@
 # Changelog
 
-<<<<<<< HEAD
-=======
 ## v0.33.6
 
 *July 2, 2020*
@@ -162,7 +160,6 @@
 
 - [rpc] [\#4568](https://github.com/tendermint/tendermint/issues/4568) Fix panic when `Subscribe` is called, but HTTP client is not running. `Subscribe`, `Unsubscribe(All)` methods return an error now (@melekes).
 
->>>>>>> 606d0a89
 ## v0.33.3
 
 *April 6, 2020*
@@ -371,11 +368,7 @@
 
 - Apps
 
-<<<<<<< HEAD
-  - [tm-bench] Removed tm-bench in favor of [tm-load-test](https://github.com/interchainio/tm-load-test)
-=======
   - [tm-bench] Removed tm-bench in favor of [tm-load-test](https://github.com/informalsystems/tm-load-test)
->>>>>>> 606d0a89
 
 - Go API
 
@@ -462,8 +455,6 @@
 - [consensus/types] [\#4243](https://github.com/tendermint/tendermint/issues/4243) fix BenchmarkRoundStateDeepCopy panics (@cuonglm)
 - [rpc] [\#4256](https://github.com/tendermint/tendermint/issues/4256) Pass `outCapacity` to `eventBus#Subscribe` when subscribing using a local client
 
-<<<<<<< HEAD
-=======
 ## v0.32.11
 
 ### BUG FIXES:
@@ -531,7 +522,6 @@
 - [mempool] Reserve IDs in InitPeer instead of AddPeer (@tessr)
 - [p2p] Limit the number of incoming connections (@melekes)
 
->>>>>>> 606d0a89
 ## v0.32.9
 
 _January, 9, 2020_
@@ -553,11 +543,7 @@
 
 ### BUG FIXES:
 
-<<<<<<< HEAD
-- [rpc/lib] [\#4051](https://github.com/tendermint/tendermint/pull/4131) Fix RPC client, which was previously resolving https protocol to http (@yenkhoon)
-=======
 - [rpc/lib] [\#4131](https://github.com/tendermint/tendermint/pull/4131) Fix RPC client, which was previously resolving https protocol to http (@yenkhoon)
->>>>>>> 606d0a89
 - [cs] [\#4069](https://github.com/tendermint/tendermint/issues/4069) Don't panic when block meta is not found in store (@gregzaitsev)
 
 ## v0.32.8
