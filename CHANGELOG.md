# Changelog

<<<<<<< HEAD
## v0.32.12

### BUG FIXES

- [p2p] [\#4847](https://github.com/tendermint/tendermint/pull/4847) Return masked IP (not the actual IP) in addrbook#groupKey (@melekes)

=======
>>>>>>> e5c89b77
## v0.32.11

### BUG FIXES:

- [privval] [\#4275](https://github.com/tendermint/tendermint/issues/4275) Fix consensus failure when remote signer drops (@melekes)

## v0.32.10

*April 6, 2020*

This security release fixes:

### Denial of Service 1

Tendermint 0.33.2 and earlier does not limit the number of P2P connection
requests. For each p2p connection, Tendermint allocates ~0.5MB. Even though
this memory is garbage collected once the connection is terminated (due to
duplicate IP or reaching a maximum number of inbound peers), temporary memory
spikes can lead to OOM (Out-Of-Memory) exceptions.

Tendermint 0.33.3 (and 0.32.10) limits the total number of P2P incoming
connection requests to to `p2p.max_num_inbound_peers +
len(p2p.unconditional_peer_ids)`.

Notes:

- Tendermint does not rate limit P2P connection requests per IP (an attacker
  can saturate all the inbound slots);
- Tendermint does not rate limit HTTP(S) requests. If you expose any RPC
  endpoints to the public, please make sure to put in place some protection
  (https://www.nginx.com/blog/rate-limiting-nginx/). We may implement this in
  the future ([\#1696](https://github.com/tendermint/tendermint/issues/1696)).

### Denial of Service 2

Tendermint 0.33.2 and earlier does not reclaim `activeID` of a peer after it's
removed in `Mempool` reactor. This does not happen all the time. It only
happens when a connection fails (for any reason) before the Peer is created and
added to all reactors. `RemovePeer` is therefore called before `AddPeer`, which
leads to always growing memory (`activeIDs` map). The `activeIDs` map has a
maximum size of 65535 and the node will panic if this map reaches the maximum.
An attacker can create a lot of connection attempts (exploiting Denial of
Service 1), which ultimately will lead to the node panicking.

Tendermint 0.33.3 (and 0.32.10) claims `activeID` for a peer in `InitPeer`,
which is executed before `MConnection` is started.

Notes:

- `InitPeer` function was added to all reactors to combat a similar issue -
  [\#3338](https://github.com/tendermint/tendermint/issues/3338);
- Denial of Service 2 is independent of Denial of Service 1 and can be executed
  without it.

**All clients are recommended to upgrade**

Special thanks to [fudongbai](https://hackerone.com/fudongbai) for finding
and reporting this.

Friendly reminder, we have a [bug bounty
program](https://hackerone.com/tendermint).

### SECURITY:

- [mempool] Reserve IDs in InitPeer instead of AddPeer (@tessr)
- [p2p] Limit the number of incoming connections (@melekes)

## v0.32.9

_January, 9, 2020_

Special thanks to external contributors on this release: @greg-szabo, @gregzaitsev, @yenkhoon

Friendly reminder, we have a [bug bounty
program](https://hackerone.com/tendermint).


### FEATURES:

- [rpc/lib] [\#4248](https://github.com/tendermint/tendermint/issues/4248) RPC client basic authentication support (@greg-szabo)

- [metrics] [\#4294](https://github.com/tendermint/tendermint/pull/4294) Add
  - `consensus_validator_power`: track your validators power
  - `consensus_validator_last_signed_height`: track at which height the validator last signed
  - `consensus_validator_missed_blocks`: total amount of missed blocks for a validator
    as gauges in prometheus for validator specific metrics


### BUG FIXES:

- [rpc/lib] [\#4131](https://github.com/tendermint/tendermint/pull/4131) Fix RPC client, which was previously resolving https protocol to http (@yenkhoon)
- [cs] [\#4069](https://github.com/tendermint/tendermint/issues/4069) Don't panic when block meta is not found in store (@gregzaitsev)

## v0.32.8

Special thanks to external contributors on this release: @erikgrinaker, @guagualvcha, @hsyis, @cosmostuba, @whunmr, @austinabell

Friendly reminder, we have a bug bounty program.

### BREAKING CHANGES:

- Go API

  - [libs/pubsub] [\#4070](https://github.com/tendermint/tendermint/pull/4070) `Query#(Matches|Conditions)` returns an error.

### IMPROVEMENTS:

- [mempool] [\#4083](https://github.com/tendermint/tendermint/pull/4083) Added TxInfo parameter to CheckTx(), and removed CheckTxWithInfo() (@erikgrinaker)
- [mempool] [\#4057](https://github.com/tendermint/tendermint/issues/4057) Include peer ID when logging rejected txns (@erikgrinaker)
- [tools] [\#4023](https://github.com/tendermint/tendermint/issues/4023) Improved `tm-monitor` formatting of start time and avg tx throughput (@erikgrinaker)
- [p2p] [\#3991](https://github.com/tendermint/tendermint/issues/3991) Log "has been established or dialed" as debug log instead of Error for connected peers (@whunmr)
- [rpc] [\#4077](https://github.com/tendermint/tendermint/pull/4077) Added support for `EXISTS` clause to the Websocket query interface.
- [privval] Add SignerDialerEndpointRetryWaitInterval option (@cosmostuba)
- [crypto] Add `RegisterKeyType` to amino to allow external key types registration (@austinabell)

### BUG FIXES:

- [libs/pubsub] [\#4070](https://github.com/tendermint/tendermint/pull/4070) Strip out non-numeric characters when attempting to match numeric values.
- [libs/pubsub] [\#4070](https://github.com/tendermint/tendermint/pull/4070) No longer panic in Query#(Matches|Conditions) preferring to return an error instead.
- [tools] [\#4023](https://github.com/tendermint/tendermint/issues/4023) Refresh `tm-monitor` health when validator count is updated (@erikgrinaker)
- [state] [\#4104](https://github.com/tendermint/tendermint/pull/4104) txindex/kv: Fsync data to disk immediately after receiving it (@guagualvcha)
- [state] [\#4095](https://github.com/tendermint/tendermint/pull/4095) txindex/kv: Return an error if there's one when the user searches for a tx (hash=X) (@hsyis)

## v0.32.7

_October 18, 2019_

This security release fixes a vulnerability found in the `consensus` package,
where an attacker could construct a `BlockPartMessage` message in such a way
that it will lead to consensus failure. A few similar issues have been
identified and fixed here.

**All clients are recommended to upgrade**

Special thanks to [elvishacker](https://hackerone.com/elvishacker) for finding
and reporting this.

Friendly reminder, we have a [bug bounty
program](https://hackerone.com/tendermint).

### BREAKING CHANGES:

- Go API
  - [consensus] Modify `WAL#Write` and `WAL#WriteSync` to return an error if
    they fail to write a message

### SECURITY:

- [consensus] Validate incoming messages more throughly

## v0.32.6

<<<<<<< HEAD
_October 8, 2019_
=======
*October 8, 2019*
>>>>>>> origin/v0.32

The previous patch was insufficient because the attacker could still find a way
to submit a `nil` pubkey by constructing a `PubKeyMultisigThreshold` pubkey
with `nil` subpubkeys for example.

This release provides multiple fixes, which include recovering from panics when
accepting new peers and only allowing `ed25519` pubkeys.

**All clients are recommended to upgrade**

Special thanks to [fudongbai](https://hackerone.com/fudongbai) for pointing
this out.

Friendly reminder, we have a [bug bounty
program](https://hackerone.com/tendermint).

### SECURITY:

- [p2p] [\#4030](https://github.com/tendermint/tendermint/issues/4030) Only allow ed25519 pubkeys when connecting

## v0.32.5

<<<<<<< HEAD
_September 30, 2019_
=======
*September 30, 2019*
>>>>>>> origin/v0.32

This release fixes a major security vulnerability found in the `p2p` package.
All clients are recommended to upgrade. See [TODO](hxxp://githublink) for
details.

Special thanks to [fudongbai](https://hackerone.com/fudongbai) for discovering
and reporting this issue.

Friendly reminder, we have a [bug bounty
program](https://hackerone.com/tendermint).

### SECURITY:

<<<<<<< HEAD
- [p2p] [\#4030](https://github.com/tendermint/tendermint/issues/4030) Fix for panic on nil public key send to a peer
=======
- [p2p] [TODO](hxxp://githublink) Fix for panic on nil public key send to a peer
>>>>>>> origin/v0.32

## v0.32.4

_September 19, 2019_

Special thanks to external contributors on this release: @jon-certik, @gracenoah, @PSalant726, @gchaincl

Friendly reminder, we have a [bug bounty
program](https://hackerone.com/tendermint).

### BREAKING CHANGES:

- CLI/RPC/Config
  - [rpc] [\#3984](https://github.com/tendermint/tendermint/issues/3984) Add `MempoolClient` interface to `Client` interface

### IMPROVEMENTS:

- [rpc] [\#2010](https://github.com/tendermint/tendermint/issues/2010) Add NewHTTPWithClient and NewJSONRPCClientWithHTTPClient (note these and NewHTTP, NewJSONRPCClient functions panic if remote is invalid) (@gracenoah)
- [rpc] [\#3882](https://github.com/tendermint/tendermint/issues/3882) Add custom marshalers to proto messages to disable `omitempty`
- [deps] [\#3952](https://github.com/tendermint/tendermint/pull/3952) bump github.com/go-kit/kit from 0.6.0 to 0.9.0
- [deps] [\#3951](https://github.com/tendermint/tendermint/pull/3951) bump github.com/stretchr/testify from 1.3.0 to 1.4.0
- [deps] [\#3945](https://github.com/tendermint/tendermint/pull/3945) bump github.com/gorilla/websocket from 1.2.0 to 1.4.1
- [deps] [\#3948](https://github.com/tendermint/tendermint/pull/3948) bump github.com/libp2p/go-buffer-pool from 0.0.1 to 0.0.2
- [deps] [\#3943](https://github.com/tendermint/tendermint/pull/3943) bump github.com/fortytw2/leaktest from 1.2.0 to 1.3.0
- [deps] [\#3939](https://github.com/tendermint/tendermint/pull/3939) bump github.com/rs/cors from 1.6.0 to 1.7.0
- [deps] [\#3937](https://github.com/tendermint/tendermint/pull/3937) bump github.com/magiconair/properties from 1.8.0 to 1.8.1
- [deps] [\#3947](https://github.com/tendermint/tendermint/pull/3947) update gogo/protobuf version from v1.2.1 to v1.3.0
- [deps] [\#4001](https://github.com/tendermint/tendermint/pull/4001) bump github.com/tendermint/tm-db from 0.1.1 to 0.2.0

### BUG FIXES:

- [consensus] [\#3908](https://github.com/tendermint/tendermint/issues/3908) Wait `timeout_commit` to pass even if `create_empty_blocks` is `false`
- [mempool] [\#3968](https://github.com/tendermint/tendermint/issues/3968) Fix memory loading error on 32-bit machines (@jon-certik)

## v0.32.3

_August 28, 2019_

@climber73 wrote the [Writing a Tendermint Core application in Java
(gRPC)](https://github.com/tendermint/tendermint/blob/master/docs/guides/java.md)
guide.

Special thanks to external contributors on this release:
@gchaincl, @bluele, @climber73

Friendly reminder, we have a [bug bounty
program](https://hackerone.com/tendermint).

### IMPROVEMENTS:

- [consensus] [\#3839](https://github.com/tendermint/tendermint/issues/3839) Reduce "Error attempting to add vote" message severity (Error -> Info)
- [mempool] [\#3877](https://github.com/tendermint/tendermint/pull/3877) Make `max_tx_bytes` configurable instead of `max_msg_bytes` (@bluele)
- [privval] [\#3370](https://github.com/tendermint/tendermint/issues/3370) Refactor and simplify validator/kms connection handling. Please refer to [this comment](https://github.com/tendermint/tendermint/pull/3370#issue-257360971) for details
- [rpc] [\#3880](https://github.com/tendermint/tendermint/issues/3880) Document endpoints with `swagger`, introduce contract tests of implementation against documentation

### BUG FIXES:

- [config] [\#3868](https://github.com/tendermint/tendermint/issues/3868) Move misplaced `max_msg_bytes` into mempool section (@bluele)
- [rpc] [\#3910](https://github.com/tendermint/tendermint/pull/3910) Fix DATA RACE in HTTP client (@gchaincl)
- [store] [\#3893](https://github.com/tendermint/tendermint/issues/3893) Fix "Unregistered interface types.Evidence" panic

## v0.32.2

_July 31, 2019_

Special thanks to external contributors on this release:
@ruseinov, @bluele, @guagualvcha

Friendly reminder, we have a [bug bounty
program](https://hackerone.com/tendermint).

### BREAKING CHANGES:

- Go API
  - [libs] [\#3811](https://github.com/tendermint/tendermint/issues/3811) Remove `db` from libs in favor of `https://github.com/tendermint/tm-db`

### FEATURES:

- [blockchain] [\#3561](https://github.com/tendermint/tendermint/issues/3561) Add early version of the new blockchain reactor, which is supposed to be more modular and testable compared to the old version. To try it, you'll have to change `version` in the config file, [here](https://github.com/tendermint/tendermint/blob/master/config/toml.go#L303) NOTE: It's not ready for a production yet. For further information, see [ADR-40](https://github.com/tendermint/tendermint/blob/master/docs/architecture/adr-040-blockchain-reactor-refactor.md) & [ADR-43](https://github.com/tendermint/tendermint/blob/master/docs/architecture/adr-043-blockchain-riri-org.md)
- [mempool] [\#3826](https://github.com/tendermint/tendermint/issues/3826) Make `max_msg_bytes` configurable(@bluele)
- [node] [\#3846](https://github.com/tendermint/tendermint/pull/3846) Allow replacing existing p2p.Reactor(s) using [`CustomReactors`
  option](https://godoc.org/github.com/tendermint/tendermint/node#CustomReactors).
  Warning: beware of accidental name clashes. Here is the list of existing
  reactors: MEMPOOL, BLOCKCHAIN, CONSENSUS, EVIDENCE, PEX.
- [rpc] [\#3818](https://github.com/tendermint/tendermint/issues/3818) Make `max_body_bytes` and `max_header_bytes` configurable(@bluele)
- [rpc] [\#2252](https://github.com/tendermint/tendermint/issues/2252) Add `/broadcast_evidence` endpoint to submit double signing and other types of evidence

### IMPROVEMENTS:

- [abci] [\#3809](https://github.com/tendermint/tendermint/issues/3809) Recover from application panics in `server/socket_server.go` to allow socket cleanup (@ruseinov)
- [p2p] [\#3664](https://github.com/tendermint/tendermint/issues/3664) p2p/conn: reuse buffer when write/read from secret connection(@guagualvcha)
- [p2p] [\#3834](https://github.com/tendermint/tendermint/issues/3834) Do not write 'Couldn't connect to any seeds' error log if there are no seeds in config file
- [rpc] [\#3076](https://github.com/tendermint/tendermint/issues/3076) Improve transaction search performance

### BUG FIXES:

- [p2p] [\#3644](https://github.com/tendermint/tendermint/issues/3644) Fix error logging for connection stop (@defunctzombie)
- [rpc] [\#3813](https://github.com/tendermint/tendermint/issues/3813) Return err if page is incorrect (less than 0 or greater than total pages)

## v0.32.1

_July 15, 2019_

Special thanks to external contributors on this release:
@ParthDesai, @climber73, @jim380, @ashleyvega

This release contains a minor enhancement to the ABCI and some breaking changes to our libs folder, namely:

- CheckTx requests include a `CheckTxType` enum that can be set to `Recheck` to indicate to the application that this transaction was already checked/validated and certain expensive operations (like checking signatures) can be skipped
- Removed various functions from `libs` pkgs

Friendly reminder, we have a [bug bounty
program](https://hackerone.com/tendermint).

### BREAKING CHANGES:

- Go API

  - [abci] [\#2127](https://github.com/tendermint/tendermint/issues/2127) The CheckTx and DeliverTx methods in the ABCI `Application` interface now take structs as arguments (RequestCheckTx and RequestDeliverTx, respectively), instead of just the raw tx bytes. This allows more information to be passed to these methods, for instance, indicating whether a tx has already been checked.
  - [libs] Remove unused `db/debugDB` and `common/colors.go` & `errors/errors.go` files (@marbar3778)
  - [libs] [\#2432](https://github.com/tendermint/tendermint/issues/2432) Remove unused `common/heap.go` file (@marbar3778)
  - [libs] Remove unused `date.go`, `io.go`. Remove `GoPath()`, `Prompt()` and `IsDirEmpty()` functions from `os.go` (@marbar3778)
  - [libs] Remove unused `FailRand()` func and minor clean up to `fail.go`(@marbar3778)

### FEATURES:

- [node] Add variadic argument to `NewNode` to support functional options, allowing the Node to be more easily customized.
- [node] [\#3730](https://github.com/tendermint/tendermint/pull/3730) Add `CustomReactors` option to `NewNode` allowing caller to pass
  custom reactors to run inside Tendermint node (@ParthDesai)
- [abci] [\#2127](https://github.com/tendermint/tendermint/issues/2127)RequestCheckTx has a new field, `CheckTxType`, which can take values of `CheckTxType_New` and `CheckTxType_Recheck`, indicating whether this is a new tx being checked for the first time or whether this tx is being rechecked after a block commit. This allows applications to skip certain expensive operations, like signature checking, if they've already been done once. see [docs](https://github.com/tendermint/tendermint/blob/eddb433d7c082efbeaf8974413a36641519ee895/docs/spec/abci/apps.md#mempool-connection)

### IMPROVEMENTS:

- [rpc] [\#3700](https://github.com/tendermint/tendermint/issues/3700) Make possible to set absolute paths for TLS cert and key (@climber73)
- [abci] [\#3513](https://github.com/tendermint/tendermint/issues/3513) Call the reqRes callback after the resCb so they always happen in the same order

### BUG FIXES:

- [p2p] [\#3338](https://github.com/tendermint/tendermint/issues/3338) Prevent "sent next PEX request too soon" errors by not calling
  ensurePeers outside of ensurePeersRoutine
- [behaviour] [\3772](https://github.com/tendermint/tendermint/pull/3772) Return correct reason in MessageOutOfOrder (@jim380)
- [config] [\#3723](https://github.com/tendermint/tendermint/issues/3723) Add consensus_params to testnet config generation; document time_iota_ms (@ashleyvega)

## v0.32.0

_June 25, 2019_

Special thanks to external contributors on this release:
@needkane, @SebastianElvis, @andynog, @Yawning, @wooparadog

This release contains breaking changes to our build and release processes, ABCI,
and the RPC, namely:

- Use Go modules instead of dep
- Bring active development to the `master` Github branch
- ABCI Tags are now Events - see
  [docs](https://github.com/tendermint/tendermint/blob/60827f75623b92eff132dc0eff5b49d2025c591e/docs/spec/abci/abci.md#events)
- Bind RPC to localhost by default, not to the public interface [UPGRADING/RPC_Changes](./UPGRADING.md#rpc_changes)

Friendly reminder, we have a [bug bounty
program](https://hackerone.com/tendermint).

### BREAKING CHANGES:

- CLI/RPC/Config

  - [cli] [\#3613](https://github.com/tendermint/tendermint/issues/3613) Switch from golang/dep to Go Modules to resolve dependencies:
    It is recommended to switch to Go Modules if your project has tendermint as
    a dependency. Read more on Modules here:
    https://github.com/golang/go/wiki/Modules
  - [config] [\#3632](https://github.com/tendermint/tendermint/pull/3632) Removed `leveldb` as generic
    option for `db_backend`. Must be `goleveldb` or `cleveldb`.
  - [rpc] [\#3616](https://github.com/tendermint/tendermint/issues/3616) Fix field names for `/block_results` response (eg. `results.DeliverTx`
    -> `results.deliver_tx`). See docs for details.
  - [rpc] [\#3724](https://github.com/tendermint/tendermint/issues/3724) RPC now binds to `127.0.0.1` by default instead of `0.0.0.0`

- Apps

  - [abci] [\#1859](https://github.com/tendermint/tendermint/issues/1859) `ResponseCheckTx`, `ResponseDeliverTx`, `ResponseBeginBlock`,
    and `ResponseEndBlock` now include `Events` instead of `Tags`. Each `Event`
    contains a `type` and a list of `attributes` (list of key-value pairs)
    allowing for inclusion of multiple distinct events in each response.

- Go API

  - [abci] [\#3193](https://github.com/tendermint/tendermint/issues/3193) Use RequestDeliverTx and RequestCheckTx in the ABCI
    Application interface
  - [libs/db] [\#3632](https://github.com/tendermint/tendermint/pull/3632) Removed deprecated `LevelDBBackend` const
    If you have `db_backend` set to `leveldb` in your config file, please
    change it to `goleveldb` or `cleveldb`.
  - [p2p] [\#3521](https://github.com/tendermint/tendermint/issues/3521) Remove NewNetAddressStringWithOptionalID

- Blockchain Protocol

- P2P Protocol

### FEATURES:

### IMPROVEMENTS:

- [abci/examples] [\#3659](https://github.com/tendermint/tendermint/issues/3659) Change validator update tx format in the `persistent_kvstore` to use base64 for pubkeys instead of hex (@needkane)
- [consensus] [\#3656](https://github.com/tendermint/tendermint/issues/3656) Exit if SwitchToConsensus fails
- [p2p] [\#3666](https://github.com/tendermint/tendermint/issues/3666) Add per channel telemetry to improve reactor observability
- [rpc] [\#3686](https://github.com/tendermint/tendermint/pull/3686) `HTTPClient#Call` returns wrapped errors, so a caller could use `errors.Cause` to retrieve an error code. (@wooparadog)

### BUG FIXES:

- [libs/db] [\#3717](https://github.com/tendermint/tendermint/issues/3717) Fixed the BoltDB backend's Batch.Delete implementation (@Yawning)
- [libs/db] [\#3718](https://github.com/tendermint/tendermint/issues/3718) Fixed the BoltDB backend's Get and Iterator implementation (@Yawning)
- [node] [\#3716](https://github.com/tendermint/tendermint/issues/3716) Fix a bug where `nil` is recorded as node's address
- [node] [\#3741](https://github.com/tendermint/tendermint/issues/3741) Fix profiler blocking the entire node

## v0.31.11

_October 18, 2019_

This security release fixes a vulnerability found in the `consensus` package,
where an attacker could construct a `BlockPartMessage` message in such a way
that it will lead to consensus failure. A few similar issues have been
identified and fixed here.

**All clients are recommended to upgrade**

Special thanks to [elvishacker](https://hackerone.com/elvishacker) for finding
and reporting this.

Friendly reminder, we have a [bug bounty
program](https://hackerone.com/tendermint).

### BREAKING CHANGES:

- Go API
  - [consensus] Modify `WAL#Write` and `WAL#WriteSync` to return an error if
    they fail to write a message

### SECURITY:

- [consensus] Validate incoming messages more throughly

## v0.31.10

_October 8, 2019_

The previous patch was insufficient because the attacker could still find a way
to submit a `nil` pubkey by constructing a `PubKeyMultisigThreshold` pubkey
with `nil` subpubkeys for example.

This release provides multiple fixes, which include recovering from panics when
accepting new peers and only allowing `ed25519` pubkeys.

**All clients are recommended to upgrade**

Special thanks to [fudongbai](https://hackerone.com/fudongbai) for pointing
this out.

Friendly reminder, we have a [bug bounty
program](https://hackerone.com/tendermint).

### SECURITY:

- [p2p] [\#4030](https://github.com/tendermint/tendermint/issues/4030) Only allow ed25519 pubkeys when connecting

## v0.31.9

_October 1, 2019_

This release fixes a major security vulnerability found in the `p2p` package.
All clients are recommended to upgrade. See
[\#4030](https://github.com/tendermint/tendermint/issues/4030) for details.

Special thanks to [fudongbai](https://hackerone.com/fudongbai) for discovering
and reporting this issue.

Friendly reminder, we have a [bug bounty
program](https://hackerone.com/tendermint).

### SECURITY:

- [p2p] [\#4030](https://github.com/tendermint/tendermint/issues/4030) Fix for panic on nil public key send to a peer

### BUG FIXES:

- [node] [\#3716](https://github.com/tendermint/tendermint/issues/3716) Fix a bug where `nil` is recorded as node's address
- [node] [\#3741](https://github.com/tendermint/tendermint/issues/3741) Fix profiler blocking the entire node

## v0.31.8

_July 29, 2019_

This releases fixes one bug in the PEX reactor and adds a `recover` to the Go's
ABCI server, which allows it to properly cleanup.

### IMPROVEMENTS:

- [abci] [\#3809](https://github.com/tendermint/tendermint/issues/3809) Recover from application panics in `server/socket_server.go` to allow socket cleanup (@ruseinov)

### BUG FIXES:

- [p2p] [\#3338](https://github.com/tendermint/tendermint/issues/3338) Prevent "sent next PEX request too soon" errors by not calling
  ensurePeers outside of ensurePeersRoutine

## v0.31.7

_June 3, 2019_

This releases fixes a regression in the mempool introduced in v0.31.6.
The regression caused the invalid committed txs to be proposed in blocks over and
over again.

### BUG FIXES:

- [mempool] [\#3699](https://github.com/tendermint/tendermint/issues/3699) Remove all committed txs from the mempool.
  This reverts the change from v0.31.6 where we only remove valid txs from the mempool.
  Note this means malicious proposals can cause txs to be dropped from the
  mempools of other nodes by including them in blocks before they are valid.
  See [\#3322](https://github.com/tendermint/tendermint/issues/3322).

## v0.31.6

_May 31st, 2019_

This release contains many fixes and improvements, primarily for p2p functionality.
It also fixes a security issue in the mempool package.

With this release, Tendermint now supports [boltdb](https://github.com/etcd-io/bbolt), although
in experimental mode. Feel free to try and report to us any findings/issues.
Note also that the build tags for compiling CLevelDB have changed.

Special thanks to external contributors on this release:
@guagualvcha, @james-ray, @gregdhill, @climber73, @yutianwu,
@carlosflrs, @defunctzombie, @leoluk, @needkane, @CrocdileChan

### BREAKING CHANGES:

- Go API
  - [libs/common] Removed deprecated `PanicSanity`, `PanicCrisis`,
    `PanicConsensus` and `PanicQ`
  - [mempool, state] [\#2659](https://github.com/tendermint/tendermint/issues/2659) `Mempool` now an interface that lives in the mempool package.
    See issue and PR for more details.
  - [p2p] [\#3346](https://github.com/tendermint/tendermint/issues/3346) `Reactor#InitPeer` method is added to `Reactor` interface
  - [types] [\#1648](https://github.com/tendermint/tendermint/issues/1648) `Commit#VoteSignBytes` signature was changed

### FEATURES:

- [node] [\#2659](https://github.com/tendermint/tendermint/issues/2659) Add `node.Mempool()` method, which allows you to access mempool
- [libs/db] [\#3604](https://github.com/tendermint/tendermint/pull/3604) Add experimental support for bolt db (etcd's fork of bolt) (@CrocdileChan)

### IMPROVEMENTS:

- [cli] [\#3585](https://github.com/tendermint/tendermint/issues/3585) Add `--keep-addr-book` option to `unsafe_reset_all` cmd to not
  clear the address book (@climber73)
- [cli] [\#3160](https://github.com/tendermint/tendermint/issues/3160) Add
  `--config=<path-to-config>` option to `testnet` cmd (@gregdhill)
- [cli] [\#3661](https://github.com/tendermint/tendermint/pull/3661) Add
  `--hostname-suffix`, `--hostname` and `--random-monikers` options to `testnet`
  cmd for greater peer address/identity generation flexibility.
- [crypto] [\#3672](https://github.com/tendermint/tendermint/issues/3672) Return more info in the `AddSignatureFromPubKey` error
- [cs/replay] [\#3460](https://github.com/tendermint/tendermint/issues/3460) Check appHash for each block
- [libs/db] [\#3611](https://github.com/tendermint/tendermint/issues/3611) Conditional compilation
  - Use `cleveldb` tag instead of `gcc` to compile Tendermint with CLevelDB or
    use `make build_c` / `make install_c` (full instructions can be found at
    https://tendermint.com/docs/introduction/install.html#compile-with-cleveldb-support)
  - Use `boltdb` tag to compile Tendermint with bolt db
- [node] [\#3362](https://github.com/tendermint/tendermint/issues/3362) Return an error if `persistent_peers` list is invalid (except
  when IP lookup fails)
- [p2p] [\#3463](https://github.com/tendermint/tendermint/pull/3463) Do not log "Can't add peer's address to addrbook" error for a private peer (@guagualvcha)
- [p2p] [\#3531](https://github.com/tendermint/tendermint/issues/3531) Terminate session on nonce wrapping (@climber73)
- [pex] [\#3647](https://github.com/tendermint/tendermint/pull/3647) Dial seeds, if any, instead of crawling peers first (@defunctzombie)
- [rpc] [\#3534](https://github.com/tendermint/tendermint/pull/3534) Add support for batched requests/responses in JSON RPC
- [rpc] [\#3362](https://github.com/tendermint/tendermint/issues/3362) `/dial_seeds` & `/dial_peers` return errors if addresses are
  incorrect (except when IP lookup fails)

### BUG FIXES:

- [consensus] [\#3067](https://github.com/tendermint/tendermint/issues/3067) Fix replay from appHeight==0 with validator set changes (@james-ray)
- [consensus] [\#3304](https://github.com/tendermint/tendermint/issues/3304) Create a peer state in consensus reactor before the peer
  is started (@guagualvcha)
- [lite] [\#3669](https://github.com/tendermint/tendermint/issues/3669) Add context parameter to RPC Handlers in proxy routes (@yutianwu)
- [mempool] [\#3322](https://github.com/tendermint/tendermint/issues/3322) When a block is committed, only remove committed txs from the mempool
  that were valid (ie. `ResponseDeliverTx.Code == 0`)
- [p2p] [\#3338](https://github.com/tendermint/tendermint/issues/3338) Ensure `RemovePeer` is always called before `InitPeer` (upon a peer
  reconnecting to our node)
- [p2p] [\#3532](https://github.com/tendermint/tendermint/issues/3532) Limit the number of attempts to connect to a peer in seed mode
  to 16 (as a result, the node will stop retrying after a 35 hours time window)
- [p2p] [\#3362](https://github.com/tendermint/tendermint/issues/3362) Allow inbound peers to be persistent, including for seed nodes.
- [pex] [\#3603](https://github.com/tendermint/tendermint/pull/3603) Dial seeds when addrbook needs more addresses (@defunctzombie)

### OTHERS:

- [networks] fixes ansible integration script (@carlosflrs)

## v0.31.5

_April 16th, 2019_

This release fixes a regression from v0.31.4 where, in existing chains that
were upgraded, `/validators` could return an empty validator set. This is true
for almost all heights, given the validator set remains the same.

Special thanks to external contributors on this release:
@brapse, @guagualvcha, @dongsam, @phucc

### IMPROVEMENTS:

- [libs/common] `CMap`: slight optimization in `Keys()` and `Values()` (@phucc)
- [gitignore] gitignore: add .vendor-new (@dongsam)

### BUG FIXES:

- [state] [\#3537](https://github.com/tendermint/tendermint/pull/3537#issuecomment-482711833)
  `LoadValidators`: do not return an empty validator set
- [blockchain] [\#3457](https://github.com/tendermint/tendermint/issues/3457)
  Fix "peer did not send us anything" in `fast_sync` mode when under high pressure

## v0.31.4

_April 12th, 2019_

This release fixes a regression from v0.31.3 which used the peer's `SocketAddr` to add the peer to
the address book. This swallowed the peer's self-reported port which is important in case of reconnect.
It brings back `NetAddress()` to `NodeInfo` and uses it instead of `SocketAddr` for adding peers.
Additionally, it improves response time on the `/validators` or `/status` RPC endpoints.
As a side-effect it makes these RPC endpoint more difficult to DoS and fixes a performance degradation in `ExecCommitBlock`.
Also, it contains an [ADR](https://github.com/tendermint/tendermint/pull/3539) that proposes decoupling the
responsibility for peer behaviour from the `p2p.Switch` (by @brapse).

Special thanks to external contributors on this release:
@brapse, @guagualvcha, @mydring

### IMPROVEMENTS:

- [p2p] [\#3463](https://github.com/tendermint/tendermint/pull/3463) Do not log "Can't add peer's address to addrbook" error for a private peer
- [p2p] [\#3547](https://github.com/tendermint/tendermint/pull/3547) Fix a couple of annoying typos (@mdyring)

### BUG FIXES:

- [docs] [\#3514](https://github.com/tendermint/tendermint/issues/3514) Fix block.Header.Time description (@melekes)
- [p2p] [\#2716](https://github.com/tendermint/tendermint/issues/2716) Check if we're already connected to peer right before dialing it (@melekes)
- [p2p] [\#3545](https://github.com/tendermint/tendermint/issues/3545) Add back `NetAddress()` to `NodeInfo` and use it instead of peer's `SocketAddr()` when adding a peer to the `PEXReactor` (potential fix for [\#3532](https://github.com/tendermint/tendermint/issues/3532))
- [state] [\#3438](https://github.com/tendermint/tendermint/pull/3438)
  Persist validators every 100000 blocks even if no changes to the set
  occurred (@guagualvcha). This
  1. Prevents possible DoS attack using `/validators` or `/status` RPC
     endpoints. Before response time was growing linearly with height if no
     changes were made to the validator set.
  2. Fixes performance degradation in `ExecCommitBlock` where we call
     `LoadValidators` for each `Evidence` in the block.

## v0.31.3

_April 1st, 2019_

This release includes two security sensitive fixes: it ensures generated private
keys are valid, and it prevents certain DNS lookups that would cause the node to
panic if the lookup failed.

### BREAKING CHANGES:

- Go API
  - [crypto/secp256k1] [\#3439](https://github.com/tendermint/tendermint/issues/3439)
    The `secp256k1.GenPrivKeySecp256k1` function has changed to guarantee that it returns a valid key, which means it
    will return a different private key than in previous versions for the same secret.

### BUG FIXES:

- [crypto/secp256k1] [\#3439](https://github.com/tendermint/tendermint/issues/3439)
  Ensure generated private keys are valid by randomly sampling until a valid key is found.
  Previously, it was possible (though rare!) to generate keys that exceeded the curve order.
  Such keys would lead to invalid signatures.
- [p2p] [\#3522](https://github.com/tendermint/tendermint/issues/3522) Memoize
  socket address in peer connections to avoid DNS lookups. Previously, failed
  DNS lookups could cause the node to panic.

## v0.31.2

_March 30th, 2019_

This release fixes a regression from v0.31.1 where Tendermint panics under
mempool load for external ABCI apps.

Special thanks to external contributors on this release:
@guagualvcha

### BREAKING CHANGES:

- CLI/RPC/Config

- Apps

- Go API

  - [libs/autofile] [\#3504](https://github.com/tendermint/tendermint/issues/3504) Remove unused code in autofile package. Deleted functions: `Group.Search`, `Group.FindLast`, `GroupReader.ReadLine`, `GroupReader.PushLine`, `MakeSimpleSearchFunc` (@guagualvcha)

- Blockchain Protocol

- P2P Protocol

### FEATURES:

### IMPROVEMENTS:

- [circle] [\#3497](https://github.com/tendermint/tendermint/issues/3497) Move release management to CircleCI

### BUG FIXES:

- [mempool] [\#3512](https://github.com/tendermint/tendermint/issues/3512) Fix panic from concurrent access to txsMap, a regression for external ABCI apps introduced in v0.31.1

## v0.31.1

_March 27th, 2019_

This release contains a major improvement for the mempool that reduce the amount of sent data by about 30%
(see some numbers below).
It also fixes a memory leak in the mempool and adds TLS support to the RPC server by providing a certificate and key in the config.

Special thanks to external contributors on this release:
@brapse, @guagualvcha, @HaoyangLiu, @needkane, @TraceBundy

### BREAKING CHANGES:

- CLI/RPC/Config

- Apps

- Go API

  - [crypto] [\#3426](https://github.com/tendermint/tendermint/pull/3426) Remove `Ripemd160` helper method (@needkane)
  - [libs/common] [\#3429](https://github.com/tendermint/tendermint/pull/3429) Remove `RepeatTimer` (also `TimerMaker` and `Ticker` interface)
  - [rpc/client] [\#3458](https://github.com/tendermint/tendermint/issues/3458) Include `NetworkClient` interface into `Client` interface
  - [types] [\#3448](https://github.com/tendermint/tendermint/issues/3448) Remove method `PB2TM.ConsensusParams`

- Blockchain Protocol

- P2P Protocol

### FEATURES:

- [rpc] [\#3419](https://github.com/tendermint/tendermint/issues/3419) Start HTTPS server if `rpc.tls_cert_file` and `rpc.tls_key_file` are provided in the config (@guagualvcha)

### IMPROVEMENTS:

- [docs] [\#3140](https://github.com/tendermint/tendermint/issues/3140) Formalize proposer election algorithm properties
- [docs] [\#3482](https://github.com/tendermint/tendermint/issues/3482) Fix broken links (@brapse)
- [mempool] [\#2778](https://github.com/tendermint/tendermint/issues/2778) No longer send txs back to peers who sent it to you.
  Also, limit to 65536 active peers.
  This vastly improves the bandwidth consumption of nodes.
  For instance, for a 4 node localnet, in a test sending 250byte txs for 120 sec. at 500 txs/sec (total of 15MB):
  - total bytes received from 1st node:
    - before: 42793967 (43MB)
    - after: 30003256 (30MB)
  - total bytes sent to 1st node:
    - before: 30569339 (30MB)
    - after: 19304964 (19MB)
- [p2p] [\#3475](https://github.com/tendermint/tendermint/issues/3475) Simplify `GetSelectionWithBias` for addressbook (@guagualvcha)
- [rpc/lib/client] [\#3430](https://github.com/tendermint/tendermint/issues/3430) Disable compression for HTTP client to prevent GZIP-bomb DoS attacks (@guagualvcha)

### BUG FIXES:

- [blockchain] [\#2699](https://github.com/tendermint/tendermint/issues/2699) Update the maxHeight when a peer is removed
- [mempool] [\#3478](https://github.com/tendermint/tendermint/issues/3478) Fix memory-leak related to `broadcastTxRoutine` (@HaoyangLiu)

## v0.31.0

_March 16th, 2019_

Special thanks to external contributors on this release:
@danil-lashin, @guagualvcha, @siburu, @silasdavis, @srmo, @Stumble, @svenstaro

This release is primarily about the new pubsub implementation, dubbed `pubsub 2.0`, and related changes,
like configurable limits on the number of active RPC subscriptions at a time (`max_subscription_clients`).
Pubsub 2.0 is an improved version of the older pubsub that is non-blocking and has a nicer API.
Note the improved pubsub API also resulted in some improvements to the HTTPClient interface and the API for WebSocket subscriptions.
This release also adds a configurable limit to the mempool size (`max_txs_bytes`, default 1GB)
and a configurable timeout for the `/broadcast_tx_commit` endpoint.

See the [v0.31.0
Milestone](https://github.com/tendermint/tendermint/milestone/19?closed=1) for
more details.

Friendly reminder, we have a [bug bounty
program](https://hackerone.com/tendermint).

### BREAKING CHANGES:

- CLI/RPC/Config

  - [config] [\#2920](https://github.com/tendermint/tendermint/issues/2920) Remove `consensus.blocktime_iota` parameter
  - [rpc] [\#3227](https://github.com/tendermint/tendermint/issues/3227) New PubSub design does not block on clients when publishing
    messages. Slow clients may miss messages and receive an error, terminating
    the subscription.
  - [rpc] [\#3269](https://github.com/tendermint/tendermint/issues/2826) Limit number of unique clientIDs with open subscriptions. Configurable via `rpc.max_subscription_clients`
  - [rpc] [\#3269](https://github.com/tendermint/tendermint/issues/2826) Limit number of unique queries a given client can subscribe to at once. Configurable via `rpc.max_subscriptions_per_client`.
  - [rpc] [\#3435](https://github.com/tendermint/tendermint/issues/3435) Default ReadTimeout and WriteTimeout changed to 10s. WriteTimeout can increased by setting `rpc.timeout_broadcast_tx_commit` in the config.
  - [rpc/client] [\#3269](https://github.com/tendermint/tendermint/issues/3269) Update `EventsClient` interface to reflect new pubsub/eventBus API [ADR-33](https://github.com/tendermint/tendermint/blob/develop/docs/architecture/adr-033-pubsub.md). This includes `Subscribe`, `Unsubscribe`, and `UnsubscribeAll` methods.

- Apps

  - [abci] [\#3403](https://github.com/tendermint/tendermint/issues/3403) Remove `time_iota_ms` from BlockParams. This is a
    ConsensusParam but need not be exposed to the app for now.
  - [abci] [\#2920](https://github.com/tendermint/tendermint/issues/2920) Rename `consensus_params.block_size` to `consensus_params.block` in ABCI ConsensusParams

- Go API

  - [libs/common] TrapSignal accepts logger as a first parameter and does not block anymore
    - previously it was dumping "captured ..." msg to os.Stdout
    - TrapSignal should not be responsible for blocking thread of execution
  - [libs/db] [\#3397](https://github.com/tendermint/tendermint/pull/3397) Add possibility to `Close()` `Batch` to prevent memory leak when using ClevelDB. (@Stumble)
  - [types] [\#3354](https://github.com/tendermint/tendermint/issues/3354) Remove RoundState from EventDataRoundState
  - [rpc] [\#3435](https://github.com/tendermint/tendermint/issues/3435) `StartHTTPServer` / `StartHTTPAndTLSServer` now require a Config (use `rpcserver.DefaultConfig`)

- Blockchain Protocol

- P2P Protocol

### FEATURES:

- [config] [\#3269](https://github.com/tendermint/tendermint/issues/2826) New configuration values for controlling RPC subscriptions:
  - `rpc.max_subscription_clients` sets the maximum number of unique clients
    with open subscriptions
  - `rpc.max_subscriptions_per_client`sets the maximum number of unique
    subscriptions from a given client
  - `rpc.timeout_broadcast_tx_commit` sets the time to wait for a tx to be committed during `/broadcast_tx_commit`
- [types] [\#2920](https://github.com/tendermint/tendermint/issues/2920) Add `time_iota_ms` to block's consensus parameters (not exposed to the application)
- [lite] [\#3269](https://github.com/tendermint/tendermint/issues/3269) Add `/unsubscribe_all` endpoint to unsubscribe from all events
- [mempool] [\#3079](https://github.com/tendermint/tendermint/issues/3079) Bound mempool memory usage via the `mempool.max_txs_bytes` configuration value. Set to 1GB by default. The mempool's current `txs_total_bytes` is exposed via `total_bytes` field in
  `/num_unconfirmed_txs` and `/unconfirmed_txs` RPC endpoints.

### IMPROVEMENTS:

- [all] [\#3385](https://github.com/tendermint/tendermint/issues/3385), [\#3386](https://github.com/tendermint/tendermint/issues/3386) Various linting improvements
- [crypto] [\#3371](https://github.com/tendermint/tendermint/issues/3371) Copy in secp256k1 package from go-ethereum instead of importing
  go-ethereum (@silasdavis)
- [deps] [\#3382](https://github.com/tendermint/tendermint/issues/3382) Don't pin repos without releases
- [deps] [\#3357](https://github.com/tendermint/tendermint/issues/3357), [\#3389](https://github.com/tendermint/tendermint/issues/3389), [\#3392](https://github.com/tendermint/tendermint/issues/3392) Update gogo/protobuf, golang/protobuf, levigo, golang.org/x/crypto
- [libs/common] [\#3238](https://github.com/tendermint/tendermint/issues/3238) exit with zero (0) code upon receiving SIGTERM/SIGINT
- [libs/db] [\#3378](https://github.com/tendermint/tendermint/issues/3378) CLevelDB#Stats now returns the following properties:
  - leveldb.num-files-at-level{n}
  - leveldb.stats
  - leveldb.sstables
  - leveldb.blockpool
  - leveldb.cachedblock
  - leveldb.openedtables
  - leveldb.alivesnaps
  - leveldb.aliveiters
- [privval] [\#3351](https://github.com/tendermint/tendermint/pull/3351) First part of larger refactoring that clarifies and separates concerns in the privval package.

### BUG FIXES:

- [blockchain] [\#3358](https://github.com/tendermint/tendermint/pull/3358) Fix timer leak in `BlockPool` (@guagualvcha)
- [cmd] [\#3408](https://github.com/tendermint/tendermint/issues/3408) Fix `testnet` command's panic when creating non-validator configs (using `--n` flag) (@srmo)
- [libs/db/remotedb/grpcdb] [\#3402](https://github.com/tendermint/tendermint/issues/3402) Close Iterator/ReverseIterator after use
- [libs/pubsub] [\#951](https://github.com/tendermint/tendermint/issues/951), [\#1880](https://github.com/tendermint/tendermint/issues/1880) Use non-blocking send when dispatching messages [ADR-33](https://github.com/tendermint/tendermint/blob/develop/docs/architecture/adr-033-pubsub.md)
- [lite] [\#3364](https://github.com/tendermint/tendermint/issues/3364) Fix `/validators` and `/abci_query` proxy endpoints
  (@guagualvcha)
- [p2p/conn] [\#3347](https://github.com/tendermint/tendermint/issues/3347) Reject all-zero shared secrets in the Diffie-Hellman step of secret-connection
- [p2p] [\#3369](https://github.com/tendermint/tendermint/issues/3369) Do not panic when filter times out
- [p2p] [\#3359](https://github.com/tendermint/tendermint/pull/3359) Fix reconnecting report duplicate ID error due to race condition between adding peer to peerSet and starting it (@guagualvcha)

## v0.30.2

_March 10th, 2019_

This release fixes a CLevelDB memory leak. It was happening because we were not
closing the WriteBatch object after use. See [levigo's
godoc](https://godoc.org/github.com/jmhodges/levigo#WriteBatch.Close) for the
Close method. Special thanks goes to @Stumble who both reported an issue in
[cosmos-sdk](https://github.com/cosmos/cosmos-sdk/issues/3842) and provided a
fix here.

### BREAKING CHANGES:

- Go API
  - [libs/db] [\#3842](https://github.com/cosmos/cosmos-sdk/issues/3842) Add Close() method to Batch interface (@Stumble)

### BUG FIXES:

- [libs/db] [\#3842](https://github.com/cosmos/cosmos-sdk/issues/3842) Fix CLevelDB memory leak (@Stumble)

## v0.30.1

_February 20th, 2019_

This release fixes a consensus halt and a DataCorruptionError after restart
discovered in `game_of_stakes_6`. It also fixes a security issue in the p2p
handshake by authenticating the NetAddress.ID of the peer we're dialing.

### IMPROVEMENTS:

- [config] [\#3291](https://github.com/tendermint/tendermint/issues/3291) Make
  config.ResetTestRootWithChainID() create concurrency-safe test directories.

### BUG FIXES:

- [consensus] [\#3295](https://github.com/tendermint/tendermint/issues/3295)
  Flush WAL on stop to prevent data corruption during graceful shutdown.
- [consensus] [\#3302](https://github.com/tendermint/tendermint/issues/3302)
  Fix possible halt by resetting TriggeredTimeoutPrecommit before starting next height.
- [rpc] [\#3251](https://github.com/tendermint/tendermint/issues/3251) Fix
  `/net_info#peers#remote_ip` format. New format spec:
  - dotted decimal ("192.0.2.1"), if ip is an IPv4 or IP4-mapped IPv6 address
  - IPv6 ("2001:db8::1"), if ip is a valid IPv6 address
- [cmd] [\#3314](https://github.com/tendermint/tendermint/issues/3314) Return
  an error on `show_validator` when the private validator file does not exist.
- [p2p] [\#3010](https://github.com/tendermint/tendermint/issues/3010#issuecomment-464287627)
  Authenticate a peer against its NetAddress.ID when dialing.

## v0.30.0

_February 8th, 2019_

This release fixes yet another issue with the proposer selection algorithm.
We hope it's the last one, but we won't be surprised if it's not.
We plan to one day expose the selection algorithm more directly to
the application ([\#3285](https://github.com/tendermint/tendermint/issues/3285)), and even to support randomness ([\#763](https://github.com/tendermint/tendermint/issues/763)).
For more, see issues marked
[proposer-selection](https://github.com/tendermint/tendermint/labels/proposer-selection).

This release also includes a fix to prevent Tendermint from including the same
piece of evidence in more than one block. This issue was reported by @chengwenxi in our
[bug bounty program](https://hackerone.com/tendermint).

### BREAKING CHANGES:

- Apps

  - [state] [\#3222](https://github.com/tendermint/tendermint/issues/3222)
    Duplicate updates for the same validator are forbidden. Apps must ensure
    that a given `ResponseEndBlock.ValidatorUpdates` contains only one entry per pubkey.

- Go API

  - [types] [\#3222](https://github.com/tendermint/tendermint/issues/3222)
    Remove `Add` and `Update` methods from `ValidatorSet` in favor of new
    `UpdateWithChangeSet`. This allows updates to be applied as a set, instead of
    one at a time.

- Block Protocol

  - [state] [\#3286](https://github.com/tendermint/tendermint/issues/3286) Blocks that include already committed evidence are invalid.

- P2P Protocol
  - [consensus] [\#3222](https://github.com/tendermint/tendermint/issues/3222)
    Validator updates are applied as a set, instead of one at a time, thus
    impacting the proposer priority calculation. This ensures that the proposer
    selection algorithm does not depend on the order of updates in
    `ResponseEndBlock.ValidatorUpdates`.

### IMPROVEMENTS:

- [crypto] [\#3279](https://github.com/tendermint/tendermint/issues/3279) Use `btcec.S256().N` directly instead of hard coding a copy.

### BUG FIXES:

- [state] [\#3222](https://github.com/tendermint/tendermint/issues/3222) Fix validator set updates so they are applied as a set, rather
  than one at a time. This makes the proposer selection algorithm independent of
  the order of updates in `ResponseEndBlock.ValidatorUpdates`.
- [evidence] [\#3286](https://github.com/tendermint/tendermint/issues/3286) Don't add committed evidence to evidence pool.

## v0.29.2

_February 7th, 2019_

Special thanks to external contributors on this release:
@ackratos, @rickyyangz

**Note**: This release contains security sensitive patches in the `p2p` and
`crypto` packages:

- p2p:
  - Partial fix for MITM attacks on the p2p connection. MITM conditions may
    still exist. See [\#3010](https://github.com/tendermint/tendermint/issues/3010).
- crypto:
  - Eliminate our fork of `btcd` and use the `btcd/btcec` library directly for
    native secp256k1 signing. Note we still modify the signature encoding to
    prevent malleability.
  - Support the libsecp256k1 library via CGo through the `go-ethereum/crypto/secp256k1` package.
  - Eliminate MixEntropy functions

### BREAKING CHANGES:

- Go API
  - [crypto] [\#3278](https://github.com/tendermint/tendermint/issues/3278) Remove
    MixEntropy functions
  - [types] [\#3245](https://github.com/tendermint/tendermint/issues/3245) Commit uses `type CommitSig Vote` instead of `Vote` directly.
    In preparation for removing redundant fields from the commit [\#1648](https://github.com/tendermint/tendermint/issues/1648)

### IMPROVEMENTS:

- [consensus] [\#3246](https://github.com/tendermint/tendermint/issues/3246) Better logging and notes on recovery for corrupted WAL file
- [crypto] [\#3163](https://github.com/tendermint/tendermint/issues/3163) Use ethereum's libsecp256k1 go-wrapper for signatures when cgo is available
- [crypto] [\#3162](https://github.com/tendermint/tendermint/issues/3162) Wrap btcd instead of forking it to keep up with fixes (used if cgo is not available)
- [makefile] [\#3233](https://github.com/tendermint/tendermint/issues/3233) Use golangci-lint instead of go-metalinter
- [tools] [\#3218](https://github.com/tendermint/tendermint/issues/3218) Add go-deadlock tool to help detect deadlocks
- [tools] [\#3106](https://github.com/tendermint/tendermint/issues/3106) Add tm-signer-harness test harness for remote signers
- [tests] [\#3258](https://github.com/tendermint/tendermint/issues/3258) Fixed a bunch of non-deterministic test failures

### BUG FIXES:

- [node] [\#3186](https://github.com/tendermint/tendermint/issues/3186) EventBus and indexerService should be started before first block (for replay last block on handshake) execution (@ackratos)
- [p2p] [\#3232](https://github.com/tendermint/tendermint/issues/3232) Fix infinite loop leading to addrbook deadlock for seed nodes
- [p2p] [\#3247](https://github.com/tendermint/tendermint/issues/3247) Fix panic in SeedMode when calling FlushStop and OnStop
  concurrently
- [p2p] [\#3040](https://github.com/tendermint/tendermint/issues/3040) Fix MITM on secret connection by checking low-order points
- [privval] [\#3258](https://github.com/tendermint/tendermint/issues/3258) Fix race between sign requests and ping requests in socket that was causing messages to be corrupted

## v0.29.1

_January 24, 2019_

Special thanks to external contributors on this release:
@infinytum, @gauthamzz

This release contains two important fixes: one for p2p layer where we sometimes
were not closing connections and one for consensus layer where consensus with
no empty blocks (`create_empty_blocks = false`) could halt.

Friendly reminder, we have a [bug bounty
program](https://hackerone.com/tendermint).

### IMPROVEMENTS:

- [pex] [\#3037](https://github.com/tendermint/tendermint/issues/3037) Only log "Reached max attempts to dial" once
- [rpc] [\#3159](https://github.com/tendermint/tendermint/issues/3159) Expose
  `triggered_timeout_commit` in the `/dump_consensus_state`

### BUG FIXES:

- [consensus] [\#3199](https://github.com/tendermint/tendermint/issues/3199) Fix consensus halt with no empty blocks from not resetting triggeredTimeoutCommit
- [p2p] [\#2967](https://github.com/tendermint/tendermint/issues/2967) Fix file descriptor leak

## v0.29.0

_January 21, 2019_

Special thanks to external contributors on this release:
@bradyjoestar, @kunaldhariwal, @gauthamzz, @hrharder

This release is primarily about making some breaking changes to
the Block protocol version before Cosmos launch, and to fixing more issues
in the proposer selection algorithm discovered on Cosmos testnets.

The Block protocol changes include using a standard Merkle tree format (RFC 6962),
fixing some inconsistencies between field orders in Vote and Proposal structs,
and constraining the hash of the ConsensusParams to include only a few fields.

The proposer selection algorithm saw significant progress,
including a [formal proof by @cwgoes for the base-case in Idris](https://github.com/cwgoes/tm-proposer-idris)
and a [much more detailed specification (still in progress) by
@ancazamfir](https://github.com/tendermint/tendermint/pull/3140).

Fixes to the proposer selection algorithm include normalizing the proposer
priorities to mitigate the effects of large changes to the validator set.
That said, we just discovered [another bug](https://github.com/tendermint/tendermint/issues/3181),
which will be fixed in the next breaking release.

While we are trying to stabilize the Block protocol to preserve compatibility
with old chains, there may be some final changes yet to come before Cosmos
launch as we continue to audit and test the software.

Friendly reminder, we have a [bug bounty
program](https://hackerone.com/tendermint).

### BREAKING CHANGES:

- CLI/RPC/Config

- Apps

  - [state] [\#3049](https://github.com/tendermint/tendermint/issues/3049) Total voting power of the validator set is upper bounded by
    `MaxInt64 / 8`. Apps must ensure they do not return changes to the validator
    set that cause this maximum to be exceeded.

- Go API

  - [node] [\#3082](https://github.com/tendermint/tendermint/issues/3082) MetricsProvider now requires you to pass a chain ID
  - [types] [\#2713](https://github.com/tendermint/tendermint/issues/2713) Rename `TxProof.LeafHash` to `TxProof.Leaf`
  - [crypto/merkle] [\#2713](https://github.com/tendermint/tendermint/issues/2713) `SimpleProof.Verify` takes a `leaf` instead of a
    `leafHash` and performs the hashing itself

- Blockchain Protocol

  - [crypto/merkle] [\#2713](https://github.com/tendermint/tendermint/issues/2713) Merkle trees now match the RFC 6962 specification
  - [types] [\#3078](https://github.com/tendermint/tendermint/issues/3078) Re-order Timestamp and BlockID in CanonicalVote so it's
    consistent with CanonicalProposal (BlockID comes
    first)
  - [types] [\#3165](https://github.com/tendermint/tendermint/issues/3165) Hash of ConsensusParams only includes BlockSize.MaxBytes and
    BlockSize.MaxGas

- P2P Protocol
  - [consensus] [\#3049](https://github.com/tendermint/tendermint/issues/3049) Normalize priorities to not exceed `2*TotalVotingPower` to mitigate unfair proposer selection
    heavily preferring earlier joined validators in the case of an early bonded large validator unbonding

### FEATURES:

### IMPROVEMENTS:

- [rpc] [\#3065](https://github.com/tendermint/tendermint/issues/3065) Return maxPerPage (100), not defaultPerPage (30) if `per_page` is greater than the max 100.
- [instrumentation] [\#3082](https://github.com/tendermint/tendermint/issues/3082) Add `chain_id` label for all metrics

### BUG FIXES:

- [crypto] [\#3164](https://github.com/tendermint/tendermint/issues/3164) Update `btcd` fork for rare signRFC6979 bug
- [lite] [\#3171](https://github.com/tendermint/tendermint/issues/3171) Fix verifying large validator set changes
- [log] [\#3125](https://github.com/tendermint/tendermint/issues/3125) Fix year format
- [mempool] [\#3168](https://github.com/tendermint/tendermint/issues/3168) Limit tx size to fit in the max reactor msg size
- [scripts] [\#3147](https://github.com/tendermint/tendermint/issues/3147) Fix json2wal for large block parts (@bradyjoestar)

## v0.28.1

_January 18th, 2019_

Special thanks to external contributors on this release:
@HaoyangLiu

Friendly reminder, we have a [bug bounty
program](https://hackerone.com/tendermint).

### BUG FIXES:

- [consensus] Fix consensus halt from proposing blocks with too much evidence

## v0.28.0

_January 16th, 2019_

Special thanks to external contributors on this release:
@fmauricios, @gianfelipe93, @husio, @needkane, @srmo, @yutianwu

This release is primarily about upgrades to the `privval` system -
separating the `priv_validator.json` into distinct config and data files, and
refactoring the socket validator to support reconnections.

**Note:** Please backup your existing `priv_validator.json` before using this
version.

See [UPGRADING.md](UPGRADING.md) for more details.

### BREAKING CHANGES:

- CLI/RPC/Config

  - [cli] Removed `--proxy_app=dummy` option. Use `kvstore` (`persistent_kvstore`) instead.
  - [cli] Renamed `--proxy_app=nilapp` to `--proxy_app=noop`.
  - [config] [\#2992](https://github.com/tendermint/tendermint/issues/2992) `allow_duplicate_ip` is now set to false
  - [privval] [\#1181](https://github.com/tendermint/tendermint/issues/1181) Split `priv_validator.json` into immutable (`config/priv_validator_key.json`) and mutable (`data/priv_validator_state.json`) parts (@yutianwu)
  - [privval] [\#2926](https://github.com/tendermint/tendermint/issues/2926) Split up `PubKeyMsg` into `PubKeyRequest` and `PubKeyResponse` to be consistent with other message types
  - [privval] [\#2923](https://github.com/tendermint/tendermint/issues/2923) Listen for unix socket connections instead of dialing them

- Apps

- Go API

  - [types] [\#2981](https://github.com/tendermint/tendermint/issues/2981) Remove `PrivValidator.GetAddress()`

- Blockchain Protocol

- P2P Protocol

### FEATURES:

- [rpc] [\#3052](https://github.com/tendermint/tendermint/issues/3052) Include peer's remote IP in `/net_info`

### IMPROVEMENTS:

- [consensus] [\#3086](https://github.com/tendermint/tendermint/issues/3086) Log peerID on ignored votes (@srmo)
- [docs] [\#3061](https://github.com/tendermint/tendermint/issues/3061) Added specification for signing consensus msgs at
  ./docs/spec/consensus/signing.md
- [privval] [\#2948](https://github.com/tendermint/tendermint/issues/2948) Memoize pubkey so it's only requested once on startup
- [privval] [\#2923](https://github.com/tendermint/tendermint/issues/2923) Retry RemoteSigner connections on error

### BUG FIXES:

- [build] [\#3085](https://github.com/tendermint/tendermint/issues/3085) Fix `Version` field in build scripts (@husio)
- [crypto/multisig] [\#3102](https://github.com/tendermint/tendermint/issues/3102) Fix multisig keys address length
- [crypto/encoding] [\#3101](https://github.com/tendermint/tendermint/issues/3101) Fix `PubKeyMultisigThreshold` unmarshalling into `crypto.PubKey` interface
- [p2p/conn] [\#3111](https://github.com/tendermint/tendermint/issues/3111) Make SecretConnection thread safe
- [rpc] [\#3053](https://github.com/tendermint/tendermint/issues/3053) Fix internal error in `/tx_search` when results are empty
  (@gianfelipe93)
- [types] [\#2926](https://github.com/tendermint/tendermint/issues/2926) Do not panic if retrieving the privval's public key fails

## v0.27.4

_December 21st, 2018_

### BUG FIXES:

- [mempool] [\#3036](https://github.com/tendermint/tendermint/issues/3036) Fix
  LRU cache by popping the least recently used item when the cache is full,
  not the most recently used one!

## v0.27.3

_December 16th, 2018_

### BREAKING CHANGES:

- Go API
  - [dep] [\#3027](https://github.com/tendermint/tendermint/issues/3027) Revert to mainline Go crypto library, eliminating the modified
    `bcrypt.GenerateFromPassword`

## v0.27.2

_December 16th, 2018_

### IMPROVEMENTS:

- [node] [\#3025](https://github.com/tendermint/tendermint/issues/3025) Validate NodeInfo addresses on startup.

### BUG FIXES:

- [p2p] [\#3025](https://github.com/tendermint/tendermint/pull/3025) Revert to using defers in addrbook. Fixes deadlocks in pex and consensus upon invalid ExternalAddr/ListenAddr configuration.

## v0.27.1

_December 15th, 2018_

Special thanks to external contributors on this release:
@danil-lashin, @hleb-albau, @james-ray, @leo-xinwang

### FEATURES:

- [rpc] [\#2964](https://github.com/tendermint/tendermint/issues/2964) Add `UnconfirmedTxs(limit)` and `NumUnconfirmedTxs()` methods to HTTP/Local clients (@danil-lashin)
- [docs] [\#3004](https://github.com/tendermint/tendermint/issues/3004) Enable full-text search on docs pages

### IMPROVEMENTS:

- [consensus] [\#2971](https://github.com/tendermint/tendermint/issues/2971) Return error if ValidatorSet is empty after InitChain
  (@leo-xinwang)
- [ci/cd] [\#3005](https://github.com/tendermint/tendermint/issues/3005) Updated CircleCI job to trigger website build when docs are updated
- [docs] Various updates

### BUG FIXES:

- [cmd] [\#2983](https://github.com/tendermint/tendermint/issues/2983) `testnet` command always sets `addr_book_strict = false`
- [config] [\#2980](https://github.com/tendermint/tendermint/issues/2980) Fix CORS options formatting
- [kv indexer] [\#2912](https://github.com/tendermint/tendermint/issues/2912) Don't ignore key when executing CONTAINS
- [mempool] [\#2961](https://github.com/tendermint/tendermint/issues/2961) Call `notifyTxsAvailable` if there're txs left after committing a block, but recheck=false
- [mempool] [\#2994](https://github.com/tendermint/tendermint/issues/2994) Reject txs with negative GasWanted
- [p2p] [\#2990](https://github.com/tendermint/tendermint/issues/2990) Fix a bug where seeds don't disconnect from a peer after 3h
- [consensus] [\#3006](https://github.com/tendermint/tendermint/issues/3006) Save state after InitChain only when stateHeight is also 0 (@james-ray)

## v0.27.0

_December 5th, 2018_

Special thanks to external contributors on this release:
@danil-lashin, @srmo

Special thanks to @dlguddus for discovering a [major
issue](https://github.com/tendermint/tendermint/issues/2718#issuecomment-440888677)
in the proposer selection algorithm.

Friendly reminder, we have a [bug bounty
program](https://hackerone.com/tendermint).

This release is primarily about fixes to the proposer selection algorithm
in preparation for the [Cosmos Game of
Stakes](https://blog.cosmos.network/the-game-of-stakes-is-open-for-registration-83a404746ee6).
It also makes use of the `ConsensusParams.Validator.PubKeyTypes` to restrict the
key types that can be used by validators, and removes the `Heartbeat` consensus
message.

### BREAKING CHANGES:

- CLI/RPC/Config

  - [rpc] [\#2932](https://github.com/tendermint/tendermint/issues/2932) Rename `accum` to `proposer_priority`

- Go API

  - [db] [\#2913](https://github.com/tendermint/tendermint/pull/2913)
    ReverseIterator API change: start < end, and end is exclusive.
  - [types] [\#2932](https://github.com/tendermint/tendermint/issues/2932) Rename `Validator.Accum` to `Validator.ProposerPriority`

- Blockchain Protocol

  - [state] [\#2714](https://github.com/tendermint/tendermint/issues/2714) Validators can now only use pubkeys allowed within
    ConsensusParams.Validator.PubKeyTypes

- P2P Protocol
  - [consensus] [\#2871](https://github.com/tendermint/tendermint/issues/2871)
    Remove _ProposalHeartbeat_ message as it serves no real purpose (@srmo)
  - [state] Fixes for proposer selection:
    - [\#2785](https://github.com/tendermint/tendermint/issues/2785) Accum for new validators is `-1.125*totalVotingPower` instead of 0
    - [\#2941](https://github.com/tendermint/tendermint/issues/2941) val.Accum is preserved during ValidatorSet.Update to avoid being
      reset to 0

### IMPROVEMENTS:

- [state] [\#2929](https://github.com/tendermint/tendermint/issues/2929) Minor refactor of updateState logic (@danil-lashin)
- [node] [\#2959](https://github.com/tendermint/tendermint/issues/2959) Allow node to start even if software's BlockProtocol is
  different from state's BlockProtocol
- [pex] [\#2959](https://github.com/tendermint/tendermint/issues/2959) Pex reactor logger uses `module=pex`

### BUG FIXES:

- [p2p] [\#2968](https://github.com/tendermint/tendermint/issues/2968) Panic on transport error rather than continuing to run but not
  accept new connections
- [p2p] [\#2969](https://github.com/tendermint/tendermint/issues/2969) Fix mismatch in peer count between `/net_info` and the prometheus
  metrics
- [rpc] [\#2408](https://github.com/tendermint/tendermint/issues/2408) `/broadcast_tx_commit`: Fix "interface conversion: interface {} in nil, not EventDataTx" panic (could happen if somebody sent a tx using `/broadcast_tx_commit` while Tendermint was being stopped)
- [state] [\#2785](https://github.com/tendermint/tendermint/issues/2785) Fix accum for new validators to be `-1.125*totalVotingPower`
  instead of 0, forcing them to wait before becoming the proposer. Also:
  - do not batch clip
  - keep accums averaged near 0
- [txindex/kv] [\#2925](https://github.com/tendermint/tendermint/issues/2925) Don't return false positives when range searching for a prefix of a tag value
- [types] [\#2938](https://github.com/tendermint/tendermint/issues/2938) Fix regression in v0.26.4 where we panic on empty
  genDoc.Validators
- [types] [\#2941](https://github.com/tendermint/tendermint/issues/2941) Preserve val.Accum during ValidatorSet.Update to avoid it being
  reset to 0 every time a validator is updated

## v0.26.4

_November 27th, 2018_

Special thanks to external contributors on this release:
@ackratos, @goolAdapter, @james-ray, @joe-bowman, @kostko,
@nagarajmanjunath, @tomtau

Friendly reminder, we have a [bug bounty
program](https://hackerone.com/tendermint).

### FEATURES:

- [rpc] [\#2747](https://github.com/tendermint/tendermint/issues/2747) Enable subscription to tags emitted from `BeginBlock`/`EndBlock` (@kostko)
- [types] [\#2747](https://github.com/tendermint/tendermint/issues/2747) Add `ResultBeginBlock` and `ResultEndBlock` fields to `EventDataNewBlock`
  and `EventDataNewBlockHeader` to support subscriptions (@kostko)
- [types] [\#2918](https://github.com/tendermint/tendermint/issues/2918) Add Marshal, MarshalTo, Unmarshal methods to various structs
  to support Protobuf compatibility (@nagarajmanjunath)

### IMPROVEMENTS:

- [config] [\#2877](https://github.com/tendermint/tendermint/issues/2877) Add `blocktime_iota` to the config.toml (@ackratos)
  - NOTE: this should be a ConsensusParam, not part of the config, and will be
    removed from the config at a later date
    ([\#2920](https://github.com/tendermint/tendermint/issues/2920).
- [mempool] [\#2882](https://github.com/tendermint/tendermint/issues/2882) Add txs from Update to cache
- [mempool] [\#2891](https://github.com/tendermint/tendermint/issues/2891) Remove local int64 counter from being stored in every tx
- [node] [\#2866](https://github.com/tendermint/tendermint/issues/2866) Add ability to instantiate IPCVal (@joe-bowman)

### BUG FIXES:

- [blockchain] [\#2731](https://github.com/tendermint/tendermint/issues/2731) Retry both blocks if either is bad to avoid getting stuck during fast sync (@goolAdapter)
- [consensus] [\#2893](https://github.com/tendermint/tendermint/issues/2893) Use genDoc.Validators instead of state.NextValidators on replay when appHeight==0 (@james-ray)
- [log] [\#2868](https://github.com/tendermint/tendermint/issues/2868) Fix `module=main` setting overriding all others
  - NOTE: this changes the default logging behaviour to be much less verbose.
    Set `log_level="info"` to restore the previous behaviour.
- [rpc] [\#2808](https://github.com/tendermint/tendermint/issues/2808) Fix `accum` field in `/validators` by calling `IncrementAccum` if necessary
- [rpc] [\#2811](https://github.com/tendermint/tendermint/issues/2811) Allow integer IDs in JSON-RPC requests (@tomtau)
- [txindex/kv] [\#2759](https://github.com/tendermint/tendermint/issues/2759) Fix tx.height range queries
- [txindex/kv] [\#2775](https://github.com/tendermint/tendermint/issues/2775) Order tx results by index if height is the same
- [txindex/kv] [\#2908](https://github.com/tendermint/tendermint/issues/2908) Don't return false positives when searching for a prefix of a tag value

## v0.26.3

_November 17th, 2018_

Special thanks to external contributors on this release:
@danil-lashin, @kevlubkcm, @krhubert, @srmo

Friendly reminder, we have a [bug bounty
program](https://hackerone.com/tendermint).

### BREAKING CHANGES:

- Go API
  - [rpc] [\#2791](https://github.com/tendermint/tendermint/issues/2791) Functions that start HTTP servers are now blocking:
    - Impacts `StartHTTPServer`, `StartHTTPAndTLSServer`, and `StartGRPCServer`
    - These functions now take a `net.Listener` instead of an address
  - [rpc] [\#2767](https://github.com/tendermint/tendermint/issues/2767) Subscribing to events
    `NewRound` and `CompleteProposal` return new types `EventDataNewRound` and
    `EventDataCompleteProposal`, respectively, instead of the generic `EventDataRoundState`. (@kevlubkcm)

### FEATURES:

- [log] [\#2843](https://github.com/tendermint/tendermint/issues/2843) New `log_format` config option, which can be set to 'plain' for colored
  text or 'json' for JSON output
- [types] [\#2767](https://github.com/tendermint/tendermint/issues/2767) New event types EventDataNewRound (with ProposerInfo) and EventDataCompleteProposal (with BlockID). (@kevlubkcm)

### IMPROVEMENTS:

- [dep] [\#2844](https://github.com/tendermint/tendermint/issues/2844) Dependencies are no longer pinned to an exact version in the
  Gopkg.toml:
  - Serialization libs are allowed to vary by patch release
  - Other libs are allowed to vary by minor release
- [p2p] [\#2857](https://github.com/tendermint/tendermint/issues/2857) "Send failed" is logged at debug level instead of error.
- [rpc] [\#2780](https://github.com/tendermint/tendermint/issues/2780) Add read and write timeouts to HTTP servers
- [state] [\#2848](https://github.com/tendermint/tendermint/issues/2848) Make "Update to validators" msg value pretty (@danil-lashin)

### BUG FIXES:

- [consensus] [\#2819](https://github.com/tendermint/tendermint/issues/2819) Don't send proposalHearbeat if not a validator
- [docs] [\#2859](https://github.com/tendermint/tendermint/issues/2859) Fix ConsensusParams details in spec
- [libs/autofile] [\#2760](https://github.com/tendermint/tendermint/issues/2760) Comment out autofile permissions check - should fix
  running Tendermint on Windows
- [p2p] [\#2869](https://github.com/tendermint/tendermint/issues/2869) Set connection config properly instead of always using default
- [p2p/pex] [\#2802](https://github.com/tendermint/tendermint/issues/2802) Seed mode fixes:
  - Only disconnect from inbound peers
  - Use FlushStop instead of Sleep to ensure all messages are sent before
    disconnecting

## v0.26.2

_November 15th, 2018_

Special thanks to external contributors on this release: @hleb-albau, @zhuzeyu

Friendly reminder, we have a [bug bounty program](https://hackerone.com/tendermint).

### FEATURES:

- [rpc] [\#2582](https://github.com/tendermint/tendermint/issues/2582) Enable CORS on RPC API (@hleb-albau)

### BUG FIXES:

- [abci] [\#2748](https://github.com/tendermint/tendermint/issues/2748) Unlock mutex in localClient so even when app panics (e.g. during CheckTx), consensus continue working
- [abci] [\#2748](https://github.com/tendermint/tendermint/issues/2748) Fix DATA RACE in localClient
- [amino] [\#2822](https://github.com/tendermint/tendermint/issues/2822) Update to v0.14.1 to support compiling on 32-bit platforms
- [rpc] [\#2748](https://github.com/tendermint/tendermint/issues/2748) Drain channel before calling Unsubscribe(All) in `/broadcast_tx_commit`

## v0.26.1

_November 11, 2018_

Special thanks to external contributors on this release: @katakonst

Friendly reminder, we have a [bug bounty program](https://hackerone.com/tendermint).

### IMPROVEMENTS:

- [consensus] [\#2704](https://github.com/tendermint/tendermint/issues/2704) Simplify valid POL round logic
- [docs] [\#2749](https://github.com/tendermint/tendermint/issues/2749) Deduplicate some ABCI docs
- [mempool] More detailed log messages
  - [\#2724](https://github.com/tendermint/tendermint/issues/2724)
  - [\#2762](https://github.com/tendermint/tendermint/issues/2762)

### BUG FIXES:

- [autofile] [\#2703](https://github.com/tendermint/tendermint/issues/2703) Do not panic when checking Head size
- [crypto/merkle] [\#2756](https://github.com/tendermint/tendermint/issues/2756) Fix crypto/merkle ProofOperators.Verify to check bounds on keypath parts.
- [mempool] fix a bug where we create a WAL despite `wal_dir` being empty
- [p2p] [\#2771](https://github.com/tendermint/tendermint/issues/2771) Fix `peer-id` label name to `peer_id` in prometheus metrics
- [p2p] [\#2797](https://github.com/tendermint/tendermint/pull/2797) Fix IDs in peer NodeInfo and require them for addresses
  in AddressBook
- [p2p] [\#2797](https://github.com/tendermint/tendermint/pull/2797) Do not close conn immediately after sending pex addrs in seed mode. Partial fix for [\#2092](https://github.com/tendermint/tendermint/issues/2092).

## v0.26.0

_November 2, 2018_

Special thanks to external contributors on this release:
@bradyjoestar, @connorwstein, @goolAdapter, @HaoyangLiu,
@james-ray, @overbool, @phymbert, @Slamper, @Uzair1995, @yutianwu.

Special thanks to @Slamper for a series of bug reports in our [bug bounty
program](https://hackerone.com/tendermint) which are fixed in this release.

This release is primarily about adding Version fields to various data structures,
optimizing consensus messages for signing and verification in
restricted environments (like HSMs and the Ethereum Virtual Machine), and
aligning the consensus code with the [specification](https://arxiv.org/abs/1807.04938).
It also includes our first take at a generalized merkle proof system, and
changes the length of hashes used for hashing data structures from 20 to 32
bytes.

See the [UPGRADING.md](UPGRADING.md#v0.26.0) for details on upgrading to the new
version.

Please note that we are still making breaking changes to the protocols.
While the new Version fields should help us to keep the software backwards compatible
even while upgrading the protocols, we cannot guarantee that new releases will
be compatible with old chains just yet. We expect there will be another breaking
release or two before the Cosmos Hub launch, but we will otherwise be paying
increasing attention to backwards compatibility. Thanks for bearing with us!

### BREAKING CHANGES:

- CLI/RPC/Config

  - [config] [\#2232](https://github.com/tendermint/tendermint/issues/2232) Timeouts are now strings like "3s" and "100ms", not ints
  - [config] [\#2505](https://github.com/tendermint/tendermint/issues/2505) Remove Mempool.RecheckEmpty (it was effectively useless anyways)
  - [config] [\#2490](https://github.com/tendermint/tendermint/issues/2490) `mempool.wal` is disabled by default
  - [privval] [\#2459](https://github.com/tendermint/tendermint/issues/2459) Split `SocketPVMsg`s implementations into Request and Response, where the Response may contain a error message (returned by the remote signer)
  - [state] [\#2644](https://github.com/tendermint/tendermint/issues/2644) Add Version field to State, breaking the format of State as
    encoded on disk.
  - [rpc] [\#2298](https://github.com/tendermint/tendermint/issues/2298) `/abci_query` takes `prove` argument instead of `trusted` and switches the default
    behaviour to `prove=false`
  - [rpc] [\#2654](https://github.com/tendermint/tendermint/issues/2654) Remove all `node_info.other.*_version` fields in `/status` and
    `/net_info`
  - [rpc] [\#2636](https://github.com/tendermint/tendermint/issues/2636) Remove
    `_params` suffix from fields in `consensus_params`.

- Apps

  - [abci] [\#2298](https://github.com/tendermint/tendermint/issues/2298) ResponseQuery.Proof is now a structured merkle.Proof, not just
    arbitrary bytes
  - [abci] [\#2644](https://github.com/tendermint/tendermint/issues/2644) Add Version to Header and shift all fields by one
  - [abci] [\#2662](https://github.com/tendermint/tendermint/issues/2662) Bump the field numbers for some `ResponseInfo` fields to make room for
    `AppVersion`
  - [abci] [\#2636](https://github.com/tendermint/tendermint/issues/2636) Updates to ConsensusParams
    - Remove `Params` suffix from field names
    - Add `Params` suffix to message types
    - Add new field and type, `Validator ValidatorParams`, to control what types of validator keys are allowed.

- Go API

  - [config] [\#2232](https://github.com/tendermint/tendermint/issues/2232) Timeouts are time.Duration, not ints
  - [crypto/merkle & lite] [\#2298](https://github.com/tendermint/tendermint/issues/2298) Various changes to accomodate General Merkle trees
  - [crypto/merkle] [\#2595](https://github.com/tendermint/tendermint/issues/2595) Remove all Hasher objects in favor of byte slices
  - [crypto/merkle] [\#2635](https://github.com/tendermint/tendermint/issues/2635) merkle.SimpleHashFromTwoHashes is no longer exported
  - [node] [\#2479](https://github.com/tendermint/tendermint/issues/2479) Remove node.RunForever
  - [rpc/client] [\#2298](https://github.com/tendermint/tendermint/issues/2298) `ABCIQueryOptions.Trusted` -> `ABCIQueryOptions.Prove`
  - [types] [\#2298](https://github.com/tendermint/tendermint/issues/2298) Remove `Index` and `Total` fields from `TxProof`.
  - [types] [\#2598](https://github.com/tendermint/tendermint/issues/2598)
    `VoteTypeXxx` are now of type `SignedMsgType byte` and named `XxxType`, eg.
    `PrevoteType`, `PrecommitType`.
  - [types] [\#2636](https://github.com/tendermint/tendermint/issues/2636) Rename fields in ConsensusParams to remove `Params` suffixes
  - [types] [\#2735](https://github.com/tendermint/tendermint/issues/2735) Simplify Proposal message to align with spec

- Blockchain Protocol

  - [crypto/tmhash] [\#2732](https://github.com/tendermint/tendermint/issues/2732) TMHASH is now full 32-byte SHA256
    - All hashes in the block header and Merkle trees are now 32-bytes
    - PubKey Addresses are still only 20-bytes
  - [state] [\#2587](https://github.com/tendermint/tendermint/issues/2587) Require block.Time of the fist block to be genesis time
  - [state] [\#2644](https://github.com/tendermint/tendermint/issues/2644) Require block.Version to match state.Version
  - [types] Update SignBytes for `Vote`/`Proposal`/`Heartbeat`:
    - [\#2459](https://github.com/tendermint/tendermint/issues/2459) Use amino encoding instead of JSON in `SignBytes`.
    - [\#2598](https://github.com/tendermint/tendermint/issues/2598) Reorder fields and use fixed sized encoding.
    - [\#2598](https://github.com/tendermint/tendermint/issues/2598) Change `Type` field from `string` to `byte` and use new
      `SignedMsgType` to enumerate.
  - [types] [\#2730](https://github.com/tendermint/tendermint/issues/2730) Use
    same order for fields in `Vote` as in the SignBytes
  - [types] [\#2732](https://github.com/tendermint/tendermint/issues/2732) Remove the address field from the validator hash
  - [types] [\#2644](https://github.com/tendermint/tendermint/issues/2644) Add Version struct to Header
  - [types] [\#2609](https://github.com/tendermint/tendermint/issues/2609) ConsensusParams.Hash() is the hash of the amino encoded
    struct instead of the Merkle tree of the fields
  - [types] [\#2670](https://github.com/tendermint/tendermint/issues/2670) Header.Hash() builds Merkle tree out of fields in the same
    order they appear in the header, instead of sorting by field name
  - [types] [\#2682](https://github.com/tendermint/tendermint/issues/2682) Use proto3 `varint` encoding for ints that are usually unsigned (instead of zigzag encoding).
  - [types] [\#2636](https://github.com/tendermint/tendermint/issues/2636) Add Validator field to ConsensusParams
    (Used to control which pubkey types validators can use, by abci type).

- P2P Protocol
  - [consensus] [\#2652](https://github.com/tendermint/tendermint/issues/2652)
    Replace `CommitStepMessage` with `NewValidBlockMessage`
  - [consensus] [\#2735](https://github.com/tendermint/tendermint/issues/2735) Simplify `Proposal` message to align with spec
  - [consensus] [\#2730](https://github.com/tendermint/tendermint/issues/2730)
    Add `Type` field to `Proposal` and use same order of fields as in the
    SignBytes for both `Proposal` and `Vote`
  - [p2p] [\#2654](https://github.com/tendermint/tendermint/issues/2654) Add `ProtocolVersion` struct with protocol versions to top of
    DefaultNodeInfo and require `ProtocolVersion.Block` to match during peer handshake

### FEATURES:

- [abci] [\#2557](https://github.com/tendermint/tendermint/issues/2557) Add `Codespace` field to `Response{CheckTx, DeliverTx, Query}`
- [abci] [\#2662](https://github.com/tendermint/tendermint/issues/2662) Add `BlockVersion` and `P2PVersion` to `RequestInfo`
- [crypto/merkle] [\#2298](https://github.com/tendermint/tendermint/issues/2298) General Merkle Proof scheme for chaining various types of Merkle trees together
- [docs/architecture] [\#1181](https://github.com/tendermint/tendermint/issues/1181) S
  plit immutable and mutable parts of priv_validator.json

### IMPROVEMENTS:

- Additional Metrics
  - [consensus] [\#2169](https://github.com/cosmos/cosmos-sdk/issues/2169)
  - [p2p] [\#2169](https://github.com/cosmos/cosmos-sdk/issues/2169)
- [config] [\#2232](https://github.com/tendermint/tendermint/issues/2232) Added ValidateBasic method, which performs basic checks
- [crypto/ed25519] [\#2558](https://github.com/tendermint/tendermint/issues/2558) Switch to use latest `golang.org/x/crypto` through our fork at
  github.com/tendermint/crypto
- [libs/log] [\#2707](https://github.com/tendermint/tendermint/issues/2707) Add year to log format (@yutianwu)
- [tools] [\#2238](https://github.com/tendermint/tendermint/issues/2238) Binary dependencies are now locked to a specific git commit

### BUG FIXES:

- [\#2711](https://github.com/tendermint/tendermint/issues/2711) Validate all incoming reactor messages. Fixes various bugs due to negative ints.
- [autofile] [\#2428](https://github.com/tendermint/tendermint/issues/2428) Group.RotateFile need call Flush() before rename (@goolAdapter)
- [common] [\#2533](https://github.com/tendermint/tendermint/issues/2533) Fixed a bug in the `BitArray.Or` method
- [common] [\#2506](https://github.com/tendermint/tendermint/issues/2506) Fixed a bug in the `BitArray.Sub` method (@james-ray)
- [common] [\#2534](https://github.com/tendermint/tendermint/issues/2534) Fix `BitArray.PickRandom` to choose uniformly from true bits
- [consensus] [\#1690](https://github.com/tendermint/tendermint/issues/1690) Wait for
  timeoutPrecommit before starting next round
- [consensus] [\#1745](https://github.com/tendermint/tendermint/issues/1745) Wait for
  Proposal or timeoutProposal before entering prevote
- [consensus] [\#2642](https://github.com/tendermint/tendermint/issues/2642) Only propose ValidBlock, not LockedBlock
- [consensus] [\#2642](https://github.com/tendermint/tendermint/issues/2642) Initialized ValidRound and LockedRound to -1
- [consensus] [\#1637](https://github.com/tendermint/tendermint/issues/1637) Limit the amount of evidence that can be included in a
  block
- [consensus] [\#2652](https://github.com/tendermint/tendermint/issues/2652) Ensure valid block property with faulty proposer
- [evidence] [\#2515](https://github.com/tendermint/tendermint/issues/2515) Fix db iter leak (@goolAdapter)
- [libs/event] [\#2518](https://github.com/tendermint/tendermint/issues/2518) Fix event concurrency flaw (@goolAdapter)
- [node] [\#2434](https://github.com/tendermint/tendermint/issues/2434) Make node respond to signal interrupts while sleeping for genesis time
- [state] [\#2616](https://github.com/tendermint/tendermint/issues/2616) Pass nil to NewValidatorSet() when genesis file's Validators field is nil
- [p2p] [\#2555](https://github.com/tendermint/tendermint/issues/2555) Fix p2p switch FlushThrottle value (@goolAdapter)
- [p2p] [\#2668](https://github.com/tendermint/tendermint/issues/2668) Reconnect to originally dialed address (not self-reported address) for persistent peers

## v0.25.0

_September 22, 2018_

Special thanks to external contributors on this release:
@scriptionist, @bradyjoestar, @WALL-E

This release is mostly about the ConsensusParams - removing fields and enforcing MaxGas.
It also addresses some issues found via security audit, removes various unused
functions from `libs/common`, and implements
[ADR-012](https://github.com/tendermint/tendermint/blob/develop/docs/architecture/adr-012-peer-transport.md).

Friendly reminder, we have a [bug bounty program](https://hackerone.com/tendermint).

BREAKING CHANGES:

- CLI/RPC/Config

  - [rpc] [\#2391](https://github.com/tendermint/tendermint/issues/2391) /status `result.node_info.other` became a map
  - [types] [\#2364](https://github.com/tendermint/tendermint/issues/2364) Remove `TxSize` and `BlockGossip` from `ConsensusParams`
    - Maximum tx size is now set implicitly via the `BlockSize.MaxBytes`
    - The size of block parts in the consensus is now fixed to 64kB

- Apps

  - [mempool] [\#2360](https://github.com/tendermint/tendermint/issues/2360) Mempool tracks the `ResponseCheckTx.GasWanted` and
    `ConsensusParams.BlockSize.MaxGas` and enforces:
    - `GasWanted <= MaxGas` for every tx
    - `(sum of GasWanted in block) <= MaxGas` for block proposal

- Go API
  - [libs/common] [\#2431](https://github.com/tendermint/tendermint/issues/2431) Remove Word256 due to lack of use
  - [libs/common] [\#2452](https://github.com/tendermint/tendermint/issues/2452) Remove the following functions due to lack of use:
    - byteslice.go: cmn.IsZeros, cmn.RightPadBytes, cmn.LeftPadBytes, cmn.PrefixEndBytes
    - strings.go: cmn.IsHex, cmn.StripHex
    - int.go: Uint64Slice, all put/get int64 methods

FEATURES:

- [rpc] [\#2415](https://github.com/tendermint/tendermint/issues/2415) New `/consensus_params?height=X` endpoint to query the consensus
  params at any height (@scriptonist)
- [types] [\#1714](https://github.com/tendermint/tendermint/issues/1714) Add Address to GenesisValidator
- [metrics] [\#2337](https://github.com/tendermint/tendermint/issues/2337) `consensus.block_interval_metrics` is now gauge, not histogram (you will be able to see spikes, if any)
- [libs] [\#2286](https://github.com/tendermint/tendermint/issues/2286) Panic if `autofile` or `db/fsdb` permissions change from 0600.

IMPROVEMENTS:

- [libs/db] [\#2371](https://github.com/tendermint/tendermint/issues/2371) Output error instead of panic when the given `db_backend` is not initialised (@bradyjoestar)
- [mempool] [\#2399](https://github.com/tendermint/tendermint/issues/2399) Make mempool cache a proper LRU (@bradyjoestar)
- [p2p] [\#2126](https://github.com/tendermint/tendermint/issues/2126) Introduce PeerTransport interface to improve isolation of concerns
- [libs/common] [\#2326](https://github.com/tendermint/tendermint/issues/2326) Service returns ErrNotStarted

BUG FIXES:

- [node] [\#2294](https://github.com/tendermint/tendermint/issues/2294) Delay starting node until Genesis time
- [consensus] [\#2048](https://github.com/tendermint/tendermint/issues/2048) Correct peer statistics for marking peer as good
- [rpc] [\#2460](https://github.com/tendermint/tendermint/issues/2460) StartHTTPAndTLSServer() now passes StartTLS() errors back to the caller rather than hanging forever.
- [p2p] [\#2047](https://github.com/tendermint/tendermint/issues/2047) Accept new connections asynchronously
- [tm-bench] [\#2410](https://github.com/tendermint/tendermint/issues/2410) Enforce minimum transaction size (@WALL-E)

## 0.24.0

_September 6th, 2018_

Special thanks to external contributors with PRs included in this release: ackratos, james-ray, bradyjoestar,
peerlink, Ahmah2009, bluele, b00f.

This release includes breaking upgrades in the block header,
including the long awaited changes for delaying validator set updates by one
block to better support light clients.
It also fixes enforcement on the maximum size of blocks, and includes a BFT
timestamp in each block that can be safely used by applications.
There are also some minor breaking changes to the rpc, config, and ABCI.

See the [UPGRADING.md](UPGRADING.md#v0.24.0) for details on upgrading to the new
version.

From here on, breaking changes will be broken down to better reflect how users
are affected by a change.

A few more breaking changes are in the works - each will come with a clear
Architecture Decision Record (ADR) explaining the change. You can review ADRs
[here](https://github.com/tendermint/tendermint/tree/develop/docs/architecture)
or in the [open Pull Requests](https://github.com/tendermint/tendermint/pulls).
You can also check in on the [issues marked as
breaking](https://github.com/tendermint/tendermint/issues?q=is%3Aopen+is%3Aissue+label%3Abreaking).

BREAKING CHANGES:

- CLI/RPC/Config

  - [config] [\#2169](https://github.com/tendermint/tendermint/issues/2169) Replace MaxNumPeers with MaxNumInboundPeers and MaxNumOutboundPeers
  - [config] [\#2300](https://github.com/tendermint/tendermint/issues/2300) Reduce default mempool size from 100k to 5k, until ABCI rechecking is implemented.
  - [rpc] [\#1815](https://github.com/tendermint/tendermint/issues/1815) `/commit` returns a `signed_header` field instead of everything being top-level

- Apps

  - [abci] Added address of the original proposer of the block to Header
  - [abci] Change ABCI Header to match Tendermint exactly
  - [abci] [\#2159](https://github.com/tendermint/tendermint/issues/2159) Update use of `Validator` (see
    [ADR-018](https://github.com/tendermint/tendermint/blob/develop/docs/architecture/adr-018-ABCI-Validators.md)):
    - Remove PubKey from `Validator` (so it's just Address and Power)
    - Introduce `ValidatorUpdate` (with just PubKey and Power)
    - InitChain and EndBlock use ValidatorUpdate
    - Update field names and types in BeginBlock
  - [state] [\#1815](https://github.com/tendermint/tendermint/issues/1815) Validator set changes are now delayed by one block
    - updates returned in ResponseEndBlock for block H will be included in RequestBeginBlock for block H+2

- Go API

  - [lite] [\#1815](https://github.com/tendermint/tendermint/issues/1815) Complete refactor of the package
  - [node] [\#2212](https://github.com/tendermint/tendermint/issues/2212) NewNode now accepts a `*p2p.NodeKey` (@bradyjoestar)
  - [libs/common] [\#2199](https://github.com/tendermint/tendermint/issues/2199) Remove Fmt, in favor of fmt.Sprintf
  - [libs/common] SplitAndTrim was deleted
  - [libs/common] [\#2274](https://github.com/tendermint/tendermint/issues/2274) Remove unused Math functions like MaxInt, MaxInt64,
    MinInt, MinInt64 (@Ahmah2009)
  - [libs/clist] Panics if list extends beyond MaxLength
  - [crypto] [\#2205](https://github.com/tendermint/tendermint/issues/2205) Rename AminoRoute variables to no longer be prefixed by signature type.

- Blockchain Protocol

  - [state] [\#1815](https://github.com/tendermint/tendermint/issues/1815) Validator set changes are now delayed by one block (!)
    - Add NextValidatorSet to State, changes on-disk representation of state
  - [state] [\#2184](https://github.com/tendermint/tendermint/issues/2184) Enforce ConsensusParams.BlockSize.MaxBytes (See
    [ADR-020](https://github.com/tendermint/tendermint/blob/develop/docs/architecture/adr-020-block-size.md)).
    - Remove ConsensusParams.BlockSize.MaxTxs
    - Introduce maximum sizes for all components of a block, including ChainID
  - [types] Updates to the block Header:
    - [\#1815](https://github.com/tendermint/tendermint/issues/1815) NextValidatorsHash - hash of the validator set for the next block,
      so the current validators actually sign over the hash for the new
      validators
    - [\#2106](https://github.com/tendermint/tendermint/issues/2106) ProposerAddress - address of the block's original proposer
  - [consensus] [\#2203](https://github.com/tendermint/tendermint/issues/2203) Implement BFT time
    - Timestamp in block must be monotonic and equal the median of timestamps in block's LastCommit
  - [crypto] [\#2239](https://github.com/tendermint/tendermint/issues/2239) Secp256k1 signature changes (See
    [ADR-014](https://github.com/tendermint/tendermint/blob/develop/docs/architecture/adr-014-secp-malleability.md)):
    - format changed from DER to `r || s`, both little endian encoded as 32 bytes.
    - malleability removed by requiring `s` to be in canonical form.

- P2P Protocol
  - [p2p] [\#2263](https://github.com/tendermint/tendermint/issues/2263) Update secret connection to use a little endian encoded nonce
  - [blockchain] [\#2213](https://github.com/tendermint/tendermint/issues/2213) Fix Amino routes for blockchain reactor messages
    (@peerlink)

FEATURES:

- [types] [\#2015](https://github.com/tendermint/tendermint/issues/2015) Allow genesis file to have 0 validators (@b00f)
  - Initial validator set can be determined by the app in ResponseInitChain
- [rpc] [\#2161](https://github.com/tendermint/tendermint/issues/2161) New event `ValidatorSetUpdates` for when the validator set changes
- [crypto/multisig] [\#2164](https://github.com/tendermint/tendermint/issues/2164) Introduce multisig pubkey and signature format
- [libs/db] [\#2293](https://github.com/tendermint/tendermint/issues/2293) Allow passing options through when creating instances of leveldb dbs

IMPROVEMENTS:

- [docs] Lint documentation with `write-good` and `stop-words`.
- [docs] [\#2249](https://github.com/tendermint/tendermint/issues/2249) Refactor, deduplicate, and improve the ABCI docs and spec (with thanks to @ttmc).
- [scripts] [\#2196](https://github.com/tendermint/tendermint/issues/2196) Added json2wal tool, which is supposed to help our users restore (@bradyjoestar)
  corrupted WAL files and compose test WAL files (@bradyjoestar)
- [mempool] [\#2234](https://github.com/tendermint/tendermint/issues/2234) Now stores txs by hash inside of the cache, to mitigate memory leakage
- [mempool] [\#2166](https://github.com/tendermint/tendermint/issues/2166) Set explicit capacity for map when updating txs (@bluele)

BUG FIXES:

- [config] [\#2284](https://github.com/tendermint/tendermint/issues/2284) Replace `db_path` with `db_dir` from automatically generated configuration files.
- [mempool] [\#2188](https://github.com/tendermint/tendermint/issues/2188) Fix OOM issue from cache map and list getting out of sync
- [state] [\#2051](https://github.com/tendermint/tendermint/issues/2051) KV store index supports searching by `tx.height` (@ackratos)
- [rpc] [\#2327](https://github.com/tendermint/tendermint/issues/2327) `/dial_peers` does not try to dial existing peers
- [node] [\#2323](https://github.com/tendermint/tendermint/issues/2323) Filter empty strings from config lists (@james-ray)
- [abci/client] [\#2236](https://github.com/tendermint/tendermint/issues/2236) Fix closing GRPC connection (@bradyjoestar)

## 0.23.1

_August 22nd, 2018_

BUG FIXES:

- [libs/autofile] [\#2261](https://github.com/tendermint/tendermint/issues/2261) Fix log rotation so it actually happens.
  - Fixes issues with consensus WAL growing unbounded ala [\#2259](https://github.com/tendermint/tendermint/issues/2259)

## 0.23.0

_August 5th, 2018_

This release includes breaking upgrades in our P2P encryption,
some ABCI messages, and how we encode time and signatures.

A few more changes are still coming to the Header, ABCI,
and validator set handling to better support light clients, BFT time, and
upgrades. Most notably, validator set changes will be delayed by one block (see
[#1815] [i1815]).

We also removed `make ensure_deps` in favour of `make get_vendor_deps`.

BREAKING CHANGES:

- [abci] Changed time format from int64 to google.protobuf.Timestamp
- [abci] Changed Validators to LastCommitInfo in RequestBeginBlock
- [abci] Removed Fee from ResponseDeliverTx and ResponseCheckTx
- [crypto] Switch crypto.Signature from interface to []byte for space efficiency
  [#2128](https://github.com/tendermint/tendermint/pull/2128)
  - NOTE: this means signatures no longer have the prefix bytes in Amino
    binary nor the `type` field in Amino JSON. They're just bytes.
- [p2p] Remove salsa and ripemd primitives, in favor of using chacha as a stream cipher, and hkdf [#2054](https://github.com/tendermint/tendermint/pull/2054)
- [tools] Removed `make ensure_deps` in favor of `make get_vendor_deps`
- [types] CanonicalTime uses nanoseconds instead of clipping to ms
  - breaks serialization/signing of all messages with a timestamp

FEATURES:

- [tools] Added `make check_dep`
  - ensures gopkg.lock is synced with gopkg.toml
  - ensures no branches are used in the gopkg.toml

IMPROVEMENTS:

- [blockchain] Improve fast-sync logic
  [#1805](https://github.com/tendermint/tendermint/pull/1805)
  - tweak params
  - only process one block at a time to avoid starving
- [common] bit array functions which take in another parameter are now thread safe
- [crypto] Switch hkdfchachapoly1305 to xchachapoly1305
- [p2p] begin connecting to peers as soon a seed node provides them to you ([#2093](https://github.com/tendermint/tendermint/issues/2093))

BUG FIXES:

- [common] Safely handle cases where atomic write files already exist [#2109](https://github.com/tendermint/tendermint/issues/2109)
- [privval] fix a deadline for accepting new connections in socket private
  validator.
- [p2p] Allow startup if a configured seed node's IP can't be resolved ([#1716](https://github.com/tendermint/tendermint/issues/1716))
- [node] Fully exit when CTRL-C is pressed even if consensus state panics [#2072](https://github.com/tendermint/tendermint/issues/2072)

[i1815]: https://github.com/tendermint/tendermint/pull/1815

## 0.22.8

_July 26th, 2018_

BUG FIXES

- [consensus, blockchain] Fix 0.22.7 below.

## 0.22.7

_July 26th, 2018_

BUG FIXES

- [consensus, blockchain] Register the Evidence interface so it can be
  marshalled/unmarshalled by the blockchain and consensus reactors

## 0.22.6

_July 24th, 2018_

BUG FIXES

- [rpc] Fix `/blockchain` endpoint
  - (#2049) Fix OOM attack by returning error on negative input
  - Fix result length to have max 20 (instead of 21) block metas
- [rpc] Validate height is non-negative in `/abci_query`
- [consensus](#2050) Include evidence in proposal block parts (previously evidence was
  not being included in blocks!)
- [p2p](#2046) Close rejected inbound connections so file descriptor doesn't
  leak
- [Gopkg](#2053) Fix versions in the toml

## 0.22.5

_July 23th, 2018_

BREAKING CHANGES:

- [crypto] Refactor `tendermint/crypto` into many subpackages
- [libs/common] remove exponentially distributed random numbers

IMPROVEMENTS:

- [abci, libs/common] Generated gogoproto static marshaller methods
- [config] Increase default send/recv rates to 5 mB/s
- [p2p] reject addresses coming from private peers
- [p2p] allow persistent peers to be private

BUG FIXES:

- [mempool] fixed a race condition when `create_empty_blocks=false` where a
  transaction is published at an old height.
- [p2p] dial external IP setup by `persistent_peers`, not internal NAT IP
- [rpc] make `/status` RPC endpoint resistant to consensus halt

## 0.22.4

_July 14th, 2018_

BREAKING CHANGES:

- [genesis] removed deprecated `app_options` field.
- [types] Genesis.AppStateJSON -> Genesis.AppState

FEATURES:

- [tools] Merged in from github.com/tendermint/tools

BUG FIXES:

- [tools/tm-bench] Various fixes
- [consensus] Wait for WAL to stop on shutdown
- [abci] Fix #1891, pending requests cannot hang when abci server dies.
  Previously a crash in BeginBlock could leave tendermint in broken state.

## 0.22.3

_July 10th, 2018_

IMPROVEMENTS

- Update dependencies
  - pin all values in Gopkg.toml to version or commit
  - update golang/protobuf to v1.1.0

## 0.22.2

_July 10th, 2018_

IMPROVEMENTS

- More cleanup post repo merge!
- [docs] Include `ecosystem.json` and `tendermint-bft.md` from deprecated `aib-data` repository.
- [config] Add `instrumentation.max_open_connections`, which limits the number
  of requests in flight to Prometheus server (if enabled). Default: 3.

BUG FIXES

- [rpc] Allow unquoted integers in requests
  - NOTE: this is only for URI requests. JSONRPC requests and all responses
    will use quoted integers (the proto3 JSON standard).
- [consensus] Fix halt on shutdown

## 0.22.1

_July 5th, 2018_

IMPROVEMENTS

- Cleanup post repo-merge.
- [docs] Various improvements.

BUG FIXES

- [state] Return error when EndBlock returns a 0-power validator that isn't
  already in the validator set.
- [consensus] Shut down WAL properly.

## 0.22.0

_July 2nd, 2018_

BREAKING CHANGES:

- [config]
  - Remove `max_block_size_txs` and `max_block_size_bytes` in favor of
    consensus params from the genesis file.
  - Rename `skip_upnp` to `upnp`, and turn it off by default.
  - Change `max_packet_msg_size` back to `max_packet_msg_payload_size`
- [rpc]
  - All integers are encoded as strings (part of the update for Amino v0.10.1)
  - `syncing` is now called `catching_up`
- [types] Update Amino to v0.10.1
  - Amino is now fully proto3 compatible for the basic types
  - JSON-encoded types now use the type name instead of the prefix bytes
  - Integers are encoded as strings
- [crypto] Update go-crypto to v0.10.0 and merge into `crypto`
  - privKey.Sign returns error.
  - ed25519 address changed to the first 20-bytes of the SHA256 of the raw pubkey bytes
  - `tmlibs/merkle` -> `crypto/merkle`. Uses SHA256 instead of RIPEMD160
- [tmlibs] Update to v0.9.0 and merge into `libs`
  - remove `merkle` package (moved to `crypto/merkle`)

FEATURES

- [cmd] Added metrics (served under `/metrics` using a Prometheus client;
  disabled by default). See the new `instrumentation` section in the config and
  [metrics](https://tendermint.readthedocs.io/projects/tools/en/develop/metrics.html)
  guide.
- [p2p] Add IPv6 support to peering.
- [p2p] Add `external_address` to config to allow specifying the address for
  peers to dial

IMPROVEMENT

- [rpc/client] Supports https and wss now.
- [crypto] Make public key size into public constants
- [mempool] Log tx hash, not entire tx
- [abci] Merged in github.com/tendermint/abci
- [crypto] Merged in github.com/tendermint/go-crypto
- [libs] Merged in github.com/tendermint/tmlibs
- [docs] Move from .rst to .md

BUG FIXES:

- [rpc] Limit maximum number of HTTP/WebSocket connections
  (`rpc.max_open_connections`) and gRPC connections
  (`rpc.grpc_max_open_connections`). Check out "Running In Production" guide if
  you want to increase them.
- [rpc] Limit maximum request body size to 1MB (header is limited to 1MB).
- [consensus] Fix a halting bug where `create_empty_blocks=false`
- [p2p] Fix panic in seed mode

## 0.21.0

_June 21th, 2018_

BREAKING CHANGES

- [config] Change default ports from 4665X to 2665X. Ports over 32768 are
  ephemeral and reserved for use by the kernel.
- [cmd] `unsafe_reset_all` removes the addrbook.json

IMPROVEMENT

- [pubsub] Set default capacity to 0
- [docs] Various improvements

BUG FIXES

- [consensus] Fix an issue where we don't make blocks after `fast_sync` when `create_empty_blocks=false`
- [mempool] Fix #1761 where we don't process txs if `cache_size=0`
- [rpc] Fix memory leak in Websocket (when using `/subscribe` method)
- [config] Escape paths in config - fixes config paths on Windows

## 0.20.0

_June 6th, 2018_

This is the first in a series of breaking releases coming to Tendermint after
soliciting developer feedback and conducting security audits.

This release does not break any blockchain data structures or
protocols other than the ABCI messages between Tendermint and the application.

Applications that upgrade for ABCI v0.11.0 should be able to continue running Tendermint
v0.20.0 on blockchains created with v0.19.X

BREAKING CHANGES

- [abci] Upgrade to
  [v0.11.0](https://github.com/tendermint/abci/blob/master/CHANGELOG.md#0110)
- [abci] Change Query path for filtering peers by node ID from
  `p2p/filter/pubkey/<id>` to `p2p/filter/id/<id>`

## 0.19.9

_June 5th, 2018_

BREAKING CHANGES

- [types/priv_validator] Moved to top level `privval` package

FEATURES

- [config] Collapse PeerConfig into P2PConfig
- [docs] Add quick-install script
- [docs/spec] Add table of Amino prefixes

BUG FIXES

- [rpc] Return 404 for unknown endpoints
- [consensus] Flush WAL on stop
- [evidence] Don't send evidence to peers that are behind
- [p2p] Fix memory leak on peer disconnects
- [rpc] Fix panic when `per_page=0`

## 0.19.8

_June 4th, 2018_

BREAKING:

- [p2p] Remove `auth_enc` config option, peer connections are always auth
  encrypted. Technically a breaking change but seems no one was using it and
  arguably a bug fix :)

BUG FIXES

- [mempool] Fix deadlock under high load when `skip_timeout_commit=true` and
  `create_empty_blocks=false`

## 0.19.7

_May 31st, 2018_

BREAKING:

- [libs/pubsub] TagMap#Get returns a string value
- [libs/pubsub] NewTagMap accepts a map of strings

FEATURES

- [rpc] the RPC documentation is now published to https://tendermint.github.io/slate
- [p2p] AllowDuplicateIP config option to refuse connections from same IP.
  - true by default for now, false by default in next breaking release
- [docs] Add docs for query, tx indexing, events, pubsub
- [docs] Add some notes about running Tendermint in production

IMPROVEMENTS:

- [consensus] Consensus reactor now receives events from a separate synchronous event bus,
  which is not dependant on external RPC load
- [consensus/wal] do not look for height in older files if we've seen height - 1
- [docs] Various cleanup and link fixes

## 0.19.6

_May 29th, 2018_

BUG FIXES

- [blockchain] Fix fast-sync deadlock during high peer turnover

BUG FIX:

- [evidence] Dont send peers evidence from heights they haven't synced to yet
- [p2p] Refuse connections to more than one peer with the same IP
- [docs] Various fixes

## 0.19.5

_May 20th, 2018_

BREAKING CHANGES

- [rpc/client] TxSearch and UnconfirmedTxs have new arguments (see below)
- [rpc/client] TxSearch returns ResultTxSearch
- [version] Breaking changes to Go APIs will not be reflected in breaking
  version change, but will be included in changelog.

FEATURES

- [rpc] `/tx_search` takes `page` (starts at 1) and `per_page` (max 100, default 30) args to paginate results
- [rpc] `/unconfirmed_txs` takes `limit` (max 100, default 30) arg to limit the output
- [config] `mempool.size` and `mempool.cache_size` options

IMPROVEMENTS

- [docs] Lots of updates
- [consensus] Only Fsync() the WAL before executing msgs from ourselves

BUG FIXES

- [mempool] Enforce upper bound on number of transactions

## 0.19.4 (May 17th, 2018)

IMPROVEMENTS

- [state] Improve tx indexing by using batches
- [consensus, state] Improve logging (more consensus logs, fewer tx logs)
- [spec] Moved to `docs/spec` (TODO cleanup the rest of the docs ...)

BUG FIXES

- [consensus] Fix issue #1575 where a late proposer can get stuck

## 0.19.3 (May 14th, 2018)

FEATURES

- [rpc] New `/consensus_state` returns just the votes seen at the current height

IMPROVEMENTS

- [rpc] Add stringified votes and fraction of power voted to `/dump_consensus_state`
- [rpc] Add PeerStateStats to `/dump_consensus_state`

BUG FIXES

- [cmd] Set GenesisTime during `tendermint init`
- [consensus] fix ValidBlock rules

## 0.19.2 (April 30th, 2018)

FEATURES:

- [p2p] Allow peers with different Minor versions to connect
- [rpc] `/net_info` includes `n_peers`

IMPROVEMENTS:

- [p2p] Various code comments, cleanup, error types
- [p2p] Change some Error logs to Debug

BUG FIXES:

- [p2p] Fix reconnect to persistent peer when first dial fails
- [p2p] Validate NodeInfo.ListenAddr
- [p2p] Only allow (MaxNumPeers - MaxNumOutboundPeers) inbound peers
- [p2p/pex] Limit max msg size to 64kB
- [p2p] Fix panic when pex=false
- [p2p] Allow multiple IPs per ID in AddrBook
- [p2p] Fix before/after bugs in addrbook isBad()

## 0.19.1 (April 27th, 2018)

Note this release includes some small breaking changes in the RPC and one in the
config that are really bug fixes. v0.19.1 will work with existing chains, and make Tendermint
easier to use and debug. With <3

BREAKING (MINOR)

- [config] Removed `wal_light` setting. If you really needed this, let us know

FEATURES:

- [networks] moved in tooling from devops repo: terraform and ansible scripts for deploying testnets !
- [cmd] Added `gen_node_key` command

BUG FIXES

Some of these are breaking in the RPC response, but they're really bugs!

- [spec] Document address format and pubkey encoding pre and post Amino
- [rpc] Lower case JSON field names
- [rpc] Fix missing entries, improve, and lower case the fields in `/dump_consensus_state`
- [rpc] Fix NodeInfo.Channels format to hex
- [rpc] Add Validator address to `/status`
- [rpc] Fix `prove` in ABCIQuery
- [cmd] MarshalJSONIndent on init

## 0.19.0 (April 13th, 2018)

BREAKING:

- [cmd] improved `testnet` command; now it can fill in `persistent_peers` for you in the config file and much more (see `tendermint testnet --help` for details)
- [cmd] `show_node_id` now returns an error if there is no node key
- [rpc]: changed the output format for the `/status` endpoint (see https://godoc.org/github.com/tendermint/tendermint/rpc/core#Status)

Upgrade from go-wire to go-amino. This is a sweeping change that breaks everything that is
serialized to disk or over the network.

See github.com/tendermint/go-amino for details on the new format.

See `scripts/wire2amino.go` for a tool to upgrade
genesis/priv_validator/node_key JSON files.

FEATURES

- [test] docker-compose for local testnet setup (thanks Greg!)

## 0.18.0 (April 6th, 2018)

BREAKING:

- [types] Merkle tree uses different encoding for varints (see tmlibs v0.8.0)
- [types] ValidtorSet.GetByAddress returns -1 if no validator found
- [p2p] require all addresses come with an ID no matter what
- [rpc] Listening address must contain tcp:// or unix:// prefix

FEATURES:

- [rpc] StartHTTPAndTLSServer (not used yet)
- [rpc] Include validator's voting power in `/status`
- [rpc] `/tx` and `/tx_search` responses now include the transaction hash
- [rpc] Include peer NodeIDs in `/net_info`

IMPROVEMENTS:

- [config] trim whitespace from elements of lists (like `persistent_peers`)
- [rpc] `/tx_search` results are sorted by height
- [p2p] do not try to connect to ourselves (ok, maybe only once)
- [p2p] seeds respond with a bias towards good peers

BUG FIXES:

- [rpc] fix subscribing using an abci.ResponseDeliverTx tag
- [rpc] fix tx_indexers matchRange
- [rpc] fix unsubscribing (see tmlibs v0.8.0)

## 0.17.1 (March 27th, 2018)

BUG FIXES:

- [types] Actually support `app_state` in genesis as `AppStateJSON`

## 0.17.0 (March 27th, 2018)

BREAKING:

- [types] WriteSignBytes -> SignBytes

IMPROVEMENTS:

- [all] renamed `dummy` (`persistent_dummy`) to `kvstore` (`persistent_kvstore`) (name "dummy" is deprecated and will not work in the next breaking release)
- [docs] note on determinism (docs/determinism.rst)
- [genesis] `app_options` field is deprecated. please rename it to `app_state` in your genesis file(s). `app_options` will not work in the next breaking release
- [p2p] dial seeds directly without potential peers
- [p2p] exponential backoff for addrs in the address book
- [p2p] mark peer as good if it contributed enough votes or block parts
- [p2p] stop peer if it sends incorrect data, msg to unknown channel, msg we did not expect
- [p2p] when `auth_enc` is true, all dialed peers must have a node ID in their address
- [spec] various improvements
- switched from glide to dep internally for package management
- [wire] prep work for upgrading to new go-wire (which is now called go-amino)

FEATURES:

- [config] exposed `auth_enc` flag to enable/disable encryption
- [config] added the `--p2p.private_peer_ids` flag and `PrivatePeerIDs` config variable (see config for description)
- [rpc] added `/health` endpoint, which returns empty result for now
- [types/priv_validator] new format and socket client, allowing for remote signing

BUG FIXES:

- [consensus] fix liveness bug by introducing ValidBlock mechanism

## 0.16.0 (February 20th, 2018)

BREAKING CHANGES:

- [config] use \$TMHOME/config for all config and json files
- [p2p] old `--p2p.seeds` is now `--p2p.persistent_peers` (persistent peers to which TM will always connect to)
- [p2p] now `--p2p.seeds` only used for getting addresses (if addrbook is empty; not persistent)
- [p2p] NodeInfo: remove RemoteAddr and add Channels
  - we must have at least one overlapping channel with peer
  - we only send msgs for channels the peer advertised
- [p2p/conn] pong timeout
- [lite] comment out IAVL related code

FEATURES:

- [p2p] added new `/dial_peers&persistent=_` **unsafe** endpoint
- [p2p] persistent node key in `$THMHOME/config/node_key.json`
- [p2p] introduce peer ID and authenticate peers by ID using addresses like `ID@IP:PORT`
- [p2p/pex] new seed mode crawls the network and serves as a seed.
- [config] MempoolConfig.CacheSize
- [config] P2P.SeedMode (`--p2p.seed_mode`)

IMPROVEMENT:

- [p2p/pex] stricter rules in the PEX reactor for better handling of abuse
- [p2p] various improvements to code structure including subpackages for `pex` and `conn`
- [docs] new spec!
- [all] speed up the tests!

BUG FIX:

- [blockchain] StopPeerForError on timeout
- [consensus] StopPeerForError on a bad Maj23 message
- [state] flush mempool conn before calling commit
- [types] fix priv val signing things that only differ by timestamp
- [mempool] fix memory leak causing zombie peers
- [p2p/conn] fix potential deadlock

## 0.15.0 (December 29, 2017)

BREAKING CHANGES:

- [p2p] enable the Peer Exchange reactor by default
- [types] add Timestamp field to Proposal/Vote
- [types] add new fields to Header: TotalTxs, ConsensusParamsHash, LastResultsHash, EvidenceHash
- [types] add Evidence to Block
- [types] simplify ValidateBasic
- [state] updates to support changes to the header
- [state] Enforce <1/3 of validator set can change at a time

FEATURES:

- [state] Send indices of absent validators and addresses of byzantine validators in BeginBlock
- [state] Historical ConsensusParams and ABCIResponses
- [docs] Specification for the base Tendermint data structures.
- [evidence] New evidence reactor for gossiping and managing evidence
- [rpc] `/block_results?height=X` returns the DeliverTx results for a given height.

IMPROVEMENTS:

- [consensus] Better handling of corrupt WAL file

BUG FIXES:

- [lite] fix race
- [state] validate block.Header.ValidatorsHash
- [p2p] allow seed addresses to be prefixed with eg. `tcp://`
- [p2p] use consistent key to refer to peers so we dont try to connect to existing peers
- [cmd] fix `tendermint init` to ignore files that are there and generate files that aren't.

## 0.14.0 (December 11, 2017)

BREAKING CHANGES:

- consensus/wal: removed separator
- rpc/client: changed Subscribe/Unsubscribe/UnsubscribeAll funcs signatures to be identical to event bus.

FEATURES:

- new `tendermint lite` command (and `lite/proxy` pkg) for running a light-client RPC proxy.
  NOTE it is currently insecure and its APIs are not yet covered by semver

IMPROVEMENTS:

- rpc/client: can act as event bus subscriber (See https://github.com/tendermint/tendermint/issues/945).
- p2p: use exponential backoff from seconds to hours when attempting to reconnect to persistent peer
- config: moniker defaults to the machine's hostname instead of "anonymous"

BUG FIXES:

- p2p: no longer exit if one of the seed addresses is incorrect

## 0.13.0 (December 6, 2017)

BREAKING CHANGES:

- abci: update to v0.8 using gogo/protobuf; includes tx tags, vote info in RequestBeginBlock, data.Bytes everywhere, use int64, etc.
- types: block heights are now `int64` everywhere
- types & node: EventSwitch and EventCache have been replaced by EventBus and EventBuffer; event types have been overhauled
- node: EventSwitch methods now refer to EventBus
- rpc/lib/types: RPCResponse is no longer a pointer; WSRPCConnection interface has been modified
- rpc/client: WaitForOneEvent takes an EventsClient instead of types.EventSwitch
- rpc/client: Add/RemoveListenerForEvent are now Subscribe/Unsubscribe
- rpc/core/types: ResultABCIQuery wraps an abci.ResponseQuery
- rpc: `/subscribe` and `/unsubscribe` take `query` arg instead of `event`
- rpc: `/status` returns the LatestBlockTime in human readable form instead of in nanoseconds
- mempool: cached transactions return an error instead of an ABCI response with BadNonce

FEATURES:

- rpc: new `/unsubscribe_all` WebSocket RPC endpoint
- rpc: new `/tx_search` endpoint for filtering transactions by more complex queries
- p2p/trust: new trust metric for tracking peers. See ADR-006
- config: TxIndexConfig allows to set what DeliverTx tags to index

IMPROVEMENTS:

- New asynchronous events system using `tmlibs/pubsub`
- logging: Various small improvements
- consensus: Graceful shutdown when app crashes
- tests: Fix various non-deterministic errors
- p2p: more defensive programming

BUG FIXES:

- consensus: fix panic where prs.ProposalBlockParts is not initialized
- p2p: fix panic on bad channel

## 0.12.1 (November 27, 2017)

BUG FIXES:

- upgrade tmlibs dependency to enable Windows builds for Tendermint

## 0.12.0 (October 27, 2017)

BREAKING CHANGES:

- rpc/client: websocket ResultsCh and ErrorsCh unified in ResponsesCh.
- rpc/client: ABCIQuery no longer takes `prove`
- state: remove GenesisDoc from state.
- consensus: new binary WAL format provides efficiency and uses checksums to detect corruption
  - use scripts/wal2json to convert to json for debugging

FEATURES:

- new `Verifiers` pkg contains the tendermint light-client library (name subject to change)!
- rpc: `/genesis` includes the `app_options` .
- rpc: `/abci_query` takes an additional `height` parameter to support historical queries.
- rpc/client: new ABCIQueryWithOptions supports options like `trusted` (set false to get a proof) and `height` to query a historical height.

IMPROVEMENTS:

- rpc: `/genesis` result includes `app_options`
- rpc/lib/client: add jitter to reconnects.
- rpc/lib/types: `RPCError` satisfies the `error` interface.

BUG FIXES:

- rpc/client: fix ws deadlock after stopping
- blockchain: fix panic on AddBlock when peer is nil
- mempool: fix sending on TxsAvailable when a tx has been invalidated
- consensus: dont run WAL catchup if we fast synced

## 0.11.1 (October 10, 2017)

IMPROVEMENTS:

- blockchain/reactor: respondWithNoResponseMessage for missing height

BUG FIXES:

- rpc: fixed client WebSocket timeout
- rpc: client now resubscribes on reconnection
- rpc: fix panics on missing params
- rpc: fix `/dump_consensus_state` to have normal json output (NOTE: technically breaking, but worth a bug fix label)
- types: fixed out of range error in VoteSet.addVote
- consensus: fix wal autofile via https://github.com/tendermint/tmlibs/blob/master/CHANGELOG.md#032-october-2-2017

## 0.11.0 (September 22, 2017)

BREAKING:

- genesis file: validator `amount` is now `power`
- abci: Info, BeginBlock, InitChain all take structs
- rpc: various changes to match JSONRPC spec (http://www.jsonrpc.org/specification), including breaking ones:

  - requests that previously returned HTTP code 4XX now return 200 with an error code in the JSONRPC.
  - `rpctypes.RPCResponse` uses new `RPCError` type instead of `string`.

- cmd: if there is no genesis, exit immediately instead of waiting around for one to show.
- types: `Signer.Sign` returns an error.
- state: every validator set change is persisted to disk, which required some changes to the `State` structure.
- p2p: new `p2p.Peer` interface used for all reactor methods (instead of `*p2p.Peer` struct).

FEATURES:

- rpc: `/validators?height=X` allows querying of validators at previous heights.
- rpc: Leaving the `height` param empty for `/block`, `/validators`, and `/commit` will return the value for the latest height.

IMPROVEMENTS:

- docs: Moved all docs from the website and tools repo in, converted to `.rst`, and cleaned up for presentation on `tendermint.readthedocs.io`

BUG FIXES:

- fix WAL openning issue on Windows

## 0.10.4 (September 5, 2017)

IMPROVEMENTS:

- docs: Added Slate docs to each rpc function (see rpc/core)
- docs: Ported all website docs to Read The Docs
- config: expose some p2p params to tweak performance: RecvRate, SendRate, and MaxMsgPacketPayloadSize
- rpc: Upgrade the websocket client and server, including improved auto reconnect, and proper ping/pong

BUG FIXES:

- consensus: fix panic on getVoteBitArray
- consensus: hang instead of panicking on byzantine consensus failures
- cmd: dont load config for version command

## 0.10.3 (August 10, 2017)

FEATURES:

- control over empty block production:
  - new flag, `--consensus.create_empty_blocks`; when set to false, blocks are only created when there are txs or when the AppHash changes.
  - new config option, `consensus.create_empty_blocks_interval`; an empty block is created after this many seconds.
  - in normal operation, `create_empty_blocks = true` and `create_empty_blocks_interval = 0`, so blocks are being created all the time (as in all previous versions of tendermint). The number of empty blocks can be reduced by increasing `create_empty_blocks_interval` or by setting `create_empty_blocks = false`.
  - new `TxsAvailable()` method added to Mempool that returns a channel which fires when txs are available.
  - new heartbeat message added to consensus reactor to notify peers that a node is waiting for txs before entering propose step.
- rpc: Add `syncing` field to response returned by `/status`. Is `true` while in fast-sync mode.

IMPROVEMENTS:

- various improvements to documentation and code comments

BUG FIXES:

- mempool: pass height into constructor so it doesn't always start at 0

## 0.10.2 (July 10, 2017)

FEATURES:

- Enable lower latency block commits by adding consensus reactor sleep durations and p2p flush throttle timeout to the config

IMPROVEMENTS:

- More detailed logging in the consensus reactor and state machine
- More in-code documentation for many exposed functions, especially in consensus/reactor.go and p2p/switch.go
- Improved readability for some function definitions and code blocks with long lines

## 0.10.1 (June 28, 2017)

FEATURES:

- Use `--trace` to get stack traces for logged errors
- types: GenesisDoc.ValidatorHash returns the hash of the genesis validator set
- types: GenesisDocFromFile parses a GenesiDoc from a JSON file

IMPROVEMENTS:

- Add a Code of Conduct
- Variety of improvements as suggested by `megacheck` tool
- rpc: deduplicate tests between rpc/client and rpc/tests
- rpc: addresses without a protocol prefix default to `tcp://`. `http://` is also accepted as an alias for `tcp://`
- cmd: commands are more easily reuseable from other tools
- DOCKER: automate build/push

BUG FIXES:

- Fix log statements using keys with spaces (logger does not currently support spaces)
- rpc: set logger on websocket connection
- rpc: fix ws connection stability by setting write deadline on pings

## 0.10.0 (June 2, 2017)

Includes major updates to configuration, logging, and json serialization.
Also includes the Grand Repo-Merge of 2017.

BREAKING CHANGES:

- Config and Flags:

  - The `config` map is replaced with a [`Config` struct](https://github.com/tendermint/tendermint/blob/master/config/config.go#L11),
    containing substructs: `BaseConfig`, `P2PConfig`, `MempoolConfig`, `ConsensusConfig`, `RPCConfig`
  - This affects the following flags:
    - `--seeds` is now `--p2p.seeds`
    - `--node_laddr` is now `--p2p.laddr`
    - `--pex` is now `--p2p.pex`
    - `--skip_upnp` is now `--p2p.skip_upnp`
    - `--rpc_laddr` is now `--rpc.laddr`
    - `--grpc_laddr` is now `--rpc.grpc_laddr`
  - Any configuration option now within a substract must come under that heading in the `config.toml`, for instance:

    ```
    [p2p]
    laddr="tcp://1.2.3.4:46656"

    [consensus]
    timeout_propose=1000
    ```

  - Use viper and `DefaultConfig() / TestConfig()` functions to handle defaults, and remove `config/tendermint` and `config/tendermint_test`
  - Change some function and method signatures to
  - Change some [function and method signatures](https://gist.github.com/ebuchman/640d5fc6c2605f73497992fe107ebe0b) accomodate new config

- Logger

  - Replace static `log15` logger with a simple interface, and provide a new implementation using `go-kit`.
    See our new [logging library](https://github.com/tendermint/tmlibs/log) and [blog post](https://tendermint.com/blog/abstracting-the-logger-interface-in-go) for more details
  - Levels `warn` and `notice` are removed (you may need to change them in your `config.toml`!)
  - Change some [function and method signatures](https://gist.github.com/ebuchman/640d5fc6c2605f73497992fe107ebe0b) to accept a logger

- JSON serialization:

  - Replace `[TypeByte, Xxx]` with `{"type": "some-type", "data": Xxx}` in RPC and all `.json` files by using `go-wire/data`. For instance, a public key is now:
    ```
    "pub_key": {
      "type": "ed25519",
      "data": "83DDF8775937A4A12A2704269E2729FCFCD491B933C4B0A7FFE37FE41D7760D0"
    }
    ```
  - Remove type information about RPC responses, so `[TypeByte, {"jsonrpc": "2.0", ... }]` is now just `{"jsonrpc": "2.0", ... }`
  - Change `[]byte` to `data.Bytes` in all serialized types (for hex encoding)
  - Lowercase the JSON tags in `ValidatorSet` fields
  - Introduce `EventDataInner` for serializing events

- Other:
  - Send InitChain message in handshake if `appBlockHeight == 0`
  - Do not include the `Accum` field when computing the validator hash. This makes the ValidatorSetHash unique for a given validator set, rather than changing with every block (as the Accum changes)
  - Unsafe RPC calls are not enabled by default. This includes `/dial_seeds`, and all calls prefixed with `unsafe`. Use the `--rpc.unsafe` flag to enable.

FEATURES:

- Per-module log levels. For instance, the new default is `state:info,*:error`, which means the `state` package logs at `info` level, and everything else logs at `error` level
- Log if a node is validator or not in every consensus round
- Use ldflags to set git hash as part of the version
- Ignore `address` and `pub_key` fields in `priv_validator.json` and overwrite them with the values derrived from the `priv_key`

IMPROVEMENTS:

- Merge `tendermint/go-p2p -> tendermint/tendermint/p2p` and `tendermint/go-rpc -> tendermint/tendermint/rpc/lib`
- Update paths for grand repo merge:
  - `go-common -> tmlibs/common`
  - `go-data -> go-wire/data`
  - All other `go-` libs, except `go-crypto` and `go-wire`, are merged under `tmlibs`
- No global loggers (loggers are passed into constructors, or preferably set with a SetLogger method)
- Return HTTP status codes with errors for RPC responses
- Limit `/blockchain_info` call to return a maximum of 20 blocks
- Use `.Wrap()` and `.Unwrap()` instead of eg. `PubKeyS` for `go-crypto` types
- RPC JSON responses use pretty printing (via `json.MarshalIndent`)
- Color code different instances of the consensus for tests
- Isolate viper to `cmd/tendermint/commands` and do not read config from file for tests

## 0.9.2 (April 26, 2017)

BUG FIXES:

- Fix bug in `ResetPrivValidator` where we were using the global config and log (causing external consumers, eg. basecoin, to fail).

## 0.9.1 (April 21, 2017)

FEATURES:

- Transaction indexing - txs are indexed by their hash using a simple key-value store; easily extended to more advanced indexers
- New `/tx?hash=X` endpoint to query for transactions and their DeliverTx result by hash. Optionally returns a proof of the tx's inclusion in the block
- `tendermint testnet` command initializes files for a testnet

IMPROVEMENTS:

- CLI now uses Cobra framework
- TMROOT is now TMHOME (TMROOT will stop working in 0.10.0)
- `/broadcast_tx_XXX` also returns the Hash (can be used to query for the tx)
- `/broadcast_tx_commit` also returns the height the block was committed in
- ABCIResponses struct persisted to disk before calling Commit; makes handshake replay much cleaner
- WAL uses #ENDHEIGHT instead of #HEIGHT (#HEIGHT will stop working in 0.10.0)
- Peers included via `--seeds`, under `seeds` in the config, or in `/dial_seeds` are now persistent, and will be reconnected to if the connection breaks

BUG FIXES:

- Fix bug in fast-sync where we stop syncing after a peer is removed, even if they're re-added later
- Fix handshake replay to handle validator set changes and results of DeliverTx when we crash after app.Commit but before state.Save()

## 0.9.0 (March 6, 2017)

BREAKING CHANGES:

- Update ABCI to v0.4.0, where Query is now `Query(RequestQuery) ResponseQuery`, enabling precise proofs at particular heights:

```
message RequestQuery{
	bytes data = 1;
	string path = 2;
	uint64 height = 3;
	bool prove = 4;
}

message ResponseQuery{
	CodeType          code        = 1;
	int64             index       = 2;
	bytes             key         = 3;
	bytes             value       = 4;
	bytes             proof       = 5;
	uint64            height      = 6;
	string            log         = 7;
}
```

- `BlockMeta` data type unifies its Hash and PartSetHash under a `BlockID`:

```
type BlockMeta struct {
	BlockID BlockID `json:"block_id"` // the block hash and partsethash
	Header  *Header `json:"header"`   // The block's Header
}
```

- `ValidatorSet.Proposer` is exposed as a field and persisted with the `State`. Use `GetProposer()` to initialize or update after validator-set changes.

- `tendermint gen_validator` command output is now pure JSON

FEATURES:

- New RPC endpoint `/commit?height=X` returns header and commit for block at height `X`
- Client API for each endpoint, including mocks for testing

IMPROVEMENTS:

- `Node` is now a `BaseService`
- Simplified starting Tendermint in-process from another application
- Better organized Makefile
- Scripts for auto-building binaries across platforms
- Docker image improved, slimmed down (using Alpine), and changed from tendermint/tmbase to tendermint/tendermint
- New repo files: `CONTRIBUTING.md`, Github `ISSUE_TEMPLATE`, `CHANGELOG.md`
- Improvements on CircleCI for managing build/test artifacts
- Handshake replay is doen through the consensus package, possibly using a mockApp
- Graceful shutdown of RPC listeners
- Tests for the PEX reactor and DialSeeds

BUG FIXES:

- Check peer.Send for failure before updating PeerState in consensus
- Fix panic in `/dial_seeds` with invalid addresses
- Fix proposer selection logic in ValidatorSet by taking the address into account in the `accumComparable`
- Fix inconcistencies with `ValidatorSet.Proposer` across restarts by persisting it in the `State`

## 0.8.0 (January 13, 2017)

BREAKING CHANGES:

- New data type `BlockID` to represent blocks:

```
type BlockID struct {
	Hash        []byte        `json:"hash"`
	PartsHeader PartSetHeader `json:"parts"`
}
```

- `Vote` data type now includes validator address and index:

```
type Vote struct {
	ValidatorAddress []byte           `json:"validator_address"`
	ValidatorIndex   int              `json:"validator_index"`
	Height           int              `json:"height"`
	Round            int              `json:"round"`
	Type             byte             `json:"type"`
	BlockID          BlockID          `json:"block_id"` // zero if vote is nil.
	Signature        crypto.Signature `json:"signature"`
}
```

- Update TMSP to v0.3.0, where it is now called ABCI and AppendTx is DeliverTx
- Hex strings in the RPC are now "0x" prefixed

FEATURES:

- New message type on the ConsensusReactor, `Maj23Msg`, for peers to alert others they've seen a Maj23,
  in order to track and handle conflicting votes intelligently to prevent Byzantine faults from causing halts:

```
type VoteSetMaj23Message struct {
	Height  int
	Round   int
	Type    byte
	BlockID types.BlockID
}
```

- Configurable block part set size
- Validator set changes
- Optionally skip TimeoutCommit if we have all the votes
- Handshake between Tendermint and App on startup to sync latest state and ensure consistent recovery from crashes
- GRPC server for BroadcastTx endpoint

IMPROVEMENTS:

- Less verbose logging
- Better test coverage (37% -> 49%)
- Canonical SignBytes for signable types
- Write-Ahead Log for Mempool and Consensus via tmlibs/autofile
- Better in-process testing for the consensus reactor and byzantine faults
- Better crash/restart testing for individual nodes at preset failure points, and of networks at arbitrary points
- Better abstraction over timeout mechanics

BUG FIXES:

- Fix memory leak in mempool peer
- Fix panic on POLRound=-1
- Actually set the CommitTime
- Actually send BeginBlock message
- Fix a liveness issues caused by Byzantine proposals/votes. Uses the new `Maj23Msg`.

## 0.7.4 (December 14, 2016)

FEATURES:

- Enable the Peer Exchange reactor with the `--pex` flag for more resilient gossip network (feature still in development, beware dragons)

IMPROVEMENTS:

- Remove restrictions on RPC endpoint `/dial_seeds` to enable manual network configuration

## 0.7.3 (October 20, 2016)

IMPROVEMENTS:

- Type safe FireEvent
- More WAL/replay tests
- Cleanup some docs

BUG FIXES:

- Fix deadlock in mempool for synchronous apps
- Replay handles non-empty blocks
- Fix race condition in HeightVoteSet

## 0.7.2 (September 11, 2016)

BUG FIXES:

- Set mustConnect=false so tendermint will retry connecting to the app

## 0.7.1 (September 10, 2016)

FEATURES:

- New TMSP connection for Query/Info
- New RPC endpoints: - `tmsp_query` - `tmsp_info`
- Allow application to filter peers through Query (off by default)

IMPROVEMENTS:

- TMSP connection type enforced at compile time
- All listen/client urls use a "tcp://" or "unix://" prefix

BUG FIXES:

- Save LastSignature/LastSignBytes to `priv_validator.json` for recovery
- Fix event unsubscribe
- Fix fastsync/blockchain reactor

## 0.7.0 (August 7, 2016)

BREAKING CHANGES:

- Strict SemVer starting now!
- Update to ABCI v0.2.0
- Validation types now called Commit
- NewBlock event only returns the block header

FEATURES:

- TMSP and RPC support TCP and UNIX sockets
- Addition config options including block size and consensus parameters
- New WAL mode `cswal_light`; logs only the validator's own votes
- New RPC endpoints: - for starting/stopping profilers, and for updating config - `/broadcast_tx_commit`, returns when tx is included in a block, else an error - `/unsafe_flush_mempool`, empties the mempool

IMPROVEMENTS:

- Various optimizations
- Remove bad or invalidated transactions from the mempool cache (allows later duplicates)
- More elaborate testing using CircleCI including benchmarking throughput on 4 digitalocean droplets

BUG FIXES:

- Various fixes to WAL and replay logic
- Various race conditions

## PreHistory

Strict versioning only began with the release of v0.7.0, in late summer 2016.
The project itself began in early summer 2014 and was workable decentralized cryptocurrency software by the end of that year.
Through the course of 2015, in collaboration with Eris Industries (now Monax Industries),
many additional features were integrated, including an implementation from scratch of the Ethereum Virtual Machine.
That implementation now forms the heart of [Burrow](https://github.com/hyperledger/burrow).
In the later half of 2015, the consensus algorithm was upgraded with a more asynchronous design and a more deterministic and robust implementation.

By late 2015, frustration with the difficulty of forking a large monolithic stack to create alternative cryptocurrency designs led to the
invention of the Application Blockchain Interface (ABCI), then called the Tendermint Socket Protocol (TMSP).
The Ethereum Virtual Machine and various other transaction features were removed, and Tendermint was whittled down to a core consensus engine
driving an application running in another process.
The ABCI interface and implementation were iterated on and improved over the course of 2016,
until versioned history kicked in with v0.7.0.<|MERGE_RESOLUTION|>--- conflicted
+++ resolved
@@ -1,14 +1,11 @@
 # Changelog
 
-<<<<<<< HEAD
 ## v0.32.12
 
 ### BUG FIXES
 
 - [p2p] [\#4847](https://github.com/tendermint/tendermint/pull/4847) Return masked IP (not the actual IP) in addrbook#groupKey (@melekes)
 
-=======
->>>>>>> e5c89b77
 ## v0.32.11
 
 ### BUG FIXES:
@@ -161,11 +158,7 @@
 
 ## v0.32.6
 
-<<<<<<< HEAD
 _October 8, 2019_
-=======
-*October 8, 2019*
->>>>>>> origin/v0.32
 
 The previous patch was insufficient because the attacker could still find a way
 to submit a `nil` pubkey by constructing a `PubKeyMultisigThreshold` pubkey
@@ -188,11 +181,7 @@
 
 ## v0.32.5
 
-<<<<<<< HEAD
 _September 30, 2019_
-=======
-*September 30, 2019*
->>>>>>> origin/v0.32
 
 This release fixes a major security vulnerability found in the `p2p` package.
 All clients are recommended to upgrade. See [TODO](hxxp://githublink) for
@@ -206,11 +195,7 @@
 
 ### SECURITY:
 
-<<<<<<< HEAD
 - [p2p] [\#4030](https://github.com/tendermint/tendermint/issues/4030) Fix for panic on nil public key send to a peer
-=======
-- [p2p] [TODO](hxxp://githublink) Fix for panic on nil public key send to a peer
->>>>>>> origin/v0.32
 
 ## v0.32.4
 
