--- conflicted
+++ resolved
@@ -174,11 +174,7 @@
 	return nil
 }
 
-<<<<<<< HEAD
-// SignEvidence requests a remote signer to sign a DKG message
-=======
 // SignEvidence requests a remote signer to sign Evidence
->>>>>>> 7c21c84f
 func (sc *SignerClient) SignEvidence(chainID string, msg types.Evidence) ([]byte, error) {
 	response, err := sc.endpoint.SendRequest(&SignEvidenceRequest{Evidence: msg})
 	if err != nil {
