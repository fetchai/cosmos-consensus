# Upgrading Tendermint Core

This guide provides steps to be followed when you upgrade your applications to
a newer version of Tendermint Core.

## Unreleased

<Overview>

<<<<<<< HEAD
=======

## v0.33.4

### Go API

- `rpc/client` HTTP and local clients have been moved into `http` and `local` subpackages, and their constructors have been renamed to `New()`.

### Protobuf Changes

When upgrading to version 0.33.4 you will have to fetch the `third_party` directory along with the updated proto files.

>>>>>>> 606d0a89
## v0.33.1

This release is compatible with the previous version. The only change that is required is if you are fetching the protobuf files for application use.

### Protobuf Changes

When upgrading to version 0.33.1 you will have to fetch the `third_party` directory along with the updated proto files.

<<<<<<< HEAD
=======

>>>>>>> 606d0a89
## v0.33.0

This release is not compatible with previous blockchains due to commit becoming signatures only and fields in the header have been removed.

### Config Changes

You will need to generate a new config if you have used a prior version of tendermint.

- Tags have been entirely renamed throughout the codebase to events and there keys are called [compositeKeys](https://github.com/tendermint/tendermint/blob/6d05c531f7efef6f0619155cf10ae8557dd7832f/docs/app-dev/indexing-transactions.md).
- Evidence Params has been changed to include duration.
  - `consensus_params.evidence.max_age_duration`.
  - Renamed `consensus_params.evidence.max_age` to `max_age_num_blocks`.

### Go API

- `libs/common` has been removed in favor of specific pkgs.
  - `async`
  - `service`
  - `rand`
  - `net`
  - `strings`
  - `cmap`
- removal of `errors` pkg

### RPC Changes

- `/validators` is now paginated (default: 30 vals per page)
- `/block_results` response format updated [see RPC docs for details](https://docs.tendermint.com/master/rpc/#/Info/block_results)
- Event suffix has been removed from the ID in event responses
- IDs are now integers not `json-client-XYZ`

## v0.32.0

This release is compatible with previous blockchains,
however the new ABCI Events mechanism may create some complexity
for nodes wishing to continue operation with v0.32 from a previous version.
There are some minor breaking changes to the RPC.

### Config Changes

If you have `db_backend` set to `leveldb` in your config file, please change it
to `goleveldb` or `cleveldb`.

### RPC Changes

The default listen address for the RPC is now `127.0.0.1`. If you want to expose
it publicly, you have to explicitly configure it. Note exposing the RPC to the
public internet may not be safe - endpoints which return a lot of data may
enable resource exhaustion attacks on your node, causing the process to crash.

Any consumers of `/block_results` need to be mindful of the change in all field
names from CamelCase to Snake case, eg. `results.DeliverTx` is now `results.deliver_tx`.
This is a fix, but it's breaking.

### ABCI Changes

ABCI responses which previously had a `Tags` field now have an `Events` field
instead. The original `Tags` field was simply a list of key-value pairs, where
each key effectively represented some attribute of an event occuring in the
blockchain, like `sender`, `receiver`, or `amount`. However, it was difficult to
represent the occurence of multiple events (for instance, multiple transfers) in a single list.
The new `Events` field contains a list of `Event`, where each `Event` is itself a list
of key-value pairs, allowing for more natural expression of multiple events in
eg. a single DeliverTx or EndBlock. Note each `Event` also includes a `Type`, which is meant to categorize the
event.

For transaction indexing, the index key is
prefixed with the event type: `{eventType}.{attributeKey}`.
If the same event type and attribute key appear multiple times, the values are
appended in a list.

To make queries, include the event type as a prefix. For instance if you
previously queried for `recipient = 'XYZ'`, and after the upgrade you name your event `transfer`,
the new query would be for `transfer.recipient = 'XYZ'`.

Note that transactions indexed on a node before upgrading to v0.32 will still be indexed
using the old scheme. For instance, if a node upgraded at height 100,
transactions before 100 would be queried with `recipient = 'XYZ'` and
transactions after 100 would be queried with `transfer.recipient = 'XYZ'`.
While this presents additional complexity to clients, it avoids the need to
reindex. Of course, you can reset the node and sync from scratch to re-index
entirely using the new scheme.

We illustrate further with a more complete example.

Prior to the update, suppose your `ResponseDeliverTx` look like:

```go
abci.ResponseDeliverTx{
  Tags: []kv.Pair{
    {Key: []byte("sender"), Value: []byte("foo")},
    {Key: []byte("recipient"), Value: []byte("bar")},
    {Key: []byte("amount"), Value: []byte("35")},
  }
}
```

The following queries would match this transaction:

```go
query.MustParse("tm.event = 'Tx' AND sender = 'foo'")
query.MustParse("tm.event = 'Tx' AND recipient = 'bar'")
query.MustParse("tm.event = 'Tx' AND sender = 'foo' AND recipient = 'bar'")
```

Following the upgrade, your `ResponseDeliverTx` would look something like:
the following `Events`:

```go
abci.ResponseDeliverTx{
  Events: []abci.Event{
    {
      Type: "transfer",
      Attributes: kv.Pairs{
        {Key: []byte("sender"), Value: []byte("foo")},
        {Key: []byte("recipient"), Value: []byte("bar")},
        {Key: []byte("amount"), Value: []byte("35")},
      },
    }
}
```

Now the following queries would match this transaction:

```go
query.MustParse("tm.event = 'Tx' AND transfer.sender = 'foo'")
query.MustParse("tm.event = 'Tx' AND transfer.recipient = 'bar'")
query.MustParse("tm.event = 'Tx' AND transfer.sender = 'foo' AND transfer.recipient = 'bar'")
```

For further documentation on `Events`, see the [docs](https://github.com/tendermint/tendermint/blob/60827f75623b92eff132dc0eff5b49d2025c591e/docs/spec/abci/abci.md#events).

### Go Applications

The ABCI Application interface changed slightly so the CheckTx and DeliverTx
methods now take Request structs. The contents of these structs are just the raw
tx bytes, which were previously passed in as the argument.

## v0.31.6

There are no breaking changes in this release except Go API of p2p and
mempool packages. Hovewer, if you're using cleveldb, you'll need to change
the compilation tag:

Use `cleveldb` tag instead of `gcc` to compile Tendermint with CLevelDB or
use `make build_c` / `make install_c` (full instructions can be found at
https://tendermint.com/docs/introduction/install.html#compile-with-cleveldb-support)

## v0.31.0

This release contains a breaking change to the behaviour of the pubsub system.
It also contains some minor breaking changes in the Go API and ABCI.
There are no changes to the block or p2p protocols, so v0.31.0 should work fine
with blockchains created from the v0.30 series.

### RPC

The pubsub no longer blocks on publishing. This may cause some WebSocket (WS) clients to stop working as expected.
If your WS client is not consuming events fast enough, Tendermint can terminate the subscription.
In this case, the WS client will receive an error with description:

```json
{
  "jsonrpc": "2.0",
  "id": "{ID}#event",
  "error": {
    "code": -32000,
    "msg": "Server error",
    "data": "subscription was cancelled (reason: client is not pulling messages fast enough)" // or "subscription was cancelled (reason: Tendermint exited)"
  }
}

Additionally, there are now limits on the number of subscribers and
subscriptions that can be active at once. See the new
`rpc.max_subscription_clients` and `rpc.max_subscriptions_per_client` values to
configure this.
```

### Applications

Simple rename of `ConsensusParams.BlockSize` to `ConsensusParams.Block`.

The `ConsensusParams.Block.TimeIotaMS` field was also removed. It's configured
in the ConsensusParsm in genesis.

### Go API

See the [CHANGELOG](CHANGELOG.md). These are relatively straight forward.

## v0.30.0

This release contains a breaking change to both the block and p2p protocols,
however it may be compatible with blockchains created with v0.29.0 depending on
the chain history. If your blockchain has not included any pieces of evidence,
or no piece of evidence has been included in more than one block,
and if your application has never returned multiple updates
for the same validator in a single block, then v0.30.0 will work fine with
blockchains created with v0.29.0.

The p2p protocol change is to fix the proposer selection algorithm again.
Note that proposer selection is purely a p2p concern right
now since the algorithm is only relevant during real time consensus.
This change is thus compatible with v0.29.0, but
all nodes must be upgraded to avoid disagreements on the proposer.

### Applications

Applications must ensure they do not return duplicates in
`ResponseEndBlock.ValidatorUpdates`. A pubkey must only appear once per set of
updates. Duplicates will cause irrecoverable failure. If you have a very good
reason why we shouldn't do this, please open an issue.

## v0.29.0

This release contains some breaking changes to the block and p2p protocols,
and will not be compatible with any previous versions of the software, primarily
due to changes in how various data structures are hashed.

Any implementations of Tendermint blockchain verification, including lite clients,
will need to be updated. For specific details:

- [Merkle tree](https://github.com/tendermint/spec/blob/master/spec/blockchain/encoding.md#merkle-trees)
- [ConsensusParams](https://github.com/tendermint/spec/blob/master/spec/blockchain/state.md#consensusparams)

There was also a small change to field ordering in the vote struct. Any
implementations of an out-of-process validator (like a Key-Management Server)
will need to be updated. For specific details:

- [Vote](https://github.com/tendermint/spec/blob/master/spec/consensus/signing.md#votes)

Finally, the proposer selection algorithm continues to evolve. See the
[work-in-progress
specification](https://github.com/tendermint/tendermint/pull/3140).

For everything else, please see the [CHANGELOG](./CHANGELOG.md#v0.29.0).

## v0.28.0

This release breaks the format for the `priv_validator.json` file
and the protocol used for the external validator process.
It is compatible with v0.27.0 blockchains (neither the BlockProtocol nor the
P2PProtocol have changed).

Please read carefully for details about upgrading.

**Note:** Backup your `config/priv_validator.json`
before proceeding.

### `priv_validator.json`

The `config/priv_validator.json` is now two files:
`config/priv_validator_key.json` and `data/priv_validator_state.json`.
The former contains the key material, the later contains the details on the last
message signed.

When running v0.28.0 for the first time, it will back up any pre-existing
`priv_validator.json` file and proceed to split it into the two new files.
Upgrading should happen automatically without problem.

To upgrade manually, use the provided `privValUpgrade.go` script, with exact paths for the old
`priv_validator.json` and the locations for the two new files. It's recomended
to use the default paths, of `config/priv_validator_key.json` and
`data/priv_validator_state.json`, respectively:

```
go run scripts/privValUpgrade.go <old-path> <new-key-path> <new-state-path>
```

### External validator signers

The Unix and TCP implementations of the remote signing validator
have been consolidated into a single implementation.
Thus in both cases, the external process is expected to dial
Tendermint. This is different from how Unix sockets used to work, where
Tendermint dialed the external process.

The `PubKeyMsg` was also split into separate `Request` and `Response` types
for consistency with other messages.

Note that the TCP sockets don't yet use a persistent key,
so while they're encrypted, they can't yet be properly authenticated.
See [#3105](https://github.com/tendermint/tendermint/issues/3105).
Note the Unix socket has neither encryption nor authentication, but will
add a shared-secret in [#3099](https://github.com/tendermint/tendermint/issues/3099).

## v0.27.0

This release contains some breaking changes to the block and p2p protocols,
but does not change any core data structures, so it should be compatible with
existing blockchains from the v0.26 series that only used Ed25519 validator keys.
Blockchains using Secp256k1 for validators will not be compatible. This is due
to the fact that we now enforce which key types validators can use as a
consensus param. The default is Ed25519, and Secp256k1 must be activated
explicitly.

It is recommended to upgrade all nodes at once to avoid incompatibilities at the
peer layer - namely, the heartbeat consensus message has been removed (only
relevant if `create_empty_blocks=false` or `create_empty_blocks_interval > 0`),
and the proposer selection algorithm has changed. Since proposer information is
never included in the blockchain, this change only affects the peer layer.

### Go API Changes

#### libs/db

The ReverseIterator API has changed the meaning of `start` and `end`.
Before, iteration was from `start` to `end`, where
`start > end`. Now, iteration is from `end` to `start`, where `start < end`.
The iterator also excludes `end`. This change allows a simplified and more
intuitive logic, aligning the semantic meaning of `start` and `end` in the
`Iterator` and `ReverseIterator`.

### Applications

This release enforces a new consensus parameter, the
ValidatorParams.PubKeyTypes. Applications must ensure that they only return
validator updates with the allowed PubKeyTypes. If a validator update includes a
pubkey type that is not included in the ConsensusParams.Validator.PubKeyTypes,
block execution will fail and the consensus will halt.

By default, only Ed25519 pubkeys may be used for validators. Enabling
Secp256k1 requires explicit modification of the ConsensusParams.
Please update your application accordingly (ie. restrict validators to only be
able to use Ed25519 keys, or explicitly add additional key types to the genesis
file).

## v0.26.0

This release contains a lot of changes to core data types and protocols. It is not
compatible to the old versions and there is no straight forward way to update
old data to be compatible with the new version.

To reset the state do:

```
$ tendermint unsafe_reset_all
```

Here we summarize some other notable changes to be mindful of.

### Config Changes

All timeouts must be changed from integers to strings with their duration, for
instance `flush_throttle_timeout = 100` would be changed to
`flush_throttle_timeout = "100ms"` and `timeout_propose = 3000` would be changed
to `timeout_propose = "3s"`.

### RPC Changes

The default behaviour of `/abci_query` has been changed to not return a proof,
and the name of the parameter that controls this has been changed from `trusted`
to `prove`. To get proofs with your queries, ensure you set `prove=true`.

Various version fields like `amino_version`, `p2p_version`, `consensus_version`,
and `rpc_version` have been removed from the `node_info.other` and are
consolidated under the tendermint semantic version (ie. `node_info.version`) and
the new `block` and `p2p` protocol versions under `node_info.protocol_version`.

### ABCI Changes

Field numbers were bumped in the `Header` and `ResponseInfo` messages to make
room for new `version` fields. It should be straight forward to recompile the
protobuf file for these changes.

#### Proofs

The `ResponseQuery.Proof` field is now structured as a `[]ProofOp` to support
generalized Merkle tree constructions where the leaves of one Merkle tree are
the root of another. If you don't need this functionality, and you used to
return `<proof bytes>` here, you should instead return a single `ProofOp` with
just the `Data` field set:

```
[]ProofOp{
    ProofOp{
        Data: <proof bytes>,
    }
}
```

For more information, see:

- [ADR-026](https://github.com/tendermint/tendermint/blob/30519e8361c19f4bf320ef4d26288ebc621ad725/docs/architecture/adr-026-general-merkle-proof.md)
- [Relevant ABCI
  documentation](https://github.com/tendermint/tendermint/blob/30519e8361c19f4bf320ef4d26288ebc621ad725/docs/spec/abci/apps.md#query-proofs)
- [Description of
  keys](https://github.com/tendermint/tendermint/blob/30519e8361c19f4bf320ef4d26288ebc621ad725/crypto/merkle/proof_key_path.go#L14)

### Go API Changes

#### crypto/merkle

The `merkle.Hasher` interface was removed. Functions which used to take `Hasher`
now simply take `[]byte`. This means that any objects being Merklized should be
serialized before they are passed in.

#### node

The `node.RunForever` function was removed. Signal handling and running forever
should instead be explicitly configured by the caller. See how we do it
[here](https://github.com/tendermint/tendermint/blob/30519e8361c19f4bf320ef4d26288ebc621ad725/cmd/tendermint/commands/run_node.go#L60).

### Other

All hashes, except for public key addresses, are now 32-bytes.

## v0.25.0

This release has minimal impact.

If you use GasWanted in ABCI and want to enforce it, set the MaxGas in the genesis file (default is no max).

## v0.24.0

New 0.24.0 release contains a lot of changes to the state and types. It's not
compatible to the old versions and there is no straight forward way to update
old data to be compatible with the new version.

To reset the state do:

```
$ tendermint unsafe_reset_all
```

Here we summarize some other notable changes to be mindful of.

### Config changes

`p2p.max_num_peers` was removed in favor of `p2p.max_num_inbound_peers` and
`p2p.max_num_outbound_peers`.

```
# Maximum number of inbound peers
max_num_inbound_peers = 40

# Maximum number of outbound peers to connect to, excluding persistent peers
max_num_outbound_peers = 10
```

As you can see, the default ratio of inbound/outbound peers is 4/1. The reason
is we want it to be easier for new nodes to connect to the network. You can
tweak these parameters to alter the network topology.

### RPC Changes

The result of `/commit` used to contain `header` and `commit` fields at the top level. These are now contained under the `signed_header` field.

### ABCI Changes

The header has been upgraded and contains new fields, but none of the existing
fields were changed, except their order.

The `Validator` type was split into two, one containing an `Address` and one
containing a `PubKey`. When processing `RequestBeginBlock`, use the `Validator`
type, which contains just the `Address`. When returning `ResponseEndBlock`, use
the `ValidatorUpdate` type, which contains just the `PubKey`.

### Validator Set Updates

Validator set updates returned in ResponseEndBlock for height `H` used to take
effect immediately at height `H+1`. Now they will be delayed one block, to take
effect at height `H+2`. Note this means that the change will be seen by the ABCI
app in the `RequestBeginBlock.LastCommitInfo` at block `H+3`. Apps were already
required to maintain a map from validator addresses to pubkeys since v0.23 (when
pubkeys were removed from RequestBeginBlock), but now they may need to track
multiple validator sets at once to accomodate this delay.

### Block Size

The `ConsensusParams.BlockSize.MaxTxs` was removed in favour of
`ConsensusParams.BlockSize.MaxBytes`, which is now enforced. This means blocks
are limitted only by byte-size, not by number of transactions.<|MERGE_RESOLUTION|>--- conflicted
+++ resolved
@@ -7,8 +7,6 @@
 
 <Overview>
 
-<<<<<<< HEAD
-=======
 
 ## v0.33.4
 
@@ -20,7 +18,6 @@
 
 When upgrading to version 0.33.4 you will have to fetch the `third_party` directory along with the updated proto files.
 
->>>>>>> 606d0a89
 ## v0.33.1
 
 This release is compatible with the previous version. The only change that is required is if you are fetching the protobuf files for application use.
@@ -29,10 +26,6 @@
 
 When upgrading to version 0.33.1 you will have to fetch the `third_party` directory along with the updated proto files.
 
-<<<<<<< HEAD
-=======
-
->>>>>>> 606d0a89
 ## v0.33.0
 
 This release is not compatible with previous blockchains due to commit becoming signatures only and fields in the header have been removed.
