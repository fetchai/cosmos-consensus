package consensus

import (
	"bytes"
	"encoding/binary"
	"fmt"
	"math/rand"
	"os"
	"reflect"
	"runtime/debug"
	"sync"
	"time"

	"github.com/tendermint/tendermint/tx_extensions"

	"github.com/pkg/errors"

	"github.com/tendermint/tendermint/crypto/tmhash"
	tmbytes "github.com/tendermint/tendermint/libs/bytes"
	"github.com/tendermint/tendermint/libs/fail"
	"github.com/tendermint/tendermint/libs/log"
	tmos "github.com/tendermint/tendermint/libs/os"
	"github.com/tendermint/tendermint/libs/service"
	tmtime "github.com/tendermint/tendermint/types/time"

	cfg "github.com/tendermint/tendermint/config"
	cstypes "github.com/tendermint/tendermint/consensus/types"
	tmevents "github.com/tendermint/tendermint/libs/events"
	"github.com/tendermint/tendermint/p2p"
	sm "github.com/tendermint/tendermint/state"
	"github.com/tendermint/tendermint/types"
)

//-----------------------------------------------------------------------------
// Errors

var (
	ErrInvalidProposalSignature = errors.New("error invalid proposal signature")
	ErrInvalidProposalPOLRound  = errors.New("error invalid proposal POL round")
	ErrAddingVote               = errors.New("error adding vote")
	ErrVoteHeightMismatch       = errors.New("error vote height mismatch")
)

//-----------------------------------------------------------------------------

var (
	msgQueueSize          = 1000
	unacceptableBlockTime = 30.0
)

// msgs from the reactor which may update the state
type msgInfo struct {
	Msg    Message `json:"msg"`
	PeerID p2p.ID  `json:"peer_key"`
}

// internally generated messages which may update the state
type timeoutInfo struct {
	Duration time.Duration         `json:"duration"`
	Height   int64                 `json:"height"`
	Round    int                   `json:"round"`
	Step     cstypes.RoundStepType `json:"step"`
}

func (ti *timeoutInfo) String() string {
	return fmt.Sprintf("%v ; %d/%d %v", ti.Duration, ti.Height, ti.Round, ti.Step)
}

// interface to the mempool
type txNotifier interface {
	TxsAvailable() <-chan struct{}
}

// interface to the evidence pool
type evidencePool interface {
	AddEvidence(types.Evidence) error
}

// State handles execution of the consensus algorithm.
// It processes votes and proposals, and upon reaching agreement,
// commits blocks to the chain and executes them against the application.
// The internal state machine receives input from peers, the internal validator, and from a timer.
type State struct {
	service.BaseService

	// config details
	config        *cfg.ConsensusConfig
	privValidator types.PrivValidator // for signing votes

	// store blocks and commits
	blockStore sm.BlockStore

	// create and execute blocks
	blockExec *sm.BlockExecutor

	// notify us if txs are available
	txNotifier txNotifier

	// When strict tx filtering is on, non-DKG TXs cannot be included during DKG
	// likely in the first few blocks of the chain.
	strictFiltering bool

	// add evidence to the pool
	// when it's detected
	evpool evidencePool

	// internal state
	mtx sync.RWMutex
	cstypes.RoundState
	state sm.State // State until height-1.

	// state changes may be triggered by: msgs from peers,
	// msgs from ourself, or by timeouts
	peerMsgQueue     chan msgInfo
	internalMsgQueue chan msgInfo
	timeoutTicker    TimeoutTicker

	// information about about added votes and block parts are written on this channel
	// so statistics can be computed by reactor
	statsMsgQueue chan msgInfo

	// we use eventBus to trigger msg broadcasts in the reactor,
	// and to notify external subscribers, eg. through a websocket
	eventBus *types.EventBus

	// a Write-Ahead Log ensures we can recover from any kind of crash
	// and helps us avoid signing conflicting votes
	wal          WAL
	replayMode   bool // so we don't log signing errors during replay
	doWALCatchup bool // determines if we even try to do the catchup

	// for tests where we want to limit the number of transitions the state makes
	nSteps int

	// some functions can be overwritten for testing
	decideProposal func(height int64, round int)
	doPrevote      func(height int64, round int)
	setProposal    func(proposal *types.Proposal) error

	// closed when we finish shutting down
	done chan struct{}

	// synchronous pubsub between consensus state and reactor.
	// state only emits EventNewRoundStep and EventVote
	evsw tmevents.EventSwitch

	// for reporting metrics
	isProposerForHeight int
	metrics             *Metrics

	// Last entropy and channel for receiving entropy
	newEntropy            map[int64]*types.ChannelEntropy
	haveSetEntropyChannel bool
	entropyChannel        <-chan types.ChannelEntropy
}

// StateOption sets an optional parameter on the State.
type StateOption func(*State)

// NewState returns a new State.
func NewState(
	config *cfg.ConsensusConfig,
	state sm.State,
	blockExec *sm.BlockExecutor,
	blockStore sm.BlockStore,
	txNotifier txNotifier,
	evpool evidencePool,
	options ...StateOption,
) *State {
	cs := &State{
		config:           config,
		blockExec:        blockExec,
		blockStore:       blockStore,
		txNotifier:       txNotifier,
		peerMsgQueue:     make(chan msgInfo, msgQueueSize),
		internalMsgQueue: make(chan msgInfo, msgQueueSize),
		timeoutTicker:    NewTimeoutTicker(),
		statsMsgQueue:    make(chan msgInfo, msgQueueSize),
		done:             make(chan struct{}),
		doWALCatchup:     true,
		wal:              nilWAL{},
		evpool:           evpool,
		evsw:             tmevents.NewEventSwitch(),
		metrics:          NopMetrics(),
		newEntropy:       make(map[int64]*types.ChannelEntropy),
	}
	// set function defaults (may be overwritten before calling Start)
	cs.decideProposal = cs.defaultDecideProposal
	cs.doPrevote = cs.defaultDoPrevote
	cs.setProposal = cs.defaultSetProposal
	cs.strictFiltering = false

	cs.updateToState(state)

	// Don't call scheduleRound0 yet.
	// We do that upon Start().
	cs.reconstructLastCommit(state)
	cs.BaseService = *service.NewBaseService(nil, "State", cs)
	for _, option := range options {
		option(cs)
	}
	return cs
}

//----------------------------------------
// Public interface

// SetLogger implements Service.
func (cs *State) SetLogger(l log.Logger) {
	cs.BaseService.Logger = l
	cs.timeoutTicker.SetLogger(l)
}

// SetEventBus sets event bus.
func (cs *State) SetEventBus(b *types.EventBus) {
	cs.eventBus = b
	cs.blockExec.SetEventBus(b)
}

// SetEntropyChannel sets channel along which to receive entropy
func (cs *State) SetEntropyChannel(channel <-chan types.ChannelEntropy) {
	if cs.entropyChannel == nil {
		cs.haveSetEntropyChannel = true
		cs.entropyChannel = channel
	}
}

// StateMetrics sets the metrics.
func StateMetrics(metrics *Metrics) StateOption {
	return func(cs *State) { cs.metrics = metrics }
}

// StateMetrics sets the metrics.
func StrictTxFiltering(filtering bool) StateOption {
	return func(cs *State) { cs.strictFiltering = filtering }
}

// String returns a string.
func (cs *State) String() string {
	// better not to access shared variables
	return fmt.Sprintf("State") //(H:%v R:%v S:%v", cs.Height, cs.Round, cs.Step)
}

// GetState returns a copy of the chain state.
func (cs *State) GetState() sm.State {
	cs.mtx.RLock()
	defer cs.mtx.RUnlock()
	return cs.state.Copy()
}

// GetLastHeight returns the last height committed.
// If there were no blocks, returns 0.
func (cs *State) GetLastHeight() int64 {
	cs.mtx.RLock()
	defer cs.mtx.RUnlock()
	return cs.RoundState.Height - 1
}

// GetRoundState returns a shallow copy of the internal consensus state.
func (cs *State) GetRoundState() *cstypes.RoundState {
	cs.mtx.RLock()
	rs := cs.RoundState // copy
	cs.mtx.RUnlock()
	return &rs
}

// GetRoundStateJSON returns a json of RoundState, marshalled using go-amino.
func (cs *State) GetRoundStateJSON() ([]byte, error) {
	cs.mtx.RLock()
	defer cs.mtx.RUnlock()
	return cdc.MarshalJSON(cs.RoundState)
}

// GetRoundStateSimpleJSON returns a json of RoundStateSimple, marshalled using go-amino.
func (cs *State) GetRoundStateSimpleJSON() ([]byte, error) {
	cs.mtx.RLock()
	defer cs.mtx.RUnlock()
	return cdc.MarshalJSON(cs.RoundState.RoundStateSimple())
}

// GetValidators returns a copy of the current validators.
func (cs *State) GetValidators() (int64, []*types.Validator) {
	cs.mtx.RLock()
	defer cs.mtx.RUnlock()
	return cs.state.LastBlockHeight, cs.state.Validators.Copy().Validators
}

// SetPrivValidator sets the private validator account for signing votes.
func (cs *State) SetPrivValidator(priv types.PrivValidator) {
	cs.mtx.Lock()
	cs.privValidator = priv
	cs.mtx.Unlock()
}

// SetTimeoutTicker sets the local timer. It may be useful to overwrite for testing.
func (cs *State) SetTimeoutTicker(timeoutTicker TimeoutTicker) {
	cs.mtx.Lock()
	cs.timeoutTicker = timeoutTicker
	cs.mtx.Unlock()
}

// LoadCommit loads the commit for a given height.
func (cs *State) LoadCommit(height int64) *types.Commit {
	cs.mtx.RLock()
	defer cs.mtx.RUnlock()
	if height == cs.blockStore.Height() {
		return cs.blockStore.LoadSeenCommit(height)
	}
	return cs.blockStore.LoadBlockCommit(height)
}

// OnStart implements service.Service.
// It loads the latest state via the WAL, and starts the timeout and receive routines.
func (cs *State) OnStart() error {
	if err := cs.evsw.Start(); err != nil {
		return err
	}

	// we may set the WAL in testing before calling Start,
	// so only OpenWAL if its still the nilWAL
	if _, ok := cs.wal.(nilWAL); ok {
		walFile := cs.config.WalFile()
		wal, err := cs.OpenWAL(walFile)
		if err != nil {
			cs.Logger.Error("Error loading State wal", "err", err.Error())
			return err
		}
		cs.wal = wal
	}

	// we need the timeoutRoutine for replay so
	// we don't block on the tick chan.
	// NOTE: we will get a build up of garbage go routines
	// firing on the tockChan until the receiveRoutine is started
	// to deal with them (by that point, at most one will be valid)
	if err := cs.timeoutTicker.Start(); err != nil {
		return err
	}

	// we may have lost some votes if the process crashed
	// reload from consensus log to catchup
	if cs.doWALCatchup {
		if err := cs.catchupReplay(cs.Height); err != nil {
			// don't try to recover from data corruption error
			if IsDataCorruptionError(err) {
				cs.Logger.Error("Encountered corrupt WAL file", "err", err.Error())
				cs.Logger.Error("Please repair the WAL file before restarting")
				fmt.Println(`You can attempt to repair the WAL as follows:

----
WALFILE=~/.tendermint/data/cs.wal/wal
cp $WALFILE ${WALFILE}.bak # backup the file
go run scripts/wal2json/main.go $WALFILE > wal.json # this will panic, but can be ignored
rm $WALFILE # remove the corrupt file
go run scripts/json2wal/main.go wal.json $WALFILE # rebuild the file without corruption
----`)

				os.Exit(33)
			}

			cs.Logger.Error("Error on catchup replay. Proceeding to start State anyway", "err", err.Error())
			// NOTE: if we ever do return an error here,
			// make sure to stop the timeoutTicker
		}
	}

	// now start the receiveRoutine
	go cs.receiveRoutine(0)

	// schedule the first round!
	// use GetRoundState so we don't race the receiveRoutine for access
	cs.scheduleRound0(cs.GetRoundState())

	return nil
}

// timeoutRoutine: receive requests for timeouts on tickChan and fire timeouts on tockChan
// receiveRoutine: serializes processing of proposoals, block parts, votes; coordinates state transitions
func (cs *State) startRoutines(maxSteps int) {
	err := cs.timeoutTicker.Start()
	if err != nil {
		cs.Logger.Error("Error starting timeout ticker", "err", err)
		return
	}
	go cs.receiveRoutine(maxSteps)
}

// OnStop implements service.Service.
func (cs *State) OnStop() {
	cs.evsw.Stop()
	cs.timeoutTicker.Stop()
	// WAL is stopped in receiveRoutine.
}

// Wait waits for the the main routine to return.
// NOTE: be sure to Stop() the event switch and drain
// any event channels or this may deadlock
func (cs *State) Wait() {
	<-cs.done
}

// OpenWAL opens a file to log all consensus messages and timeouts for deterministic accountability
func (cs *State) OpenWAL(walFile string) (WAL, error) {
	wal, err := NewWAL(walFile)
	if err != nil {
		cs.Logger.Error("Failed to open WAL for consensus state", "wal", walFile, "err", err)
		return nil, err
	}
	wal.SetLogger(cs.Logger.With("wal", walFile))
	if err := wal.Start(); err != nil {
		return nil, err
	}
	return wal, nil
}

//------------------------------------------------------------
// Public interface for passing messages into the consensus state, possibly causing a state transition.
// If peerID == "", the msg is considered internal.
// Messages are added to the appropriate queue (peer or internal).
// If the queue is full, the function may block.
// TODO: should these return anything or let callers just use events?

// AddVote inputs a vote.
func (cs *State) AddVote(vote *types.Vote, peerID p2p.ID) (added bool, err error) {
	if peerID == "" {
		cs.internalMsgQueue <- msgInfo{&VoteMessage{vote}, ""}
	} else {
		cs.peerMsgQueue <- msgInfo{&VoteMessage{vote}, peerID}
	}

	// TODO: wait for event?!
	return false, nil
}

// SetProposal inputs a proposal.
func (cs *State) SetProposal(proposal *types.Proposal, peerID p2p.ID) error {

	if peerID == "" {
		cs.internalMsgQueue <- msgInfo{&ProposalMessage{proposal}, ""}
	} else {
		cs.peerMsgQueue <- msgInfo{&ProposalMessage{proposal}, peerID}
	}

	// TODO: wait for event?!
	return nil
}

// AddProposalBlockPart inputs a part of the proposal block.
func (cs *State) AddProposalBlockPart(height int64, round int, part *types.Part, peerID p2p.ID) error {

	if peerID == "" {
		cs.internalMsgQueue <- msgInfo{&BlockPartMessage{height, round, part}, ""}
	} else {
		cs.peerMsgQueue <- msgInfo{&BlockPartMessage{height, round, part}, peerID}
	}

	// TODO: wait for event?!
	return nil
}

// SetProposalAndBlock inputs the proposal and all block parts.
func (cs *State) SetProposalAndBlock(
	proposal *types.Proposal,
	block *types.Block,
	parts *types.PartSet,
	peerID p2p.ID,
) error {
	if err := cs.SetProposal(proposal, peerID); err != nil {
		return err
	}
	for i := 0; i < parts.Total(); i++ {
		part := parts.GetPart(i)
		if err := cs.AddProposalBlockPart(proposal.Height, proposal.Round, part, peerID); err != nil {
			return err
		}
	}
	return nil
}

//------------------------------------------------------------
// internal functions for managing the state

func (cs *State) updateHeight(height int64) {
	cs.metrics.Height.Set(float64(height))
	cs.Height = height
}

func (cs *State) updateRoundStep(round int, step cstypes.RoundStepType) {
	cs.Round = round
	cs.Step = step
}

// enterNewRound(height, 0) at cs.StartTime.
func (cs *State) scheduleRound0(rs *cstypes.RoundState) {
	//cs.Logger.Info("scheduleRound0", "now", tmtime.Now(), "startTime", cs.StartTime)
	sleepDuration := rs.StartTime.Sub(tmtime.Now())
	cs.scheduleTimeout(sleepDuration, rs.Height, 0, cstypes.RoundStepNewHeight)
}

// Attempt to schedule a timeout (by sending timeoutInfo on the tickChan)
func (cs *State) scheduleTimeout(duration time.Duration, height int64, round int, step cstypes.RoundStepType) {
	cs.timeoutTicker.ScheduleTimeout(timeoutInfo{duration, height, round, step})
}

// send a msg into the receiveRoutine regarding our own proposal, block part, or vote
func (cs *State) sendInternalMessage(mi msgInfo) {
	select {
	case cs.internalMsgQueue <- mi:
	default:
		// NOTE: using the go-routine means our votes can
		// be processed out of order.
		// TODO: use CList here for strict determinism and
		// attempt push to internalMsgQueue in receiveRoutine
		cs.Logger.Info("Internal msg queue is full. Using a go-routine")
		go func() { cs.internalMsgQueue <- mi }()
	}
}

// Reconstruct LastCommit from SeenCommit, which we saved along with the block,
// (which happens even before saving the state)
func (cs *State) reconstructLastCommit(state sm.State) {
	if state.LastBlockHeight == 0 {
		return
	}
	seenCommit := cs.blockStore.LoadSeenCommit(state.LastBlockHeight)
	if seenCommit == nil {
		panic(fmt.Sprintf("Failed to reconstruct LastCommit: seen commit for height %v not found",
			state.LastBlockHeight))
	}
	lastPrecommits := types.CommitToVoteSet(state.ChainID, seenCommit, state.LastValidators)
	if !lastPrecommits.HasTwoThirdsMajority() {
		panic("Failed to reconstruct LastCommit: Does not have +2/3 maj")
	}
	cs.LastCommit = lastPrecommits
}

// Updates State and increments height to match that of state.
// The round becomes 0 and cs.Step becomes cstypes.RoundStepNewHeight.
func (cs *State) updateToState(state sm.State) {
	if cs.CommitRound > -1 && 0 < cs.Height && cs.Height != state.LastBlockHeight {
		panic(fmt.Sprintf("updateToState() expected state height of %v but found %v",
			cs.Height, state.LastBlockHeight))
	}
	if !cs.state.IsEmpty() && cs.state.LastBlockHeight+1 != cs.Height {
		// This might happen when someone else is mutating cs.state.
		// Someone forgot to pass in state.Copy() somewhere?!
		panic(fmt.Sprintf("Inconsistent cs.state.LastBlockHeight+1 %v vs cs.Height %v",
			cs.state.LastBlockHeight+1, cs.Height))
	}

	// If state isn't further out than cs.state, just ignore.
	// This happens when SwitchToConsensus() is called in the reactor.
	// We don't want to reset e.g. the Votes, but we still want to
	// signal the new round step, because other services (eg. txNotifier)
	// depend on having an up-to-date peer state!
	if !cs.state.IsEmpty() && (state.LastBlockHeight <= cs.state.LastBlockHeight) {
		cs.Logger.Info(
			"Ignoring updateToState()",
			"newHeight",
			state.LastBlockHeight+1,
			"oldHeight",
			cs.state.LastBlockHeight+1)
		cs.newStep()
		return
	}

	// Reset fields based on state.
	validators := state.Validators
	lastPrecommits := (*types.VoteSet)(nil)
	if cs.CommitRound > -1 && cs.Votes != nil {
		if !cs.Votes.Precommits(cs.CommitRound).HasTwoThirdsMajority() {
			panic("updateToState(state) called but last Precommit round didn't have +2/3")
		}
		lastPrecommits = cs.Votes.Precommits(cs.CommitRound)
	}

	// Next desired block height
	height := state.LastBlockHeight + 1

	// RoundState fields
	cs.updateHeight(height)
	cs.updateRoundStep(0, cstypes.RoundStepNewHeight)
	if cs.CommitTime.IsZero() {
		// "Now" makes it easier to sync up dev nodes.
		// We add timeoutCommit to allow transactions
		// to be gathered for the first block.
		// And alternative solution that relies on clocks:
		// cs.StartTime = state.LastBlockTime.Add(timeoutCommit)
		cs.StartTime = cs.config.Commit(tmtime.Now())
	} else {
		cs.StartTime = cs.config.Commit(cs.CommitTime)
	}

	cs.Validators = validators
	cs.Proposal = nil
	cs.ProposalBlock = nil
	cs.ProposalBlockParts = nil
	cs.LockedRound = -1
	cs.LockedBlock = nil
	cs.LockedBlockParts = nil
	cs.ValidRound = -1
	cs.ValidBlock = nil
	cs.ValidBlockParts = nil
	cs.Votes = cstypes.NewHeightVoteSet(state.ChainID, height, validators)
	cs.CommitRound = -1
	cs.LastCommit = lastPrecommits
	cs.LastValidators = state.LastValidators
	cs.TriggeredTimeoutPrecommit = false

	cs.state = state

	// Finally, broadcast RoundState
	cs.newStep()
}

func (cs *State) newStep() {
	rs := cs.RoundStateEvent()
	cs.wal.Write(rs)
	cs.nSteps++
	// newStep is called by updateToState in NewState before the eventBus is set!
	if cs.eventBus != nil {
		cs.eventBus.PublishEventNewRoundStep(rs)
		cs.evsw.FireEvent(types.EventNewRoundStep, &cs.RoundState)
	}
}

//-----------------------------------------
// the main go routines

// receiveRoutine handles messages which may cause state transitions.
// it's argument (n) is the number of messages to process before exiting - use 0 to run forever
// It keeps the RoundState and is the only thing that updates it.
// Updates (state transitions) happen on timeouts, complete proposals, and 2/3 majorities.
// State must be locked before any internal state is updated.
func (cs *State) receiveRoutine(maxSteps int) {
	onExit := func(cs *State) {
		// NOTE: the internalMsgQueue may have signed messages from our
		// priv_val that haven't hit the WAL, but its ok because
		// priv_val tracks LastSig

		// close wal now that we're done writing to it
		cs.wal.Stop()
		cs.wal.Wait()

		close(cs.done)
	}

	defer func() {
		if r := recover(); r != nil {
			cs.Logger.Error("CONSENSUS FAILURE!!!", "err", r, "stack", string(debug.Stack()))
			// stop gracefully
			//
			// NOTE: We most probably shouldn't be running any further when there is
			// some unexpected panic. Some unknown error happened, and so we don't
			// know if that will result in the validator signing an invalid thing. It
			// might be worthwhile to explore a mechanism for manual resuming via
			// some console or secure RPC system, but for now, halting the chain upon
			// unexpected consensus bugs sounds like the better option.
			onExit(cs)
		}
	}()

	for {
		if maxSteps > 0 {
			if cs.nSteps >= maxSteps {
				cs.Logger.Info("reached max steps. exiting receive routine")
				cs.nSteps = 0
				return
			}
		}
		cs.mtx.RLock()
		rs := cs.RoundState
		cs.mtx.RUnlock()
		var mi msgInfo

		select {
		case <-cs.txNotifier.TxsAvailable():
			cs.handleTxsAvailable()
		case mi = <-cs.peerMsgQueue:
			cs.wal.Write(mi)
			// handles proposals, block parts, votes
			// may generate internal events (votes, complete proposals, 2/3 majorities)
			cs.handleMsg(mi)
		case mi = <-cs.internalMsgQueue:
			err := cs.wal.WriteSync(mi) // NOTE: fsync
			if err != nil {
				panic(fmt.Sprintf("Failed to write %v msg to consensus wal due to %v. Check your FS and restart the node", mi, err))
			}

			if _, ok := mi.Msg.(*VoteMessage); ok {
				// we actually want to simulate failing during
				// the previous WriteSync, but this isn't easy to do.
				// Equivalent would be to fail here and manually remove
				// some bytes from the end of the wal.
				fail.Fail() // XXX
			}

			// handles proposals, block parts, votes
			cs.handleMsg(mi)
		case ti := <-cs.timeoutTicker.Chan(): // tockChan:
			cs.wal.Write(ti)
			// if the timeout is relevant to the rs
			// go to the next step
			cs.handleTimeout(ti, rs)
		case <-cs.Quit():
			onExit(cs)
			return
		}
	}
}

// state transitions on complete-proposal, 2/3-any, 2/3-one
func (cs *State) handleMsg(mi msgInfo) {

	timer := tmbytes.NewFunctionTimer(50, "handleMsg", cs.Logger)
	defer timer.Finish()
	defer cs.metrics.MessagesProcessed.Add(float64(1))

	cs.mtx.Lock()
	height := cs.Height
	cs.mtx.Unlock()

	// Since this function blocks, best to request the entropy so that
	// subsequent calls for it below do not hold the cs.mtx too long
	cs.getNewEntropy(height)

	cs.mtx.Lock()
	defer cs.mtx.Unlock()

	var (
		added bool
		err   error
	)
	msg, peerID := mi.Msg, mi.PeerID
	switch msg := msg.(type) {
	case *ProposalMessage:
		// will not cause transition.
		// once proposal is set, we can receive block parts
		err = cs.setProposal(msg.Proposal)
	case *BlockPartMessage:
		// if the proposal is complete, we'll enterPrevote or tryFinalizeCommit
		added, err = cs.addProposalBlockPart(msg, peerID)
		if added {
			cs.statsMsgQueue <- mi
		}

		if err != nil && msg.Round != cs.Round {
			cs.Logger.Debug(
				"Received block part from wrong round",
				"height",
				cs.Height,
				"csRound",
				cs.Round,
				"blockRound",
				msg.Round)
			err = nil
		}
	case *VoteMessage:
		// attempt to add the vote and dupeout the validator if its a duplicate signature
		// if the vote gives us a 2/3-any or 2/3-one, we transition
		added, err = cs.tryAddVote(msg.Vote, peerID)
		if added {
			cs.statsMsgQueue <- mi
		}

		// if err == ErrAddingVote {
		// TODO: punish peer
		// We probably don't want to stop the peer here. The vote does not
		// necessarily comes from a malicious peer but can be just broadcasted by
		// a typical peer.
		// https://github.com/tendermint/tendermint/issues/1281
		// }

		// NOTE: the vote is broadcast to peers by the reactor listening
		// for vote events

		// TODO: If rs.Height == vote.Height && rs.Round < vote.Round,
		// the peer is sending us CatchupCommit precommits.
		// We could make note of this and help filter in broadcastHasVoteMessage().
	default:
		cs.Logger.Error("Unknown msg type", "type", reflect.TypeOf(msg))
		return
	}

	if err != nil { // nolint:staticcheck
		// Causes TestReactorValidatorSetChanges to timeout
		// https://github.com/tendermint/tendermint/issues/3406
		// cs.Logger.Error("Error with msg", "height", cs.Height, "round", cs.Round,
		// 	"peer", peerID, "err", err, "msg", msg)
	}
}

func (cs *State) handleTimeout(ti timeoutInfo, rs cstypes.RoundState) {
	cs.Logger.Debug("Received tock", "timeout", ti.Duration, "height", ti.Height, "round", ti.Round, "step", ti.Step)

	timer := tmbytes.NewFunctionTimer(50, "handleTimeout", cs.Logger)
	defer timer.Finish()

	// timeouts must be for current height, round, step
	if ti.Height != rs.Height || ti.Round < rs.Round || (ti.Round == rs.Round && ti.Step < rs.Step) {
		cs.Logger.Debug("Ignoring tock because we're ahead", "height", rs.Height, "round", rs.Round, "step", rs.Step)
		return
	}

	cs.mtx.Lock()
	height := cs.Height
	cs.mtx.Unlock()

	// Since this function blocks, best to request the entropy so that
	// subsequent calls for it below do not hold the cs.mtx too long
	cs.getNewEntropy(height)

	// the timeout will now cause a state transition
	cs.mtx.Lock()
	defer cs.mtx.Unlock()

	switch ti.Step {
	case cstypes.RoundStepNewHeight:
		// NewRound event fired from enterNewRound.
		// XXX: should we fire timeout here (for timeout commit)?
		cs.enterNewRound(ti.Height, 0)
	case cstypes.RoundStepNewRound:
		cs.enterPropose(ti.Height, 0)
	case cstypes.RoundStepPropose:
		cs.eventBus.PublishEventTimeoutPropose(cs.RoundStateEvent())
		cs.enterPrevote(ti.Height, ti.Round)
	case cstypes.RoundStepPrevoteWait:
		cs.eventBus.PublishEventTimeoutWait(cs.RoundStateEvent())
		cs.enterPrecommit(ti.Height, ti.Round)
	case cstypes.RoundStepPrecommitWait:
		cs.eventBus.PublishEventTimeoutWait(cs.RoundStateEvent())
		cs.enterPrecommit(ti.Height, ti.Round)
		cs.enterNewRound(ti.Height, ti.Round+1)
	default:
		panic(fmt.Sprintf("Invalid timeout step: %v", ti.Step))
	}

}

func (cs *State) handleTxsAvailable() {
	cs.mtx.Lock()
	defer cs.mtx.Unlock()

	// We only need to do this for round 0.
	if cs.Round != 0 {
		return
	}

	switch cs.Step {
	case cstypes.RoundStepNewHeight: // timeoutCommit phase
		if cs.needProofBlock(cs.Height) {
			// enterPropose will be called by enterNewRound
			return
		}

		// +1ms to ensure RoundStepNewRound timeout always happens after RoundStepNewHeight
		timeoutCommit := cs.StartTime.Sub(tmtime.Now()) + 1*time.Millisecond
		cs.scheduleTimeout(timeoutCommit, cs.Height, 0, cstypes.RoundStepNewRound)
	case cstypes.RoundStepNewRound: // after timeoutCommit
		cs.enterPropose(cs.Height, 0)
	}
}

//-----------------------------------------------------------------------------
// State functions
// Used internally by handleTimeout and handleMsg to make state transitions

// Enter: `timeoutNewHeight` by startTime (commitTime+timeoutCommit),
// 	or, if SkipTimeoutCommit==true, after receiving all precommits from (height,round-1)
// Enter: `timeoutPrecommits` after any +2/3 precommits from (height,round-1)
// Enter: +2/3 precommits for nil at (height,round-1)
// Enter: +2/3 prevotes any or +2/3 precommits for block or any from (height, round)
// NOTE: cs.StartTime was already set for height.
func (cs *State) enterNewRound(height int64, round int) {
	logger := cs.Logger.With("height", height, "round", round)

	if cs.Height != height || round < cs.Round || (cs.Round == round && cs.Step != cstypes.RoundStepNewHeight) {
		logger.Debug(fmt.Sprintf(
			"enterNewRound(%v/%v): Invalid args. Current step: %v/%v/%v",
			height,
			round,
			cs.Height,
			cs.Round,
			cs.Step))
		return
	}

	if now := tmtime.Now(); cs.StartTime.After(now) {
		logger.Info("Need to set a buffer and log message here for sanity.", "startTime", cs.StartTime, "now", now)
	}

	logger.Info(fmt.Sprintf("enterNewRound(%v/%v). Current: %v/%v/%v", height, round, cs.Height, cs.Round, cs.Step))

	// Increment validators if necessary
	validators := cs.Validators
	if cs.Round < round {
		validators = validators.Copy()
		validators.IncrementProposerPriority(round - cs.Round)
	}

	// Setup new round
	// we don't fire newStep for this step,
	// but we fire an event, so update the round step first
	cs.updateRoundStep(round, cstypes.RoundStepNewRound)
	cs.Validators = validators
	if round == 0 {
		// We've already reset these upon new height,
		// and meanwhile we might have received a proposal
		// for round 0.
	} else {
		logger.Info("Resetting Proposal info")
		cs.Proposal = nil
		cs.ProposalBlock = nil
		cs.ProposalBlockParts = nil
	}
	cs.Votes.SetRound(round + 1) // also track next round (round+1) to allow round-skipping
	cs.TriggeredTimeoutPrecommit = false

	cs.eventBus.PublishEventNewRound(cs.NewRoundEvent())
	cs.metrics.Rounds.Set(float64(round))

	// Wait for txs to be available in the mempool
	// before we enterPropose in round 0. If the last block changed the app hash,
	// we may need an empty "proof" block, and enterPropose immediately.
	waitForTxs := cs.config.WaitForTxs() && round == 0 && !cs.needProofBlock(height)
	if waitForTxs {
		if cs.config.CreateEmptyBlocksInterval > 0 {
			cs.scheduleTimeout(cs.config.CreateEmptyBlocksInterval, height, round,
				cstypes.RoundStepNewRound)
		}
	} else {
		cs.enterPropose(height, round)
	}
}

// needProofBlock returns true on the first height (so the genesis app hash is signed right away)
// and where the last block (height-1) caused the app hash to change
func (cs *State) needProofBlock(height int64) bool {
	if height == 1 {
		return true
	}

	lastBlockMeta := cs.blockStore.LoadBlockMeta(height - 1)
	if lastBlockMeta == nil {
		panic(fmt.Sprintf("needProofBlock: last block meta for height %d not found", height-1))
	}
	return !bytes.Equal(cs.state.AppHash, lastBlockMeta.Header.AppHash)
}

// Enter (CreateEmptyBlocks): from enterNewRound(height,round)
// Enter (CreateEmptyBlocks, CreateEmptyBlocksInterval > 0 ):
// 		after enterNewRound(height,round), after timeout of CreateEmptyBlocksInterval
// Enter (!CreateEmptyBlocks) : after enterNewRound(height,round), once txs are in the mempool
func (cs *State) enterPropose(height int64, round int) {

	timer := tmbytes.NewFunctionTimer(50, "enterPropose", cs.Logger)
	defer timer.Finish()

	logger := cs.Logger.With("height", height, "round", round)

	if cs.Height != height || round < cs.Round || (cs.Round == round && cstypes.RoundStepPropose <= cs.Step) {
		logger.Debug(fmt.Sprintf(
			"enterPropose(%v/%v): Invalid args. Current step: %v/%v/%v",
			height,
			round,
			cs.Height,
			cs.Round,
			cs.Step))
		return
	}
	logger.Info(fmt.Sprintf("enterPropose(%v/%v). Current: %v/%v/%v", height, round, cs.Height, cs.Round, cs.Step))

	defer func() {
		// Done enterPropose:
		cs.updateRoundStep(round, cstypes.RoundStepPropose)
		cs.newStep()

		// If we have the whole proposal + POL, then goto Prevote now.
		// else, we'll enterPrevote when the rest of the proposal is received (in AddProposalBlockPart),
		// or else after timeoutPropose
		if cs.isProposalComplete() {
			cs.enterPrevote(height, cs.Round)
		}
	}()

	// If we don't get the proposal and all block parts quick enough, enterPrevote
	cs.scheduleTimeout(cs.config.Propose(round), height, round, cstypes.RoundStepPropose)

	// Nothing more to do if we're not a validator
	if cs.privValidator == nil {
		logger.Debug("This node is not a validator")
		return
	}
	logger.Debug("This node is a validator")

	pubKey, err := cs.privValidator.GetPubKey()
	if err != nil {
		// If this node is a validator & proposer in the current round, it will
		// miss the opportunity to create a block.
		logger.Error("Error on retrival of pubkey", "err", err)
		return
	}
	address := pubKey.Address()

	// if not a validator, we're done
	if !cs.Validators.HasAddress(address) {
		logger.Debug("This node is not a validator", "addr", address, "vals", cs.Validators)
		return
	}

	nextProposer := cs.getProposer(height, round)
	if bytes.Equal(nextProposer.Address, address) {
		logger.Info("enterPropose: Our turn to propose",
			"proposer",
			address,
			"privValidator",
			cs.privValidator)
		cs.isProposerForHeight++
		cs.decideProposal(height, round)
	} else {
		logger.Info("enterPropose: Not our turn to propose",
			"proposer",
			nextProposer.Address,
			"privValidator",
			cs.privValidator)
	}
}

func (cs *State) getProposer(height int64, round int) *types.Validator {

	timer := tmbytes.NewFunctionTimer(10, "getProposer", cs.Logger)
	defer timer.Finish()

	// Get entropy for this round if not already set
	newEntropy := cs.getEntropy(height)
	entropyEnabled := newEntropy.Enabled

	// Use normal tendermint proposer selection when there is no entropy
	if entropyEnabled == false {
		return cs.Validators.GetProposer()
	}

	index := round
	if round >= cs.Validators.Size() {
		cs.Logger.Debug("getProposer, looping validator list", "height", height, "round", round, "validator size", cs.Validators.Size())
		index = round % cs.Validators.Size()
	}

	entropy := tmhash.Sum(newEntropy.Entropy.GroupSignature)
	proposer := cs.shuffledCabinet(entropy)[index]
	cs.Logger.Debug("getProposer with entropy", "height", height, "round", round, "entropyProposer", proposer.Address, "nonEntropyProposer", cs.Validators.GetProposer().Address)
	return proposer
}

// Populate entropy into a map for the current block height and the next from the entropy
// generator. Older entropy is trimmed. Subsequent requests for entropy can thus either
// use the map, or the block store to get entropy. This function can block for as long
// as it takes to generate entropy (possibly forever)
func (cs *State) getNewEntropy(height int64) {

	debugThing := fmt.Sprintf("getNewEntropy for height %v", height)
	timer := tmbytes.NewFunctionTimer(50, debugThing, cs.Logger)
	defer timer.Finish()

	// Global lock needed for this check
	// Note the function keeps a copy of height + 1
	// to avoid race conditions against cs.Height
	cs.mtx.Lock()
	haveSetE := cs.haveSetEntropyChannel
	heightToFill := height + 1

	if cs.newEntropy == nil {
		panic(fmt.Sprintf("newEntropy is nil - this should not happen\n"))
	}
	cs.mtx.Unlock()

	// Only during test cases should the entropy channel not be set.
	// No need to set it as getEntropy will always succeed.
	if haveSetE == false {
		return
	} else {

		heightFound := false

		// Stay in this loop until either height and height+1 has been set by a different
		// thread, or it is set by this thread.
		for heightFound == false {
			cs.mtx.Lock()

			// Check the current height - it might have increased which would indicate
			// entropy for heightToFill is available via the block store. Also check the map
			if cs.Height > heightToFill {
				heightFound = true
			}

			if _, ok := cs.newEntropy[heightToFill]; ok {
				heightFound = true
			}

			// If there is no entropy set, attempt to get some from the channel.
			// Note it is important not to unnecessarily pull entropy from
			// the channel as it will cause it to run ahead
			var newEntropy types.ChannelEntropy
			receivedEntropy := false

			if heightFound == false {
				select {
				case newEntropy = <-cs.entropyChannel:
					receivedEntropy = true
				default:
				}
			}

			if receivedEntropy == true {
				// If the entropy channel has closed, allow the loop to end
				if newEntropy.Height == 0 {
					cs.Logger.Error("Entropy channel closed when consensus was requesting it")
					heightFound = true
				}
				// Basic check entropy is good
				if err := newEntropy.ValidateBasic(); err != nil {
					panic(fmt.Sprintf("getNewEntropy(H:%d): invalid entropy error: %v. Current block height: %v", newEntropy.Height, err, height))
				}

				// We want height and height +1, but don't drop older stuff
				// as it will be cleared anyway when advancing the height
				cs.newEntropy[newEntropy.Height] = &newEntropy
			}
			cs.mtx.Unlock()

			if heightFound == false {
				time.Sleep(5 * time.Millisecond)
			}
		}
	}
}

// Convenience function to return the entropy, checking that when it is requested,
// it is set and the height is correct
func (cs *State) getEntropy(height int64) *types.ChannelEntropy {

	timer := tmbytes.NewFunctionTimer(50, "getEntropy", cs.Logger)
	defer timer.Finish()

	// Return default entropy when testing
	if cs.haveSetEntropyChannel == false {
		return types.NewChannelEntropy(1, *types.EmptyBlockEntropy(), false)
	}

	// Attempt to get from the map
	if entropy, ok := cs.newEntropy[height]; ok {

		if entropy.Height != height {
			panic(fmt.Sprintf("Height mismatch found between entropy and the height of entropy requested! %v vs %v", entropy.Height, height))
		}

		return entropy
	}
	cs.Logger.Error("Failed to find entropy populated from the entropy gen. Attempting to locate in the block store. Height requested: ", height, " current height: ", cs.Height)

	// Can convert to channel entropy from block entropy
	blockMeta := cs.blockStore.LoadBlockMeta(height)

	if blockMeta == nil {
		panic(fmt.Sprintf("Failed to find entropy at height %v, and failed to get block at that height from the store!\n", height))
	}

	blockEnt := blockMeta.Header.Entropy
	enabled := types.IsEmptyBlockEntropy(&blockEnt)
	chanEnt := &types.ChannelEntropy{Height: height, Entropy: blockEnt, Enabled: enabled}

	return chanEnt
}

// TODO: Check that rand.Shuffle is same across different platforms
func (cs *State) shuffledCabinet(entropy []byte) types.ValidatorsByAddress {
	if len(entropy) < 8 {
		cs.Logger.Error("Entropy byte array too small for int64 for random seed", "size", len(entropy))
		return nil
	}
	seed := int64(binary.BigEndian.Uint64(entropy))
	source := rand.NewSource(seed)
	random := rand.New(source)

	// Shuffle validators
	sortedValidators := types.ValidatorsByAddress(cs.Validators.Copy().Validators)
	cs.Logger.Debug("shuffledCabinet", "seed", seed, "validators", sortedValidators)
	random.Shuffle(len(sortedValidators), func(i, j int) {
		sortedValidators.Swap(i, j)
	})
	cs.Logger.Debug("shuffledCabinet", "seed", seed, "shuffled validators", sortedValidators)
	return sortedValidators
}

func (cs *State) defaultDecideProposal(height int64, round int) {
	var block *types.Block
	var blockParts *types.PartSet

	timer := tmbytes.NewFunctionTimer(50, "defaultDecideProposal", cs.Logger)
	defer timer.Finish()

	// Decide on block
	if cs.ValidBlock != nil {
		// If there is valid block, choose that.
		block, blockParts = cs.ValidBlock, cs.ValidBlockParts
	} else {
		// Create a new proposal block from state/txs from the mempool.
		block, blockParts = cs.createProposalBlock()
<<<<<<< HEAD
		// Add entropy and reset blockParts

		block.Header.Entropy = cs.getEntropy(height).Entropy
		blockParts = block.MakePartSet(types.BlockPartSizeBytes)
		if block == nil { // on error
=======
		if block == nil {
>>>>>>> 606d0a89
			return
		}
	}

	// Flush the WAL. Otherwise, we may not recompute the same proposal to sign,
	// and the privValidator will refuse to sign anything.
	cs.wal.FlushAndSync()

	// Make proposal
	propBlockID := types.BlockID{Hash: block.Hash(), PartsHeader: blockParts.Header()}
	proposal := types.NewProposal(height, round, cs.ValidRound, propBlockID)
	if err := cs.privValidator.SignProposal(cs.state.ChainID, proposal); err == nil {

		// send proposal and block parts on internal msg queue
		cs.sendInternalMessage(msgInfo{&ProposalMessage{proposal}, ""})
		for i := 0; i < blockParts.Total(); i++ {
			part := blockParts.GetPart(i)
			cs.sendInternalMessage(msgInfo{&BlockPartMessage{cs.Height, cs.Round, part}, ""})
		}
		cs.Logger.Info("Signed proposal", "height", height, "round", round, "proposal", proposal)
		cs.Logger.Debug(fmt.Sprintf("Signed proposal block: %v", block))
	} else if !cs.replayMode {
		cs.Logger.Error("enterPropose: Error signing proposal", "height", height, "round", round, "err", err)
	}
}

// Returns true if the proposal block is complete &&
// (if POLRound was proposed, we have +2/3 prevotes from there).
func (cs *State) isProposalComplete() bool {
	if cs.Proposal == nil || cs.ProposalBlock == nil {
		return false
	}
	// we have the proposal. if there's a POLRound,
	// make sure we have the prevotes from it too
	if cs.Proposal.POLRound < 0 {
		return true
	}
	// if this is false the proposer is lying or we haven't received the POL yet
	return cs.Votes.Prevotes(cs.Proposal.POLRound).HasTwoThirdsMajority()

}

// Create the next block to propose and return it. Returns nil block upon error.
//
// We really only need to return the parts, but the block is returned for
// convenience so we can log the proposal block.
//
// NOTE: keep it side-effect free for clarity.
// CONTRACT: cs.privValidator is not nil.
func (cs *State) createProposalBlock() (block *types.Block, blockParts *types.PartSet) {

	timer := tmbytes.NewFunctionTimer(50, "createProposalBlock", cs.Logger)
	defer timer.Finish()

	var commit *types.Commit
	switch {
	case cs.Height == 1:
		// We're creating a proposal for the first block.
		// The commit is empty, but not nil.
		commit = types.NewCommit(0, 0, types.BlockID{}, nil)
	case cs.LastCommit.HasTwoThirdsMajority():
		// Make the commit from LastCommit
		commit = cs.LastCommit.MakeCommit()
	default: // This shouldn't happen.
		cs.Logger.Error("enterPropose: Cannot propose anything: No commit for the previous block")
		return
	}

	if cs.privValidator == nil {
		panic("entered createProposalBlock with privValidator being nil")
	}
	pubKey, err := cs.privValidator.GetPubKey()
	if err != nil {
		// If this node is a validator & proposer in the current round, it will
		// miss the opportunity to create a block.
		cs.Logger.Error("Error on retrival of pubkey", "err", err)
		return
	}
<<<<<<< HEAD

	onlyDKGTxs := false

	// Only allow the mempool reaping to be in 'fallback mode' when strict and there
	// is no entropy currently
	if cs.strictFiltering == true && cs.getEntropy(cs.Height).Enabled == false {
		onlyDKGTxs = true
	}

	proposerAddr := pubKey.Address()
	return cs.blockExec.CreateProposalBlock(cs.Height, cs.state, commit, proposerAddr, onlyDKGTxs)
=======
	proposerAddr := pubKey.Address()

	return cs.blockExec.CreateProposalBlock(cs.Height, cs.state, commit, proposerAddr)
>>>>>>> 606d0a89
}

// Enter: `timeoutPropose` after entering Propose.
// Enter: proposal block and POL is ready.
// Prevote for LockedBlock if we're locked, or ProposalBlock if valid.
// Otherwise vote nil.
func (cs *State) enterPrevote(height int64, round int) {
	if cs.Height != height || round < cs.Round || (cs.Round == round && cstypes.RoundStepPrevote <= cs.Step) {
		cs.Logger.Debug(fmt.Sprintf(
			"enterPrevote(%v/%v): Invalid args. Current step: %v/%v/%v",
			height,
			round,
			cs.Height,
			cs.Round,
			cs.Step))
		return
	}

	defer func() {
		// Done enterPrevote:
		cs.updateRoundStep(round, cstypes.RoundStepPrevote)
		cs.newStep()
	}()

	cs.Logger.Info(fmt.Sprintf("enterPrevote(%v/%v). Current: %v/%v/%v", height, round, cs.Height, cs.Round, cs.Step))

	// Sign and broadcast vote as necessary
	cs.doPrevote(height, round)

	// Once `addVote` hits any +2/3 prevotes, we will go to PrevoteWait
	// (so we have more time to try and collect +2/3 prevotes for a single block)
}

func (cs *State) defaultDoPrevote(height int64, round int) {
	logger := cs.Logger.With("height", height, "round", round)

	timer := tmbytes.NewFunctionTimer(50, "defaultDoPrevote", cs.Logger)
	defer timer.Finish()

	// If a block is locked, prevote that.
	if cs.LockedBlock != nil {
		logger.Info("enterPrevote: Block was locked")
		cs.signAddVote(types.PrevoteType, cs.LockedBlock.Hash(), cs.LockedBlockParts.Header())
		return
	}

	// If ProposalBlock is nil, prevote nil.
	if cs.ProposalBlock == nil {
		logger.Info("enterPrevote: ProposalBlock is nil")
		cs.signAddVote(types.PrevoteType, nil, types.PartSetHeader{})
		return
	}

	// Check block entropy (note this can be empty in fallback mode which is fine)
	if !cs.ProposalBlock.Header.Entropy.Equal(&cs.getEntropy(height).Entropy) {
		logger.Error(fmt.Sprintf("enterPrevote: ProposalBlock has invalid entropy. Note: enabled: %v entropy: %v", cs.getEntropy(height).Enabled, cs.ProposalBlock.Header.Entropy))
		cs.signAddVote(types.PrevoteType, nil, types.PartSetHeader{})
		return
	}

	// Validate proposal block
	err := cs.blockExec.ValidateBlock(cs.state, cs.ProposalBlock)
	if err != nil {
		// ProposalBlock is invalid, prevote nil.
		logger.Error("enterPrevote: ProposalBlock is invalid", "err", err)
		cs.signAddVote(types.PrevoteType, nil, types.PartSetHeader{})
		return
	}

	// Prevote cs.ProposalBlock
	// NOTE: the proposal signature is validated when it is received,
	// and the proposal block parts are validated as they are received (against the merkle hash in the proposal)
	logger.Info("enterPrevote: ProposalBlock is valid")
	cs.signAddVote(types.PrevoteType, cs.ProposalBlock.Hash(), cs.ProposalBlockParts.Header())
}

// Enter: any +2/3 prevotes at next round.
func (cs *State) enterPrevoteWait(height int64, round int) {
	logger := cs.Logger.With("height", height, "round", round)

	if cs.Height != height || round < cs.Round || (cs.Round == round && cstypes.RoundStepPrevoteWait <= cs.Step) {
		logger.Debug(fmt.Sprintf(
			"enterPrevoteWait(%v/%v): Invalid args. Current step: %v/%v/%v",
			height,
			round,
			cs.Height,
			cs.Round,
			cs.Step))
		return
	}
	if !cs.Votes.Prevotes(round).HasTwoThirdsAny() {
		panic(fmt.Sprintf("enterPrevoteWait(%v/%v), but Prevotes does not have any +2/3 votes", height, round))
	}
	logger.Info(fmt.Sprintf("enterPrevoteWait(%v/%v). Current: %v/%v/%v", height, round, cs.Height, cs.Round, cs.Step))

	defer func() {
		// Done enterPrevoteWait:
		cs.updateRoundStep(round, cstypes.RoundStepPrevoteWait)
		cs.newStep()
	}()

	// Wait for some more prevotes; enterPrecommit
	cs.scheduleTimeout(cs.config.Prevote(round), height, round, cstypes.RoundStepPrevoteWait)
}

// Enter: `timeoutPrevote` after any +2/3 prevotes.
// Enter: `timeoutPrecommit` after any +2/3 precommits.
// Enter: +2/3 precomits for block or nil.
// Lock & precommit the ProposalBlock if we have enough prevotes for it (a POL in this round)
// else, unlock an existing lock and precommit nil if +2/3 of prevotes were nil,
// else, precommit nil otherwise.
func (cs *State) enterPrecommit(height int64, round int) {
	logger := cs.Logger.With("height", height, "round", round)

	if cs.Height != height || round < cs.Round || (cs.Round == round && cstypes.RoundStepPrecommit <= cs.Step) {
		logger.Debug(fmt.Sprintf(
			"enterPrecommit(%v/%v): Invalid args. Current step: %v/%v/%v",
			height,
			round,
			cs.Height,
			cs.Round,
			cs.Step))
		return
	}

	logger.Info(fmt.Sprintf("enterPrecommit(%v/%v). Current: %v/%v/%v", height, round, cs.Height, cs.Round, cs.Step))

	defer func() {
		// Done enterPrecommit:
		cs.updateRoundStep(round, cstypes.RoundStepPrecommit)
		cs.newStep()
	}()

	// check for a polka
	blockID, ok := cs.Votes.Prevotes(round).TwoThirdsMajority()

	// If we don't have a polka, we must precommit nil.
	if !ok {
		if cs.LockedBlock != nil {
			logger.Info("enterPrecommit: No +2/3 prevotes during enterPrecommit while we're locked. Precommitting nil")
		} else {
			logger.Info("enterPrecommit: No +2/3 prevotes during enterPrecommit. Precommitting nil.")
		}
		cs.signAddVote(types.PrecommitType, nil, types.PartSetHeader{})
		return
	}

	// At this point +2/3 prevoted for a particular block or nil.
	cs.eventBus.PublishEventPolka(cs.RoundStateEvent())

	// the latest POLRound should be this round.
	polRound, _ := cs.Votes.POLInfo()
	if polRound < round {
		panic(fmt.Sprintf("This POLRound should be %v but got %v", round, polRound))
	}

	// +2/3 prevoted nil. Unlock and precommit nil.
	if len(blockID.Hash) == 0 {
		if cs.LockedBlock == nil {
			logger.Info("enterPrecommit: +2/3 prevoted for nil.")
		} else {
			logger.Info("enterPrecommit: +2/3 prevoted for nil. Unlocking")
			cs.LockedRound = -1
			cs.LockedBlock = nil
			cs.LockedBlockParts = nil
			cs.eventBus.PublishEventUnlock(cs.RoundStateEvent())
		}
		cs.signAddVote(types.PrecommitType, nil, types.PartSetHeader{})
		return
	}

	// At this point, +2/3 prevoted for a particular block.

	// If we're already locked on that block, precommit it, and update the LockedRound
	if cs.LockedBlock.HashesTo(blockID.Hash) {
		logger.Info("enterPrecommit: +2/3 prevoted locked block. Relocking")
		cs.LockedRound = round
		cs.eventBus.PublishEventRelock(cs.RoundStateEvent())
		cs.signAddVote(types.PrecommitType, blockID.Hash, blockID.PartsHeader)
		return
	}

	// If +2/3 prevoted for proposal block, stage and precommit it
	if cs.ProposalBlock.HashesTo(blockID.Hash) {
		logger.Info("enterPrecommit: +2/3 prevoted proposal block. Locking", "hash", blockID.Hash)
		// Validate the block.
		if err := cs.blockExec.ValidateBlock(cs.state, cs.ProposalBlock); err != nil {
			panic(fmt.Sprintf("enterPrecommit: +2/3 prevoted for an invalid block: %v", err))
		}
		cs.LockedRound = round
		cs.LockedBlock = cs.ProposalBlock
		cs.LockedBlockParts = cs.ProposalBlockParts
		cs.eventBus.PublishEventLock(cs.RoundStateEvent())
		cs.signAddVote(types.PrecommitType, blockID.Hash, blockID.PartsHeader)
		return
	}

	// There was a polka in this round for a block we don't have.
	// Fetch that block, unlock, and precommit nil.
	// The +2/3 prevotes for this round is the POL for our unlock.
	// TODO: In the future save the POL prevotes for justification.
	cs.LockedRound = -1
	cs.LockedBlock = nil
	cs.LockedBlockParts = nil
	if !cs.ProposalBlockParts.HasHeader(blockID.PartsHeader) {
		cs.ProposalBlock = nil
		cs.ProposalBlockParts = types.NewPartSetFromHeader(blockID.PartsHeader)
	}
	cs.eventBus.PublishEventUnlock(cs.RoundStateEvent())
	cs.signAddVote(types.PrecommitType, nil, types.PartSetHeader{})
}

// Enter: any +2/3 precommits for next round.
func (cs *State) enterPrecommitWait(height int64, round int) {
	logger := cs.Logger.With("height", height, "round", round)

	if cs.Height != height || round < cs.Round || (cs.Round == round && cs.TriggeredTimeoutPrecommit) {
		logger.Debug(
			fmt.Sprintf(
				"enterPrecommitWait(%v/%v): Invalid args. "+
					"Current state is Height/Round: %v/%v/, TriggeredTimeoutPrecommit:%v",
				height, round, cs.Height, cs.Round, cs.TriggeredTimeoutPrecommit))
		return
	}
	if !cs.Votes.Precommits(round).HasTwoThirdsAny() {
		panic(fmt.Sprintf("enterPrecommitWait(%v/%v), but Precommits does not have any +2/3 votes", height, round))
	}
	logger.Info(fmt.Sprintf("enterPrecommitWait(%v/%v). Current: %v/%v/%v", height, round, cs.Height, cs.Round, cs.Step))

	defer func() {
		// Done enterPrecommitWait:
		cs.TriggeredTimeoutPrecommit = true
		cs.newStep()
	}()

	// Wait for some more precommits; enterNewRound
	cs.scheduleTimeout(cs.config.Precommit(round), height, round, cstypes.RoundStepPrecommitWait)

}

// Enter: +2/3 precommits for block
func (cs *State) enterCommit(height int64, commitRound int) {
	logger := cs.Logger.With("height", height, "commitRound", commitRound)

	if cs.Height != height || cstypes.RoundStepCommit <= cs.Step {
		logger.Debug(fmt.Sprintf(
			"enterCommit(%v/%v): Invalid args. Current step: %v/%v/%v",
			height,
			commitRound,
			cs.Height,
			cs.Round,
			cs.Step))
		return
	}
	logger.Info(fmt.Sprintf("enterCommit(%v/%v). Current: %v/%v/%v", height, commitRound, cs.Height, cs.Round, cs.Step))

	defer func() {
		// Done enterCommit:
		// keep cs.Round the same, commitRound points to the right Precommits set.
		cs.updateRoundStep(cs.Round, cstypes.RoundStepCommit)
		cs.CommitRound = commitRound
		cs.CommitTime = tmtime.Now()
		cs.newStep()

		// Maybe finalize immediately.
		cs.tryFinalizeCommit(height)
	}()

	blockID, ok := cs.Votes.Precommits(commitRound).TwoThirdsMajority()
	if !ok {
		panic("RunActionCommit() expects +2/3 precommits")
	}

	// The Locked* fields no longer matter.
	// Move them over to ProposalBlock if they match the commit hash,
	// otherwise they'll be cleared in updateToState.
	if cs.LockedBlock.HashesTo(blockID.Hash) {
		logger.Info("Commit is for locked block. Set ProposalBlock=LockedBlock", "blockHash", blockID.Hash)
		cs.ProposalBlock = cs.LockedBlock
		cs.ProposalBlockParts = cs.LockedBlockParts
	}

	// If we don't have the block being committed, set up to get it.
	if !cs.ProposalBlock.HashesTo(blockID.Hash) {
		if !cs.ProposalBlockParts.HasHeader(blockID.PartsHeader) {
			logger.Info(
				"Commit is for a block we don't know about. Set ProposalBlock=nil",
				"proposal",
				cs.ProposalBlock.Hash(),
				"commit",
				blockID.Hash)
			// We're getting the wrong block.
			// Set up ProposalBlockParts and keep waiting.
			cs.ProposalBlock = nil
			cs.ProposalBlockParts = types.NewPartSetFromHeader(blockID.PartsHeader)
			cs.eventBus.PublishEventValidBlock(cs.RoundStateEvent())
			cs.evsw.FireEvent(types.EventValidBlock, &cs.RoundState)
		}
		// else {
		// We just need to keep waiting.
		// }
	}
}

// If we have the block AND +2/3 commits for it, finalize.
func (cs *State) tryFinalizeCommit(height int64) {
	logger := cs.Logger.With("height", height)

	timer := tmbytes.NewFunctionTimer(50, "tryFinalizeCommit", cs.Logger)
	defer timer.Finish()

	if cs.Height != height {
		panic(fmt.Sprintf("tryFinalizeCommit() cs.Height: %v vs height: %v", cs.Height, height))
	}

	blockID, ok := cs.Votes.Precommits(cs.CommitRound).TwoThirdsMajority()
	if !ok || len(blockID.Hash) == 0 {
		logger.Error("Attempt to finalize failed. There was no +2/3 majority, or +2/3 was for <nil>.")
		return
	}
	if !cs.ProposalBlock.HashesTo(blockID.Hash) {
		// TODO: this happens every time if we're not a validator (ugly logs)
		// TODO: ^^ wait, why does it matter that we're a validator?
		logger.Info(
			"Attempt to finalize failed. We don't have the commit block.",
			"proposal-block",
			cs.ProposalBlock.Hash(),
			"commit-block",
			blockID.Hash)
		return
	}

	cs.finalizeCommit(height)
}

// Increment height and goto cstypes.RoundStepNewHeight
func (cs *State) finalizeCommit(height int64) {
	if cs.Height != height || cs.Step != cstypes.RoundStepCommit {
		cs.Logger.Debug(fmt.Sprintf(
			"finalizeCommit(%v): Invalid args. Current step: %v/%v/%v",
			height,
			cs.Height,
			cs.Round,
			cs.Step))
		return
	}

	timer := tmbytes.NewFunctionTimer(50, "finalizeCommit", cs.Logger)
	defer timer.Finish()

	blockID, ok := cs.Votes.Precommits(cs.CommitRound).TwoThirdsMajority()
	block, blockParts := cs.ProposalBlock, cs.ProposalBlockParts

	if !ok {
		panic(fmt.Sprintf("Cannot finalizeCommit, commit does not have two thirds majority"))
	}
	if !blockParts.HasHeader(blockID.PartsHeader) {
		panic(fmt.Sprintf("Expected ProposalBlockParts header to be commit header"))
	}
	if !block.HashesTo(blockID.Hash) {
		panic(fmt.Sprintf("Cannot finalizeCommit, ProposalBlock does not hash to commit hash"))
	}
	if err := cs.blockExec.ValidateBlock(cs.state, block); err != nil {
		panic(fmt.Sprintf("+2/3 committed an invalid block: %v", err))
	}

	cs.Logger.Info("Finalizing commit of block with N txs",
		"height", block.Height,
		"hash", block.Hash(),
		"root", block.AppHash,
		"N", len(block.Txs))
	cs.Logger.Info(fmt.Sprintf("%v", block))

	fail.Fail() // XXX

	// Save to blockStore.
	if cs.blockStore.Height() < block.Height {
		// NOTE: the seenCommit is local justification to commit this block,
		// but may differ from the LastCommit included in the next block
		precommits := cs.Votes.Precommits(cs.CommitRound)
		seenCommit := precommits.MakeCommit()
		cs.blockStore.SaveBlock(block, blockParts, seenCommit)
	} else {
		// Happens during replay if we already saved the block but didn't commit
		cs.Logger.Info("Calling finalizeCommit on already stored block", "height", block.Height)
	}

	fail.Fail() // XXX

	// Write EndHeightMessage{} for this height, implying that the blockstore
	// has saved the block.
	//
	// If we crash before writing this EndHeightMessage{}, we will recover by
	// running ApplyBlock during the ABCI handshake when we restart.  If we
	// didn't save the block to the blockstore before writing
	// EndHeightMessage{}, we'd have to change WAL replay -- currently it
	// complains about replaying for heights where an #ENDHEIGHT entry already
	// exists.
	//
	// Either way, the State should not be resumed until we
	// successfully call ApplyBlock (ie. later here, or in Handshake after
	// restart).
	endMsg := EndHeightMessage{height}
	if err := cs.wal.WriteSync(endMsg); err != nil { // NOTE: fsync
		panic(fmt.Sprintf("Failed to write %v msg to consensus wal due to %v. Check your FS and restart the node",
			endMsg, err))
	}

	fail.Fail() // XXX

	// Create a copy of the state for staging and an event cache for txs.
	stateCopy := cs.state.Copy()

	// Execute and commit the block, update and save the state, and update the mempool.
	// NOTE The block.AppHash wont reflect these txs until the next block.
	var err error
	var retainHeight int64
	stateCopy, retainHeight, err = cs.blockExec.ApplyBlock(
		stateCopy,
		types.BlockID{Hash: block.Hash(), PartsHeader: blockParts.Header()},
		block)
	if err != nil {
		cs.Logger.Error("Error on ApplyBlock. Did the application crash? Please restart tendermint", "err", err)
		err := tmos.Kill()
		if err != nil {
			cs.Logger.Error("Failed to kill this process - please do so manually", "err", err)
		}
		return
	}

	fail.Fail() // XXX

	// Prune old heights, if requested by ABCI app.
	if retainHeight > 0 {
		pruned, err := cs.pruneBlocks(retainHeight)
		if err != nil {
			cs.Logger.Error("Failed to prune blocks", "retainHeight", retainHeight, "err", err)
		} else {
			cs.Logger.Info("Pruned blocks", "pruned", pruned, "retainHeight", retainHeight)
		}
	}

	// must be called before we update state
	cs.recordMetrics(height, block)

	// NewHeightStep!
	cs.updateToState(stateCopy)

	// Clear old entropy from map - it should now be
	// accessable via the block store
	for key, _ := range cs.newEntropy {
		if key < cs.Height {
			delete(cs.newEntropy, key)
		}
	}

	fail.Fail() // XXX

	// cs.StartTime is already set.
	// Schedule Round0 to start soon.
	cs.scheduleRound0(&cs.RoundState)

	// By here,
	// * cs.Height has been increment to height+1
	// * cs.Step is now cstypes.RoundStepNewHeight
	// * cs.StartTime is set to when we will start round0.
}

func (cs *State) pruneBlocks(retainHeight int64) (uint64, error) {
	base := cs.blockStore.Base()
	if retainHeight <= base {
		return 0, nil
	}
	pruned, err := cs.blockStore.PruneBlocks(retainHeight)
	if err != nil {
		return 0, fmt.Errorf("failed to prune block store: %w", err)
	}
	err = sm.PruneStates(cs.blockExec.DB(), base, retainHeight)
	if err != nil {
		return 0, fmt.Errorf("failed to prune state database: %w", err)
	}
	return pruned, nil
}

func (cs *State) recordMetrics(height int64, block *types.Block) {
	cs.metrics.Validators.Set(float64(cs.Validators.Size()))
	cs.metrics.ValidatorsPower.Set(float64(cs.Validators.TotalVotingPower()))

	var (
		missingValidators      int
		missingValidatorsPower int64
	)
	// height=0 -> MissingValidators and MissingValidatorsPower are both 0.
	// Remember that the first LastCommit is intentionally empty, so it's not
	// fair to increment missing validators number.
	if height > 1 {
		// Sanity check that commit size matches validator set size - only applies
		// after first block.
		var (
			commitSize = block.LastCommit.Size()
			valSetLen  = len(cs.LastValidators.Validators)
		)
		if commitSize != valSetLen {
			panic(fmt.Sprintf("commit size (%d) doesn't match valset length (%d) at height %d\n\n%v\n\n%v",
				commitSize, valSetLen, block.Height, block.LastCommit.Signatures, cs.LastValidators.Validators))
		}

		for i, val := range cs.LastValidators.Validators {
			commitSig := block.LastCommit.Signatures[i]
			if commitSig.Absent() {
				missingValidators++
				missingValidatorsPower += val.VotingPower
			}

			if cs.privValidator != nil {
				pubKey, err := cs.privValidator.GetPubKey()
				if err != nil {
					// Metrics won't be updated, but it's not critical.
					cs.Logger.Error("Error on retrival of pubkey", "err", err)
					continue
				}

				if bytes.Equal(val.Address, pubKey.Address()) {
					label := []string{
						"validator_address", val.Address.String(),
					}
					cs.metrics.ValidatorPower.With(label...).Set(float64(val.VotingPower))
					if commitSig.ForBlock() {
						cs.metrics.ValidatorLastSignedHeight.With(label...).Set(float64(height))
					} else {
						cs.metrics.ValidatorMissedBlocks.With(label...).Add(float64(1))
					}
				}
			}
		}
	}
	cs.metrics.MissingValidators.Set(float64(missingValidators))
	cs.metrics.MissingValidatorsPower.Set(float64(missingValidatorsPower))

	cs.metrics.ByzantineValidators.Set(float64(len(block.Evidence.Evidence)))
	byzantineValidatorsPower := int64(0)
	for _, ev := range block.Evidence.Evidence {
		if _, val := cs.Validators.GetByAddress(ev.Address()); val != nil {
			byzantineValidatorsPower += val.VotingPower
		}
	}
	cs.metrics.ByzantineValidatorsPower.Set(float64(byzantineValidatorsPower))

	if height > 1 {
		lastBlockMeta := cs.blockStore.LoadBlockMeta(height - 1)
<<<<<<< HEAD
		calculatedTimeS := block.Time.Sub(lastBlockMeta.Header.Time).Seconds()
		cs.metrics.BlockIntervalSeconds.Set(calculatedTimeS)

		if calculatedTimeS >= unacceptableBlockTime {
			cs.Logger.Error(fmt.Sprintf("Unacceptable block time detected: %vs", calculatedTimeS))
=======
		if lastBlockMeta != nil {
			cs.metrics.BlockIntervalSeconds.Set(
				block.Time.Sub(lastBlockMeta.Header.Time).Seconds(),
			)
>>>>>>> 606d0a89
		}
	}

	// Differentiate between normal TXs and dkg TXs when doing metrics
	txsInBlock := 0

	for _, tx := range block.Data.Txs {
		if !tx_extensions.IsDKGRelated(tx) {
			txsInBlock++
		}
	}

	cs.metrics.NumDKGTxs.Set(float64(len(block.Data.Txs) - txsInBlock))
	cs.metrics.TotalDKGTxs.Add(float64(len(block.Data.Txs) - txsInBlock))
	cs.metrics.NumTxs.Set(float64(txsInBlock))
	cs.metrics.TotalTxs.Add(float64(txsInBlock))
	cs.metrics.BlockSizeBytes.Set(float64(block.Size()))
	cs.metrics.CommittedHeight.Set(float64(block.Height))

	if types.IsEmptyBlockEntropy(&block.Entropy) {
		cs.metrics.BlockWithEntropy.Set(float64(0))
	} else {
		cs.metrics.BlockWithEntropy.Set(float64(1))
	}

	if cs.privValidator != nil {
		ourPubkey, _ := cs.privValidator.GetPubKey()
		// If we noticed we failed to produce a block when we should have
		if cs.isProposerForHeight != 0 && !bytes.Equal(block.ProposerAddress, ourPubkey.Address()) {
			cs.metrics.NumFailuresAsBlockProducer.Add(float64(cs.isProposerForHeight))
		} else {
			cs.metrics.NumBlockProducer.Add(float64(cs.isProposerForHeight))
		}
	}
	cs.isProposerForHeight = 0
}

//-----------------------------------------------------------------------------

func (cs *State) defaultSetProposal(proposal *types.Proposal) error {
	// Already have one
	// TODO: possibly catch double proposals
	if cs.Proposal != nil {
		return nil
	}

	// Does not apply
	if proposal.Height != cs.Height || proposal.Round != cs.Round {
		return nil
	}

	// Verify POLRound, which must be -1 or in range [0, proposal.Round).
	if proposal.POLRound < -1 ||
		(proposal.POLRound >= 0 && proposal.POLRound >= proposal.Round) {
		return ErrInvalidProposalPOLRound
	}

	// Verify signature
	if !cs.getProposer(proposal.Height, proposal.Round).PubKey.VerifyBytes(proposal.SignBytes(cs.state.ChainID), proposal.Signature) {
		return ErrInvalidProposalSignature
	}

	cs.Proposal = proposal
	// We don't update cs.ProposalBlockParts if it is already set.
	// This happens if we're already in cstypes.RoundStepCommit or if there is a valid block in the current round.
	// TODO: We can check if Proposal is for a different block as this is a sign of misbehavior!
	if cs.ProposalBlockParts == nil {
		cs.ProposalBlockParts = types.NewPartSetFromHeader(proposal.BlockID.PartsHeader)
	}
	cs.Logger.Info("Received proposal", "proposal", proposal)
	return nil
}

// NOTE: block is not necessarily valid.
// Asynchronously triggers either enterPrevote (before we timeout of propose) or tryFinalizeCommit,
// once we have the full block.
func (cs *State) addProposalBlockPart(msg *BlockPartMessage, peerID p2p.ID) (added bool, err error) {
	height, round, part := msg.Height, msg.Round, msg.Part

	// Blocks might be reused, so round mismatch is OK
	if cs.Height != height {
		cs.Logger.Debug("Received block part from wrong height", "height", height, "round", round)
		return false, nil
	}

	// We're not expecting a block part.
	if cs.ProposalBlockParts == nil {
		// NOTE: this can happen when we've gone to a higher round and
		// then receive parts from the previous round - not necessarily a bad peer.
		cs.Logger.Info("Received a block part when we're not expecting any",
			"height", height, "round", round, "index", part.Index, "peer", peerID)
		return false, nil
	}

	added, err = cs.ProposalBlockParts.AddPart(part)
	if err != nil {
		return added, err
	}
	if added && cs.ProposalBlockParts.IsComplete() {
		// Added and completed!
		_, err = cdc.UnmarshalBinaryLengthPrefixedReader(
			cs.ProposalBlockParts.GetReader(),
			&cs.ProposalBlock,
			cs.state.ConsensusParams.Block.MaxBytes,
		)
		if err != nil {
			return added, err
		}
		// NOTE: it's possible to receive complete proposal blocks for future rounds without having the proposal
		cs.Logger.Info("Received complete proposal block", "height", cs.ProposalBlock.Height, "hash", cs.ProposalBlock.Hash())
		cs.eventBus.PublishEventCompleteProposal(cs.CompleteProposalEvent())

		// Update Valid* if we can.
		prevotes := cs.Votes.Prevotes(cs.Round)
		blockID, hasTwoThirds := prevotes.TwoThirdsMajority()
		if hasTwoThirds && !blockID.IsZero() && (cs.ValidRound < cs.Round) {
			if cs.ProposalBlock.HashesTo(blockID.Hash) {
				cs.Logger.Info("Updating valid block to new proposal block",
					"valid-round", cs.Round, "valid-block-hash", cs.ProposalBlock.Hash())
				cs.ValidRound = cs.Round
				cs.ValidBlock = cs.ProposalBlock
				cs.ValidBlockParts = cs.ProposalBlockParts
			}
			// TODO: In case there is +2/3 majority in Prevotes set for some
			// block and cs.ProposalBlock contains different block, either
			// proposer is faulty or voting power of faulty processes is more
			// than 1/3. We should trigger in the future accountability
			// procedure at this point.
		}

		if cs.Step <= cstypes.RoundStepPropose && cs.isProposalComplete() {
			// Move onto the next step
			cs.enterPrevote(height, cs.Round)
			if hasTwoThirds { // this is optimisation as this will be triggered when prevote is added
				cs.enterPrecommit(height, cs.Round)
			}
		} else if cs.Step == cstypes.RoundStepCommit {
			// If we're waiting on the proposal block...
			cs.tryFinalizeCommit(height)
		}
		return added, nil
	}
	return added, nil
}

// Attempt to add the vote. if its a duplicate signature, dupeout the validator
func (cs *State) tryAddVote(vote *types.Vote, peerID p2p.ID) (bool, error) {
	added, err := cs.addVote(vote, peerID)
	if err != nil {
		// If the vote height is off, we'll just ignore it,
		// But if it's a conflicting sig, add it to the cs.evpool.
		// If it's otherwise invalid, punish peer.
		// nolint: gocritic
		if err == ErrVoteHeightMismatch {
			return added, err
		} else if voteErr, ok := err.(*types.ErrVoteConflictingVotes); ok {
			pubKey, err := cs.privValidator.GetPubKey()
			if err != nil {
				return false, errors.Wrap(err, "can't get pubkey")
			}

			if bytes.Equal(vote.ValidatorAddress, pubKey.Address()) {
				cs.Logger.Error(
					"Found conflicting vote from ourselves. Did you unsafe_reset a validator?",
					"height",
					vote.Height,
					"round",
					vote.Round,
					"type",
					vote.Type)
				return added, err
			}
			cs.evpool.AddEvidence(voteErr.DuplicateVoteEvidence)
			return added, err
		} else if err == types.ErrVoteNonDeterministicSignature {
			cs.Logger.Debug("Vote has non-deterministic signature", "err", err)
		} else {
			// Either
			// 1) bad peer OR
			// 2) not a bad peer? this can also err sometimes with "Unexpected step" OR
			// 3) tmkms use with multiple validators connecting to a single tmkms instance
			// 		(https://github.com/tendermint/tendermint/issues/3839).
			cs.Logger.Info("Error attempting to add vote", "err", err)
			return added, ErrAddingVote
		}
	}
	return added, nil
}

//-----------------------------------------------------------------------------

func (cs *State) addVote(
	vote *types.Vote,
	peerID p2p.ID) (added bool, err error) {
	cs.Logger.Debug(
		"addVote",
		"voteHeight",
		vote.Height,
		"voteType",
		vote.Type,
		"valIndex",
		vote.ValidatorIndex,
		"csHeight",
		cs.Height,
	)

	// A precommit for the previous height?
	// These come in while we wait timeoutCommit
	if vote.Height+1 == cs.Height {
		if !(cs.Step == cstypes.RoundStepNewHeight && vote.Type == types.PrecommitType) {
			// TODO: give the reason ..
			// fmt.Errorf("tryAddVote: Wrong height, not a LastCommit straggler commit.")
			return added, ErrVoteHeightMismatch
		}
		added, err = cs.LastCommit.AddVote(vote)
		if !added {
			return added, err
		}

		cs.Logger.Info(fmt.Sprintf("Added to lastPrecommits: %v", cs.LastCommit.StringShort()))
		cs.eventBus.PublishEventVote(types.EventDataVote{Vote: vote})
		cs.evsw.FireEvent(types.EventVote, vote)

		// if we can skip timeoutCommit and have all the votes now,
		if cs.config.SkipTimeoutCommit && cs.LastCommit.HasAll() {
			// go straight to new round (skip timeout commit)
			// cs.scheduleTimeout(time.Duration(0), cs.Height, 0, cstypes.RoundStepNewHeight)
			cs.enterNewRound(cs.Height, 0)
		}

		return
	}

	// Height mismatch is ignored.
	// Not necessarily a bad peer, but not favourable behaviour.
	if vote.Height != cs.Height {
		err = ErrVoteHeightMismatch
		cs.Logger.Info("Vote ignored and not added", "voteHeight", vote.Height, "csHeight", cs.Height, "peerID", peerID)
		return
	}

	height := cs.Height
	added, err = cs.Votes.AddVote(vote, peerID)
	if !added {
		// Either duplicate, or error upon cs.Votes.AddByIndex()
		return
	}

	cs.eventBus.PublishEventVote(types.EventDataVote{Vote: vote})
	cs.evsw.FireEvent(types.EventVote, vote)

	switch vote.Type {
	case types.PrevoteType:
		prevotes := cs.Votes.Prevotes(vote.Round)
		cs.Logger.Info("Added to prevote", "vote", vote, "prevotes", prevotes.StringShort())

		// If +2/3 prevotes for a block or nil for *any* round:
		if blockID, ok := prevotes.TwoThirdsMajority(); ok {

			// There was a polka!
			// If we're locked but this is a recent polka, unlock.
			// If it matches our ProposalBlock, update the ValidBlock

			// Unlock if `cs.LockedRound < vote.Round <= cs.Round`
			// NOTE: If vote.Round > cs.Round, we'll deal with it when we get to vote.Round
			if (cs.LockedBlock != nil) &&
				(cs.LockedRound < vote.Round) &&
				(vote.Round <= cs.Round) &&
				!cs.LockedBlock.HashesTo(blockID.Hash) {

				cs.Logger.Info("Unlocking because of POL.", "lockedRound", cs.LockedRound, "POLRound", vote.Round)
				cs.LockedRound = -1
				cs.LockedBlock = nil
				cs.LockedBlockParts = nil
				cs.eventBus.PublishEventUnlock(cs.RoundStateEvent())
			}

			// Update Valid* if we can.
			// NOTE: our proposal block may be nil or not what received a polka..
			if len(blockID.Hash) != 0 && (cs.ValidRound < vote.Round) && (vote.Round == cs.Round) {

				if cs.ProposalBlock.HashesTo(blockID.Hash) {
					cs.Logger.Info(
						"Updating ValidBlock because of POL.", "validRound", cs.ValidRound, "POLRound", vote.Round)
					cs.ValidRound = vote.Round
					cs.ValidBlock = cs.ProposalBlock
					cs.ValidBlockParts = cs.ProposalBlockParts
				} else {
					cs.Logger.Info(
						"Valid block we don't know about. Set ProposalBlock=nil",
						"proposal", cs.ProposalBlock.Hash(), "blockID", blockID.Hash)
					// We're getting the wrong block.
					cs.ProposalBlock = nil
				}
				if !cs.ProposalBlockParts.HasHeader(blockID.PartsHeader) {
					cs.ProposalBlockParts = types.NewPartSetFromHeader(blockID.PartsHeader)
				}
				cs.evsw.FireEvent(types.EventValidBlock, &cs.RoundState)
				cs.eventBus.PublishEventValidBlock(cs.RoundStateEvent())
			}
		}

		// If +2/3 prevotes for *anything* for future round:
		switch {
		case cs.Round < vote.Round && prevotes.HasTwoThirdsAny():
			// Round-skip if there is any 2/3+ of votes ahead of us
			cs.enterNewRound(height, vote.Round)
		case cs.Round == vote.Round && cstypes.RoundStepPrevote <= cs.Step: // current round
			blockID, ok := prevotes.TwoThirdsMajority()
			if ok && (cs.isProposalComplete() || len(blockID.Hash) == 0) {
				cs.enterPrecommit(height, vote.Round)
			} else if prevotes.HasTwoThirdsAny() {
				cs.enterPrevoteWait(height, vote.Round)
			}
		case cs.Proposal != nil && 0 <= cs.Proposal.POLRound && cs.Proposal.POLRound == vote.Round:
			// If the proposal is now complete, enter prevote of cs.Round.
			if cs.isProposalComplete() {
				cs.enterPrevote(height, cs.Round)
			}
		}

	case types.PrecommitType:
		precommits := cs.Votes.Precommits(vote.Round)
		cs.Logger.Info("Added to precommit", "vote", vote, "precommits", precommits.StringShort())

		blockID, ok := precommits.TwoThirdsMajority()
		if ok {
			// Executed as TwoThirdsMajority could be from a higher round
			cs.enterNewRound(height, vote.Round)
			cs.enterPrecommit(height, vote.Round)
			if len(blockID.Hash) != 0 {
				cs.enterCommit(height, vote.Round)
				if cs.config.SkipTimeoutCommit && precommits.HasAll() {
					cs.enterNewRound(cs.Height, 0)
				}
			} else {
				cs.enterPrecommitWait(height, vote.Round)
			}
		} else if cs.Round <= vote.Round && precommits.HasTwoThirdsAny() {
			cs.enterNewRound(height, vote.Round)
			cs.enterPrecommitWait(height, vote.Round)
		}

	default:
		panic(fmt.Sprintf("Unexpected vote type %X", vote.Type)) // go-amino should prevent this.
	}

	return added, err
}

// CONTRACT: cs.privValidator is not nil.
func (cs *State) signVote(
	msgType types.SignedMsgType,
	hash []byte,
	header types.PartSetHeader,
) (*types.Vote, error) {
	// Flush the WAL. Otherwise, we may not recompute the same vote to sign,
	// and the privValidator will refuse to sign anything.
	cs.wal.FlushAndSync()

	pubKey, err := cs.privValidator.GetPubKey()
	if err != nil {
		return nil, errors.Wrap(err, "can't get pubkey")
	}
	addr := pubKey.Address()
	valIdx, _ := cs.Validators.GetByAddress(addr)

	vote := &types.Vote{
		ValidatorAddress: addr,
		ValidatorIndex:   valIdx,
		Height:           cs.Height,
		Round:            cs.Round,
		Timestamp:        cs.voteTime(),
		Type:             msgType,
		BlockID:          types.BlockID{Hash: hash, PartsHeader: header},
	}

	err = cs.privValidator.SignVote(cs.state.ChainID, vote)
	return vote, err
}

func (cs *State) voteTime() time.Time {
	now := tmtime.Now()
	minVoteTime := now
	// TODO: We should remove next line in case we don't vote for v in case cs.ProposalBlock == nil,
	// even if cs.LockedBlock != nil. See https://docs.tendermint.com/master/spec/.
	timeIotaMs := time.Duration(cs.state.ConsensusParams.Block.TimeIotaMs) * time.Millisecond
	if cs.LockedBlock != nil {
		// See the BFT time spec https://docs.tendermint.com/master/spec/consensus/bft-time.html
		minVoteTime = cs.LockedBlock.Time.Add(timeIotaMs)
	} else if cs.ProposalBlock != nil {
		minVoteTime = cs.ProposalBlock.Time.Add(timeIotaMs)
	}

	if now.After(minVoteTime) {
		return now
	}
	return minVoteTime
}

// sign the vote and publish on internalMsgQueue
func (cs *State) signAddVote(msgType types.SignedMsgType, hash []byte, header types.PartSetHeader) *types.Vote {
	if cs.privValidator == nil { // the node does not have a key
<<<<<<< HEAD
		return nil
	}

	pubKey, err := cs.privValidator.GetPubKey()
	if err != nil {
		// Vote won't be signed, but it's not critical.
		cs.Logger.Error("Error on retrival of pubkey", "err", err)
		return nil
	}

=======
		return nil
	}

	pubKey, err := cs.privValidator.GetPubKey()
	if err != nil {
		// Vote won't be signed, but it's not critical.
		cs.Logger.Error("Error on retrival of pubkey", "err", err)
		return nil
	}

>>>>>>> 606d0a89
	// If the node not in the validator set, do nothing.
	if !cs.Validators.HasAddress(pubKey.Address()) {
		return nil
	}

	// TODO: pass pubKey to signVote
	vote, err := cs.signVote(msgType, hash, header)
	if err == nil {
		cs.sendInternalMessage(msgInfo{&VoteMessage{vote}, ""})
		cs.Logger.Info("Signed and pushed vote", "height", cs.Height, "round", cs.Round, "vote", vote, "err", err)
		return vote
	}
	//if !cs.replayMode {
	cs.Logger.Error("Error signing vote", "height", cs.Height, "round", cs.Round, "vote", vote, "err", err)
	//}
	return nil
}

//---------------------------------------------------------

func CompareHRS(h1 int64, r1 int, s1 cstypes.RoundStepType, h2 int64, r2 int, s2 cstypes.RoundStepType) int {
	if h1 < h2 {
		return -1
	} else if h1 > h2 {
		return 1
	}
	if r1 < r2 {
		return -1
	} else if r1 > r2 {
		return 1
	}
	if s1 < s2 {
		return -1
	} else if s1 > s2 {
		return 1
	}
	return 0
}<|MERGE_RESOLUTION|>--- conflicted
+++ resolved
@@ -1206,15 +1206,11 @@
 	} else {
 		// Create a new proposal block from state/txs from the mempool.
 		block, blockParts = cs.createProposalBlock()
-<<<<<<< HEAD
 		// Add entropy and reset blockParts
 
 		block.Header.Entropy = cs.getEntropy(height).Entropy
 		blockParts = block.MakePartSet(types.BlockPartSizeBytes)
-		if block == nil { // on error
-=======
 		if block == nil {
->>>>>>> 606d0a89
 			return
 		}
 	}
@@ -1293,7 +1289,6 @@
 		cs.Logger.Error("Error on retrival of pubkey", "err", err)
 		return
 	}
-<<<<<<< HEAD
 
 	onlyDKGTxs := false
 
@@ -1304,12 +1299,8 @@
 	}
 
 	proposerAddr := pubKey.Address()
+
 	return cs.blockExec.CreateProposalBlock(cs.Height, cs.state, commit, proposerAddr, onlyDKGTxs)
-=======
-	proposerAddr := pubKey.Address()
-
-	return cs.blockExec.CreateProposalBlock(cs.Height, cs.state, commit, proposerAddr)
->>>>>>> 606d0a89
 }
 
 // Enter: `timeoutPropose` after entering Propose.
@@ -1860,18 +1851,13 @@
 
 	if height > 1 {
 		lastBlockMeta := cs.blockStore.LoadBlockMeta(height - 1)
-<<<<<<< HEAD
-		calculatedTimeS := block.Time.Sub(lastBlockMeta.Header.Time).Seconds()
-		cs.metrics.BlockIntervalSeconds.Set(calculatedTimeS)
-
-		if calculatedTimeS >= unacceptableBlockTime {
-			cs.Logger.Error(fmt.Sprintf("Unacceptable block time detected: %vs", calculatedTimeS))
-=======
 		if lastBlockMeta != nil {
-			cs.metrics.BlockIntervalSeconds.Set(
-				block.Time.Sub(lastBlockMeta.Header.Time).Seconds(),
-			)
->>>>>>> 606d0a89
+			calculatedTimeS := block.Time.Sub(lastBlockMeta.Header.Time).Seconds()
+			cs.metrics.BlockIntervalSeconds.Set(calculatedTimeS)
+
+			if calculatedTimeS >= unacceptableBlockTime {
+				cs.Logger.Error(fmt.Sprintf("Unacceptable block time detected: %vs", calculatedTimeS))
+			}
 		}
 	}
 
@@ -2275,7 +2261,6 @@
 // sign the vote and publish on internalMsgQueue
 func (cs *State) signAddVote(msgType types.SignedMsgType, hash []byte, header types.PartSetHeader) *types.Vote {
 	if cs.privValidator == nil { // the node does not have a key
-<<<<<<< HEAD
 		return nil
 	}
 
@@ -2286,18 +2271,6 @@
 		return nil
 	}
 
-=======
-		return nil
-	}
-
-	pubKey, err := cs.privValidator.GetPubKey()
-	if err != nil {
-		// Vote won't be signed, but it's not critical.
-		cs.Logger.Error("Error on retrival of pubkey", "err", err)
-		return nil
-	}
-
->>>>>>> 606d0a89
 	// If the node not in the validator set, do nothing.
 	if !cs.Validators.HasAddress(pubKey.Address()) {
 		return nil
