--- conflicted
+++ resolved
@@ -515,11 +515,7 @@
 				blockMeta := conR.conS.blockStore.LoadBlockMeta(prs.Height)
 				if blockMeta == nil {
 					heightLogger.Error("Failed to load block meta",
-<<<<<<< HEAD
 						"blockstoreBase", conR.conS.blockStore.Base(), "blockstoreHeight", conR.conS.blockStore.Height())
-=======
-						"blockstoreHeight", conR.conS.blockStore.Height())
->>>>>>> 6369d4d1
 					time.Sleep(conR.conS.config.PeerGossipSleepDuration)
 				} else {
 					ps.InitProposalBlockParts(blockMeta.BlockID.PartsHeader)
