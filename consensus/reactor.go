--- conflicted
+++ resolved
@@ -515,11 +515,7 @@
 				blockMeta := conR.conS.blockStore.LoadBlockMeta(prs.Height)
 				if blockMeta == nil {
 					heightLogger.Error("Failed to load block meta",
-<<<<<<< HEAD
-						"blockstoreHeight", conR.conS.blockStore.Height())
-=======
 						"blockstoreBase", conR.conS.blockStore.Base(), "blockstoreHeight", conR.conS.blockStore.Height())
->>>>>>> 606d0a89
 					time.Sleep(conR.conS.config.PeerGossipSleepDuration)
 				} else {
 					ps.InitProposalBlockParts(blockMeta.BlockID.PartsHeader)
@@ -819,17 +815,6 @@
 		// Maybe send Height/CatchupCommitRound/CatchupCommit.
 		{
 			prs := ps.GetRoundState()
-<<<<<<< HEAD
-			if prs.CatchupCommitRound != -1 && 0 < prs.Height && prs.Height <= conR.conS.blockStore.Height() {
-				commit := conR.conS.LoadCommit(prs.Height)
-				peer.TrySend(StateChannel, cdc.MustMarshalBinaryBare(&VoteSetMaj23Message{
-					Height:  prs.Height,
-					Round:   commit.Round,
-					Type:    types.PrecommitType,
-					BlockID: commit.BlockID,
-				}))
-				time.Sleep(conR.conS.config.PeerQueryMaj23SleepDuration)
-=======
 			if prs.CatchupCommitRound != -1 && prs.Height > 0 && prs.Height <= conR.conS.blockStore.Height() &&
 				prs.Height >= conR.conS.blockStore.Base() {
 				if commit := conR.conS.LoadCommit(prs.Height); commit != nil {
@@ -841,7 +826,6 @@
 					}))
 					time.Sleep(conR.conS.config.PeerQueryMaj23SleepDuration)
 				}
->>>>>>> 606d0a89
 			}
 		}
 
