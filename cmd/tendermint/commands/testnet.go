package commands

import (
	gobytes "bytes"
	"fmt"
	"net"
	"os"
	"path/filepath"
	"sort"
	"strings"

	"github.com/pkg/errors"
	"github.com/spf13/cobra"
	"github.com/spf13/viper"

	cfg "github.com/tendermint/tendermint/config"
	"github.com/tendermint/tendermint/libs/bytes"
	tmrand "github.com/tendermint/tendermint/libs/rand"
	"github.com/tendermint/tendermint/p2p"
	"github.com/tendermint/tendermint/privval"
	"github.com/tendermint/tendermint/types"
	tmtime "github.com/tendermint/tendermint/types/time"
)

var (
	nValidators    int
	nNonValidators int
	configFile     string
	outputDir      string
	nodeDirPrefix  string

	populatePersistentPeers bool
	hostnamePrefix          string
	hostnameSuffix          string
	startingIPAddress       string
	hostnames               []string
	p2pPort                 int
	randomMonikers          bool

	setEntropyFiles bool
)

const (
	nodeDirPerm = 0755
)

func init() {
	TestnetFilesCmd.Flags().IntVar(&nValidators, "v", 4,
		"Number of validators to initialize the testnet with")
	TestnetFilesCmd.Flags().StringVar(&configFile, "config", "",
		"Config file to use (note some options may be overwritten)")
	TestnetFilesCmd.Flags().IntVar(&nNonValidators, "n", 0,
		"Number of non-validators to initialize the testnet with")
	TestnetFilesCmd.Flags().StringVar(&outputDir, "o", "./mytestnet",
		"Directory to store initialization data for the testnet")
	TestnetFilesCmd.Flags().StringVar(&nodeDirPrefix, "node-dir-prefix", "node",
		"Prefix the directory name for each node with (node results in node0, node1, ...)")

	TestnetFilesCmd.Flags().BoolVar(&populatePersistentPeers, "populate-persistent-peers", true,
		"Update config of each node with the list of persistent peers build using either"+
			" hostname-prefix or"+
			" starting-ip-address")
	TestnetFilesCmd.Flags().StringVar(&hostnamePrefix, "hostname-prefix", "node",
		"Hostname prefix (\"node\" results in persistent peers list ID0@node0:26656, ID1@node1:26656, ...)")
	TestnetFilesCmd.Flags().StringVar(&hostnameSuffix, "hostname-suffix", "",
		"Hostname suffix ("+
			"\".xyz.com\""+
			" results in persistent peers list ID0@node0.xyz.com:26656, ID1@node1.xyz.com:26656, ...)")
	TestnetFilesCmd.Flags().StringVar(&startingIPAddress, "starting-ip-address", "",
		"Starting IP address ("+
			"\"192.168.0.1\""+
			" results in persistent peers list ID0@192.168.0.1:26656, ID1@192.168.0.2:26656, ...)")
	TestnetFilesCmd.Flags().StringArrayVar(&hostnames, "hostname", []string{},
		"Manually override all hostnames of validators and non-validators (use --hostname multiple times for multiple hosts)")
	TestnetFilesCmd.Flags().IntVar(&p2pPort, "p2p-port", 26656,
		"P2P Port")
	TestnetFilesCmd.Flags().BoolVar(&randomMonikers, "random-monikers", false,
		"Randomize the moniker for each generated node")
	TestnetFilesCmd.Flags().BoolVar(&setEntropyFiles, "set-entropy-files", false, "Enforce existence of entropy key files")
}

// TestnetFilesCmd allows initialisation of files for a Tendermint testnet.
var TestnetFilesCmd = &cobra.Command{
	Use:   "testnet",
	Short: "Initialize files for a Tendermint testnet",
	Long: `testnet will create "v" + "n" number of directories and populate each with
necessary files (private validator, genesis, config, etc.).

Note, strict routability for addresses is turned off in the config file.

Optionally, it will fill in persistent_peers list in config file using either hostnames or IPs.

Example:

	tendermint testnet --v 4 --o ./output --populate-persistent-peers --starting-ip-address 192.168.10.2
	`,
	RunE: testnetFiles,
}

func testnetFiles(cmd *cobra.Command, args []string) error {
	if len(hostnames) > 0 && len(hostnames) != (nValidators+nNonValidators) {
		return fmt.Errorf(
			"testnet needs precisely %d hostnames (number of validators plus non-validators) if --hostname parameter is used",
			nValidators+nNonValidators,
		)
	}

	config := cfg.DefaultConfig()

	// overwrite default config if set and valid
	if configFile != "" {
		viper.SetConfigFile(configFile)
		if err := viper.ReadInConfig(); err != nil {
			return err
		}
		if err := viper.Unmarshal(config); err != nil {
			return err
		}
		if err := config.ValidateBasic(); err != nil {
			return err
		}
	}

	genVals := make([]types.GenesisValidator, nValidators)
	entropyValidators := make(types.ValidatorsByAddress, nValidators)

	for i := 0; i < nValidators; i++ {
		nodeDirName := fmt.Sprintf("%s%d", nodeDirPrefix, i)
		nodeDir := filepath.Join(outputDir, nodeDirName)
		config.SetRoot(nodeDir)

		err := os.MkdirAll(filepath.Join(nodeDir, "config"), nodeDirPerm)
		if err != nil {
			_ = os.RemoveAll(outputDir)
			return err
		}
		err = os.MkdirAll(filepath.Join(nodeDir, "data"), nodeDirPerm)
		if err != nil {
			_ = os.RemoveAll(outputDir)
			return err
		}

		initFilesWithConfig(config)

		pvKeyFile := filepath.Join(nodeDir, config.BaseConfig.PrivValidatorKey)
		pvStateFile := filepath.Join(nodeDir, config.BaseConfig.PrivValidatorState)
		pv := privval.LoadFilePV(pvKeyFile, pvStateFile)

<<<<<<< HEAD
		pubKey := pv.GetPubKey()
=======
		pubKey, err := pv.GetPubKey()
		if err != nil {
			return errors.Wrap(err, "can't get pubkey")
		}
>>>>>>> 606d0a89
		genVals[i] = types.GenesisValidator{
			Address: pubKey.Address(),
			PubKey:  pubKey,
			Power:   1,
			Name:    nodeDirName,
		}

		entropyValidators[i] = &types.Validator{Address: pubKey.Address()}
	}

	// Sort genesis validators
	if setEntropyFiles {
		sort.Sort(entropyValidators)
		for i := 0; i < nValidators; i++ {
			address := genVals[i].Address
			idx := sort.Search(len(entropyValidators), func(i int) bool {
				return gobytes.Compare(address, entropyValidators[i].Address) <= 0
			})
			if idx < len(entropyValidators) && gobytes.Equal(entropyValidators[idx].Address, address) {
				err := moveEntropyFile(idx, i)
				if err != nil {
					return err
				}
			} else {
				return fmt.Errorf("genValidators and entropyValidators mismatch")
			}
		}
	}

	for i := 0; i < nNonValidators; i++ {
		nodeDir := filepath.Join(outputDir, fmt.Sprintf("%s%d", nodeDirPrefix, i+nValidators))
		config.SetRoot(nodeDir)

		err := os.MkdirAll(filepath.Join(nodeDir, "config"), nodeDirPerm)
		if err != nil {
			_ = os.RemoveAll(outputDir)
			return err
		}

		err = os.MkdirAll(filepath.Join(nodeDir, "data"), nodeDirPerm)
		if err != nil {
			_ = os.RemoveAll(outputDir)
			return err
		}

		initFilesWithConfig(config)

		if setEntropyFiles {
			err = moveEntropyFile(0, i+nValidators)
			if err != nil {
				return err
			}
		}
	}

	// Generate genesis doc from generated validators
	genDoc := &types.GenesisDoc{
		ChainID:         "chain-" + tmrand.Str(6),
		ConsensusParams: types.DefaultConsensusParams(),
		GenesisTime:     tmtime.Now(),
		Validators:      genVals,
		Entropy:         "Fetch.ai Test Genesis Entropy",
	}

	// Write genesis file.
	for i := 0; i < nValidators+nNonValidators; i++ {
		nodeDir := filepath.Join(outputDir, fmt.Sprintf("%s%d", nodeDirPrefix, i))
		if err := genDoc.SaveAs(filepath.Join(nodeDir, config.BaseConfig.Genesis)); err != nil {
			_ = os.RemoveAll(outputDir)
			return err
		}
	}

	// Gather persistent peer addresses.
	var (
		persistentPeers string
		err             error
	)
	if populatePersistentPeers {
		persistentPeers, err = persistentPeersString(config)
		if err != nil {
			_ = os.RemoveAll(outputDir)
			return err
		}
	}

	// Overwrite default config.
	for i := 0; i < nValidators+nNonValidators; i++ {
		nodeDir := filepath.Join(outputDir, fmt.Sprintf("%s%d", nodeDirPrefix, i))
		config.SetRoot(nodeDir)
		config.P2P.AddrBookStrict = false
		config.P2P.AllowDuplicateIP = true
		if populatePersistentPeers {
			config.P2P.PersistentPeers = persistentPeers
		}
		config.Moniker = moniker(i)

		cfg.WriteConfigFile(filepath.Join(nodeDir, "config", "config.toml"), config)
	}

	fmt.Printf("Successfully initialized %v node directories\n", nValidators+nNonValidators)
	return nil
}

func moveEntropyFile(entropyIndex int, nodeIndex int) error {
	relevantIndex := entropyIndex
	// Check if node is validator
	if nodeIndex >= nValidators {
		relevantIndex = nodeIndex
	}
	oldEntropyFile := filepath.Join(outputDir, fmt.Sprintf("%d.json", relevantIndex))
	_, findFileErr := os.Stat(oldEntropyFile)
	if os.IsNotExist(findFileErr) {
		return fmt.Errorf("entropy key file %v does not exist", oldEntropyFile)
	}
	newEntropyFile := filepath.Join(filepath.Join(outputDir, fmt.Sprintf("%s%d", nodeDirPrefix, nodeIndex)), config.EntropyKey)
	// Move key file into correct directory
	return os.Rename(oldEntropyFile, newEntropyFile)
}

func hostnameOrIP(i int) string {
	if len(hostnames) > 0 && i < len(hostnames) {
		return hostnames[i]
	}
	if startingIPAddress == "" {
		return fmt.Sprintf("%s%d%s", hostnamePrefix, i, hostnameSuffix)
	}
	ip := net.ParseIP(startingIPAddress)
	ip = ip.To4()
	if ip == nil {
		fmt.Printf("%v: non ipv4 address\n", startingIPAddress)
		os.Exit(1)
	}

	for j := 0; j < i; j++ {
		ip[3]++
	}
	return ip.String()
}

func persistentPeersString(config *cfg.Config) (string, error) {
	persistentPeers := make([]string, nValidators+nNonValidators)
	for i := 0; i < nValidators+nNonValidators; i++ {
		nodeDir := filepath.Join(outputDir, fmt.Sprintf("%s%d", nodeDirPrefix, i))
		config.SetRoot(nodeDir)
		nodeKey, err := p2p.LoadNodeKey(config.NodeKeyFile())
		if err != nil {
			return "", err
		}
		persistentPeers[i] = p2p.IDAddressString(nodeKey.ID(), fmt.Sprintf("%s:%d", hostnameOrIP(i), p2pPort))
	}
	return strings.Join(persistentPeers, ","), nil
}

func moniker(i int) string {
	if randomMonikers {
		return randomMoniker()
	}
	if len(hostnames) > 0 && i < len(hostnames) {
		return hostnames[i]
	}
	if startingIPAddress == "" {
		return fmt.Sprintf("%s%d%s", hostnamePrefix, i, hostnameSuffix)
	}
	return randomMoniker()
}

func randomMoniker() string {
	return bytes.HexBytes(tmrand.Bytes(8)).String()
}<|MERGE_RESOLUTION|>--- conflicted
+++ resolved
@@ -146,14 +146,10 @@
 		pvStateFile := filepath.Join(nodeDir, config.BaseConfig.PrivValidatorState)
 		pv := privval.LoadFilePV(pvKeyFile, pvStateFile)
 
-<<<<<<< HEAD
-		pubKey := pv.GetPubKey()
-=======
 		pubKey, err := pv.GetPubKey()
 		if err != nil {
 			return errors.Wrap(err, "can't get pubkey")
 		}
->>>>>>> 606d0a89
 		genVals[i] = types.GenesisValidator{
 			Address: pubKey.Address(),
 			PubKey:  pubKey,
