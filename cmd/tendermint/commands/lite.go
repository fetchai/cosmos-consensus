package commands

import (
	"net/http"
	"os"
	"strings"
	"time"

	"github.com/pkg/errors"
	"github.com/spf13/cobra"

	"github.com/tendermint/go-amino"
	dbm "github.com/tendermint/tm-db"

	"github.com/tendermint/tendermint/libs/log"
	tmos "github.com/tendermint/tendermint/libs/os"
	lite "github.com/tendermint/tendermint/lite2"
	lproxy "github.com/tendermint/tendermint/lite2/proxy"
	lrpc "github.com/tendermint/tendermint/lite2/rpc"
	dbs "github.com/tendermint/tendermint/lite2/store/db"
<<<<<<< HEAD
	rpcclient "github.com/tendermint/tendermint/rpc/client"
	rpcserver "github.com/tendermint/tendermint/rpc/lib/server"
=======
	rpchttp "github.com/tendermint/tendermint/rpc/client/http"
	rpcserver "github.com/tendermint/tendermint/rpc/jsonrpc/server"
>>>>>>> 606d0a89
)

// LiteCmd represents the base command when called without any subcommands
var LiteCmd = &cobra.Command{
	Use:   "lite [chainID]",
	Short: "Run a light client proxy server, verifying Tendermint rpc",
	Long: `Run a light client proxy server, verifying Tendermint rpc.

All calls that can be tracked back to a block header by a proof
will be verified before passing them back to the caller. Other than
that, it will present the same interface as a full Tendermint node.

Example:

start a fresh instance:

lite cosmoshub-3 -p 52.57.29.196:26657 -w public-seed-node.cosmoshub.certus.one:26657
	--height 962118 --hash 28B97BE9F6DE51AC69F70E0B7BFD7E5C9CD1A595B7DC31AFF27C50D4948020CD

continue from latest state:

lite cosmoshub-3 -p 52.57.29.196:26657 -w public-seed-node.cosmoshub.certus.one:26657
`,
	RunE: runProxy,
	Args: cobra.ExactArgs(1),
	Example: `lite cosmoshub-3 -p 52.57.29.196:26657 -w public-seed-node.cosmoshub.certus.one:26657
	--height 962118 --hash 28B97BE9F6DE51AC69F70E0B7BFD7E5C9CD1A595B7DC31AFF27C50D4948020CD`,
}

var (
	listenAddr         string
	primaryAddr        string
	witnessAddrsJoined string
	chainID            string
	home               string
	maxOpenConnections int

	trustingPeriod time.Duration
	trustedHeight  int64
	trustedHash    []byte

	verbose bool
)

func init() {
	LiteCmd.Flags().StringVar(&listenAddr, "laddr", "tcp://localhost:8888",
		"Serve the proxy on the given address")
	LiteCmd.Flags().StringVarP(&primaryAddr, "primary", "p", "",
		"Connect to a Tendermint node at this address")
	LiteCmd.Flags().StringVarP(&witnessAddrsJoined, "witnesses", "w", "",
		"Tendermint nodes to cross-check the primary node, comma-separated")
	LiteCmd.Flags().StringVar(&home, "home-dir", ".tendermint-lite", "Specify the home directory")
	LiteCmd.Flags().IntVar(
		&maxOpenConnections,
		"max-open-connections",
		900,
		"Maximum number of simultaneous connections (including WebSocket).")
	LiteCmd.Flags().DurationVar(&trustingPeriod, "trusting-period", 168*time.Hour,
		"Trusting period. Should be significantly less than the unbonding period")
	LiteCmd.Flags().Int64Var(&trustedHeight, "height", 1, "Trusted header's height")
	LiteCmd.Flags().BytesHexVar(&trustedHash, "hash", []byte{}, "Trusted header's hash")
	LiteCmd.Flags().BoolVar(&verbose, "verbose", false, "Verbose output")
}

func runProxy(cmd *cobra.Command, args []string) error {
	// Initialise logger.
	logger := log.NewTMLogger(log.NewSyncWriter(os.Stdout))
	var option log.Option
	if verbose {
		option, _ = log.AllowLevel("debug")
	} else {
		option, _ = log.AllowLevel("info")
	}
	logger = log.NewFilter(logger, option)

	chainID = args[0]
	logger.Info("Creating client...", "chainID", chainID)

	witnessesAddrs := strings.Split(witnessAddrsJoined, ",")

	db, err := dbm.NewGoLevelDB("lite-client-db", home)
	if err != nil {
		return errors.Wrap(err, "new goleveldb")
	}

	var c *lite.Client
	if trustedHeight > 0 && len(trustedHash) > 0 { // fresh installation
		c, err = lite.NewHTTPClient(
			chainID,
			lite.TrustOptions{
				Period: trustingPeriod,
				Height: trustedHeight,
				Hash:   trustedHash,
			},
			primaryAddr,
			witnessesAddrs,
			dbs.New(db, chainID),
			lite.Logger(logger),
		)
	} else { // continue from latest state
		c, err = lite.NewHTTPClientFromTrustedStore(
			chainID,
			trustingPeriod,
			primaryAddr,
			witnessesAddrs,
			dbs.New(db, chainID),
			lite.Logger(logger),
		)
	}
	if err != nil {
		return err
	}

<<<<<<< HEAD
	rpcClient, err := rpcclient.NewHTTP(primaryAddr, "/websocket")
=======
	rpcClient, err := rpchttp.New(primaryAddr, "/websocket")
>>>>>>> 606d0a89
	if err != nil {
		return errors.Wrapf(err, "http client for %s", primaryAddr)
	}
	p := lproxy.Proxy{
		Addr:   listenAddr,
		Config: &rpcserver.Config{MaxOpenConnections: maxOpenConnections},
		Codec:  amino.NewCodec(),
		Client: lrpc.NewClient(rpcClient, c),
		Logger: logger,
	}
	// Stop upon receiving SIGTERM or CTRL-C.
	tmos.TrapSignal(logger, func() {
		p.Listener.Close()
	})

	logger.Info("Starting proxy...", "laddr", listenAddr)
	if err := p.ListenAndServe(); err != http.ErrServerClosed {
		// Error starting or closing listener:
		logger.Error("proxy ListenAndServe", "err", err)
	}

	return nil
}<|MERGE_RESOLUTION|>--- conflicted
+++ resolved
@@ -18,13 +18,8 @@
 	lproxy "github.com/tendermint/tendermint/lite2/proxy"
 	lrpc "github.com/tendermint/tendermint/lite2/rpc"
 	dbs "github.com/tendermint/tendermint/lite2/store/db"
-<<<<<<< HEAD
-	rpcclient "github.com/tendermint/tendermint/rpc/client"
-	rpcserver "github.com/tendermint/tendermint/rpc/lib/server"
-=======
 	rpchttp "github.com/tendermint/tendermint/rpc/client/http"
 	rpcserver "github.com/tendermint/tendermint/rpc/jsonrpc/server"
->>>>>>> 606d0a89
 )
 
 // LiteCmd represents the base command when called without any subcommands
@@ -138,11 +133,7 @@
 		return err
 	}
 
-<<<<<<< HEAD
-	rpcClient, err := rpcclient.NewHTTP(primaryAddr, "/websocket")
-=======
 	rpcClient, err := rpchttp.New(primaryAddr, "/websocket")
->>>>>>> 606d0a89
 	if err != nil {
 		return errors.Wrapf(err, "http client for %s", primaryAddr)
 	}
