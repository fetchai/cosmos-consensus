--- conflicted
+++ resolved
@@ -14,10 +14,7 @@
 
 // BlockStore defines the interface used by the ConsensusState.
 type BlockStore interface {
-<<<<<<< HEAD
-=======
 	Base() int64
->>>>>>> 606d0a89
 	Height() int64
 	Size() int64
 
@@ -26,11 +23,8 @@
 
 	SaveBlock(block *types.Block, blockParts *types.PartSet, seenCommit *types.Commit)
 
-<<<<<<< HEAD
-=======
 	PruneBlocks(height int64) (uint64, error)
 
->>>>>>> 606d0a89
 	LoadBlockByHash(hash []byte) *types.Block
 	LoadBlockPart(height int64, index int) *types.Part
 
