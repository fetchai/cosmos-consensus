package state

import (
	"github.com/tendermint/tendermint/types"
)

//------------------------------------------------------
// blockchain services types
// NOTE: Interfaces used by RPC must be thread safe!
//------------------------------------------------------

//------------------------------------------------------
// blockstore

// BlockStore defines the interface used by the ConsensusState.
type BlockStore interface {
<<<<<<< HEAD
	Base() int64
=======
>>>>>>> 13eff7f7
	Height() int64
	Size() int64

	LoadBlockMeta(height int64) *types.BlockMeta
	LoadBlock(height int64) *types.Block

	SaveBlock(block *types.Block, blockParts *types.PartSet, seenCommit *types.Commit)

<<<<<<< HEAD
	PruneBlocks(height int64) (uint64, error)

=======
>>>>>>> 13eff7f7
	LoadBlockByHash(hash []byte) *types.Block
	LoadBlockPart(height int64, index int) *types.Part

	LoadBlockCommit(height int64) *types.Commit
	LoadSeenCommit(height int64) *types.Commit
}

//-----------------------------------------------------------------------------
// evidence pool

// EvidencePool defines the EvidencePool interface used by the ConsensusState.
// Get/Set/Commit
type EvidencePool interface {
	PendingEvidence(int64) []types.Evidence
	AddEvidence(types.Evidence) error
	Update(*types.Block, State)
	// IsCommitted indicates if this evidence was already marked committed in another block.
	IsCommitted(types.Evidence) bool
}

// MockEvidencePool is an empty implementation of EvidencePool, useful for testing.
type MockEvidencePool struct{}

func (m MockEvidencePool) PendingEvidence(int64) []types.Evidence { return nil }
func (m MockEvidencePool) AddEvidence(types.Evidence) error       { return nil }
func (m MockEvidencePool) Update(*types.Block, State)             {}
func (m MockEvidencePool) IsCommitted(types.Evidence) bool        { return false }<|MERGE_RESOLUTION|>--- conflicted
+++ resolved
@@ -14,23 +14,13 @@
 
 // BlockStore defines the interface used by the ConsensusState.
 type BlockStore interface {
-<<<<<<< HEAD
-	Base() int64
-=======
->>>>>>> 13eff7f7
 	Height() int64
-	Size() int64
 
 	LoadBlockMeta(height int64) *types.BlockMeta
 	LoadBlock(height int64) *types.Block
 
 	SaveBlock(block *types.Block, blockParts *types.PartSet, seenCommit *types.Commit)
 
-<<<<<<< HEAD
-	PruneBlocks(height int64) (uint64, error)
-
-=======
->>>>>>> 13eff7f7
 	LoadBlockByHash(hash []byte) *types.Block
 	LoadBlockPart(height int64, index int) *types.Part
 
