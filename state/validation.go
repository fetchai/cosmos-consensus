--- conflicted
+++ resolved
@@ -162,20 +162,6 @@
 	var (
 		height         = state.LastBlockHeight
 		evidenceParams = state.ConsensusParams.Evidence
-<<<<<<< HEAD
-	)
-
-	ageNumBlocks := height - evidence.Height()
-	if ageNumBlocks > evidenceParams.MaxAgeNumBlocks {
-		return fmt.Errorf("evidence from height %d is too old. Min height is %d",
-			evidence.Height(), height-evidenceParams.MaxAgeNumBlocks)
-	}
-
-	ageDuration := state.LastBlockTime.Sub(evidence.Time())
-	if ageDuration > evidenceParams.MaxAgeDuration {
-		return fmt.Errorf("evidence created at %v has expired. Evidence can not be older than: %v",
-			evidence.Time(), state.LastBlockTime.Add(evidenceParams.MaxAgeDuration))
-=======
 
 		ageDuration  = state.LastBlockTime.Sub(evidence.Time())
 		ageNumBlocks = height - evidence.Height()
@@ -189,7 +175,6 @@
 			height-evidenceParams.MaxAgeNumBlocks,
 			state.LastBlockTime.Add(evidenceParams.MaxAgeDuration),
 		)
->>>>>>> 606d0a89
 	}
 
 	valset, err := LoadValidators(stateDB, evidence.Height())
