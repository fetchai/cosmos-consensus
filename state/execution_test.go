--- conflicted
+++ resolved
@@ -27,13 +27,9 @@
 )
 
 func TestApplyBlock(t *testing.T) {
-<<<<<<< HEAD
-	cc := proxy.NewLocalClientCreator(kvstore.NewApplication())
-=======
 	app := kvstore.NewApplication()
 	app.RetainBlocks = 1
 	cc := proxy.NewLocalClientCreator(app)
->>>>>>> 606d0a89
 	proxyApp := proxy.NewAppConns(cc)
 	err := proxyApp.Start()
 	require.Nil(t, err)
