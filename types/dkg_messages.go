package types

import (
	"fmt"

	"github.com/tendermint/tendermint/crypto"
)

// DKGMessageType are message types allowed in DKG
type DKGMessageType uint16

const (
	DKGShare DKGMessageType = iota
	DKGCoefficient
	DKGComplaint
	DKGComplaintAnswer
	DKGQualCoefficient
	DKGQualComplaint
	DKGReconstructionShare

	MaxDKGDataSize = 32000 // Max value calculated for committee size of 200
)

// DKGMessage contains DKGData for a particular phase of the DKG
type DKGMessage struct {
	Type         DKGMessageType
	FromAddress  crypto.Address
<<<<<<< HEAD
	DKGID        uint32
	DKGIteration uint16
	Data         []byte
=======
	DKGID        int
	DKGIteration int
	Data         string
>>>>>>> c74bc5f1
	ToAddress    crypto.Address
	Signature    []byte
}

// String returns a string representation of DKGMessage
func (m DKGMessage) String() string {
	return m.StringIndented("")
}

// StringIndented returns a string representation of the DKGMessage
func (m DKGMessage) StringIndented(indent string) string {
	return fmt.Sprintf(`DKGMessage{
%s  %v/%v/%v/%v/%v
%s}`,
		indent, m.Type, m.FromAddress, m.DKGID, m.DKGIteration, m.ToAddress,
		indent)
}

// SignBytes serialises message for signing
func (m DKGMessage) SignBytes(chainID string) []byte {
	m.Signature = nil
	sb, err := cdc.MarshalBinaryLengthPrefixed(m)
	if err != nil {
		panic(err)
	}
	return append([]byte(chainID), sb...)
}

// ValidateBasic performs basic validation
func (m *DKGMessage) ValidateBasic() error {
	if m.Type < 0 || m.Type > DKGReconstructionShare {
		return fmt.Errorf("invalid Type")
	}
	if len(m.FromAddress) != crypto.AddressSize {
		return fmt.Errorf("expected FromAddress size to be %d bytes, got %d bytes",
			crypto.AddressSize,
			len(m.FromAddress),
		)
	}
	if m.DKGID < 0 || m.DKGIteration < 0 {
		return fmt.Errorf("invalid DKGID/DKGIteration")
	}
	if len(m.Data) == 0 || len(m.Data) > MaxDKGDataSize {
		return fmt.Errorf("expected non-empty Data size to be less than %d bytes, got %d bytes",
			MaxDKGDataSize,
			len(m.Data),
		)
	}
	// ToAddress can be empty if it is intended for everyone
	if len(m.ToAddress) != 0 && len(m.ToAddress) != crypto.AddressSize {
		return fmt.Errorf("expected ToAddress size to be %d bytes, got %d bytes",
			crypto.AddressSize,
			len(m.ToAddress),
		)
	}
	if len(m.Signature) == 0 || len(m.Signature) > MaxSignatureSize {
		return fmt.Errorf("expected Signature size be max %d bytes, got %d bytes",
			MaxSignatureSize,
			len(m.Signature),
		)
	}
	return nil
}<|MERGE_RESOLUTION|>--- conflicted
+++ resolved
@@ -25,15 +25,9 @@
 type DKGMessage struct {
 	Type         DKGMessageType
 	FromAddress  crypto.Address
-<<<<<<< HEAD
-	DKGID        uint32
-	DKGIteration uint16
-	Data         []byte
-=======
 	DKGID        int
 	DKGIteration int
 	Data         string
->>>>>>> c74bc5f1
 	ToAddress    crypto.Address
 	Signature    []byte
 }
