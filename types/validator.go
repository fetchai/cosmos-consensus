--- conflicted
+++ resolved
@@ -7,13 +7,9 @@
 	"strings"
 
 	"github.com/tendermint/tendermint/crypto"
-<<<<<<< HEAD
-	tmrand "github.com/tendermint/tendermint/libs/rand"
-=======
 	ce "github.com/tendermint/tendermint/crypto/encoding"
 	tmrand "github.com/tendermint/tendermint/libs/rand"
 	tmproto "github.com/tendermint/tendermint/proto/types"
->>>>>>> 606d0a89
 )
 
 // Volatile state for each Validator
@@ -152,13 +148,10 @@
 	votePower := minPower
 	if randPower {
 		votePower += int64(tmrand.Uint32())
-<<<<<<< HEAD
-=======
 	}
 	pubKey, err := privVal.GetPubKey()
 	if err != nil {
 		panic(fmt.Errorf("could not retrieve pubkey %w", err))
->>>>>>> 606d0a89
 	}
 	val := NewValidator(pubKey, votePower)
 	return val, privVal
