--- conflicted
+++ resolved
@@ -413,15 +413,9 @@
 	}{
 		0: {-10, 1, true, 0},
 		1: {10, 1, true, 0},
-<<<<<<< HEAD
-		2: {961, 1, true, 0},
-		3: {997, 1, false, 0},
-		4: {998, 1, false, 1},
-=======
 		2: {1034, 1, true, 0},
 		3: {1035, 1, false, 0},
 		4: {1036, 1, false, 1},
->>>>>>> a874bd74
 	}
 
 	for i, tc := range testCases {
