--- conflicted
+++ resolved
@@ -150,11 +150,7 @@
 		require.NoError(t, err)
 		addr := pubKey.Address()
 		vote := withValidator(voteProto, addr, 6)
-<<<<<<< HEAD
-		_, err := signAddVote(privValidators[6], withBlockHash(vote, tmrand.Bytes(32)), voteSet)
-=======
 		_, err = signAddVote(privValidators[6], withBlockHash(vote, tmrand.Bytes(32)), voteSet)
->>>>>>> 606d0a89
 		if err != nil {
 			t.Error(err)
 		}
@@ -271,11 +267,7 @@
 		require.NoError(t, err)
 		addr := pubKey.Address()
 		vote := withValidator(voteProto, addr, 69)
-<<<<<<< HEAD
-		_, err := signAddVote(privValidators[69], withBlockHash(vote, tmrand.Bytes(32)), voteSet)
-=======
 		_, err = signAddVote(privValidators[69], withBlockHash(vote, tmrand.Bytes(32)), voteSet)
->>>>>>> 606d0a89
 		if err != nil {
 			t.Error(err)
 		}
@@ -591,18 +583,6 @@
 		}
 	}
 
-	// The 9th voted for nil.
-	{
-		addr := privValidators[8].GetPubKey().Address()
-		vote := withValidator(voteProto, addr, 8)
-		vote.BlockID = BlockID{}
-
-		_, err := signAddVote(privValidators[8], vote, voteSet)
-		if err != nil {
-			t.Error(err)
-		}
-	}
-
 	commit := voteSet.MakeCommit()
 
 	// Commit should have 10 elements
