--- conflicted
+++ resolved
@@ -11,10 +11,7 @@
 	"github.com/pkg/errors"
 	"github.com/tendermint/tendermint/crypto/merkle"
 	tmmath "github.com/tendermint/tendermint/libs/math"
-<<<<<<< HEAD
-=======
 	tmproto "github.com/tendermint/tendermint/proto/types"
->>>>>>> 606d0a89
 )
 
 const (
@@ -629,15 +626,12 @@
 }
 
 // VerifyCommit verifies +2/3 of the set had signed the given commit.
-<<<<<<< HEAD
-=======
 //
 // It checks all the signatures! While it's safe to exit as soon as we have
 // 2/3+ signatures, doing so would impact incentivization logic in the ABCI
 // application that depends on the LastCommitInfo sent in BeginBlock, which
 // includes which validators signed. For instance, Gaia incentivizes proposers
 // with a bonus for including more than +2/3 of the signatures.
->>>>>>> 606d0a89
 func (vals *ValidatorSet) VerifyCommit(chainID string, blockID BlockID,
 	height int64, commit *Commit) error {
 
@@ -672,9 +666,8 @@
 		// It's OK that the BlockID doesn't match.  We include stray
 		// signatures (~votes for nil) to measure validator availability.
 		// }
-
-<<<<<<< HEAD
-=======
+	}
+
 	if got, needed := talliedVotingPower, votingPowerNeeded; got <= needed {
 		return ErrNotEnoughVotingPowerSigned{Got: got, Needed: needed}
 	}
@@ -726,17 +719,12 @@
 
 		talliedVotingPower += val.VotingPower
 
->>>>>>> 606d0a89
 		// return as soon as +2/3 of the signatures are verified
 		if talliedVotingPower > votingPowerNeeded {
 			return nil
 		}
 	}
 
-<<<<<<< HEAD
-	// talliedVotingPower <= needed, thus return error
-=======
->>>>>>> 606d0a89
 	return ErrNotEnoughVotingPowerSigned{Got: talliedVotingPower, Needed: votingPowerNeeded}
 }
 
@@ -816,15 +804,6 @@
 	return nil
 }
 
-<<<<<<< HEAD
-// VerifyCommitTrusting verifies that trustLevel ([1/3, 1]) of the validator
-// set signed this commit.
-// NOTE the given validators do not necessarily correspond to the validator set
-// for this commit, but there may be some intersection.
-func (vals *ValidatorSet) VerifyCommitTrusting(chainID string, blockID BlockID,
-	height int64, commit *Commit, trustLevel tmmath.Fraction) error {
-
-=======
 // VerifyCommitLightTrusting verifies that trustLevel of the validator set signed
 // this commit.
 //
@@ -839,7 +818,6 @@
 	height int64, commit *Commit, trustLevel tmmath.Fraction) error {
 
 	// sanity check
->>>>>>> 606d0a89
 	if trustLevel.Numerator*3 < trustLevel.Denominator || // < 1/3
 		trustLevel.Numerator > trustLevel.Denominator { // > 1
 		panic(fmt.Sprintf("trustLevel must be within [1/3, 1], given %v", trustLevel))
@@ -852,14 +830,6 @@
 	var (
 		talliedVotingPower int64
 		seenVals           = make(map[int]int, len(commit.Signatures)) // validator index -> commit index
-<<<<<<< HEAD
-		votingPowerNeeded  = (vals.TotalVotingPower() * trustLevel.Numerator) / trustLevel.Denominator
-	)
-
-	for idx, commitSig := range commit.Signatures {
-		if commitSig.Absent() {
-			continue // OK, some signatures can be absent.
-=======
 	)
 
 	// Safely calculate voting power needed.
@@ -873,28 +843,18 @@
 		// No need to verify absent or nil votes.
 		if !commitSig.ForBlock() {
 			continue
->>>>>>> 606d0a89
 		}
 
 		// We don't know the validators that committed this block, so we have to
 		// check for each vote if its validator is already known.
 		valIdx, val := vals.GetByAddress(commitSig.ValidatorAddress)
 
-<<<<<<< HEAD
-		if firstIndex, ok := seenVals[valIdx]; ok { // double vote
-			secondIndex := idx
-			return errors.Errorf("double vote from %v (%d and %d)", val, firstIndex, secondIndex)
-		}
-
-		if val != nil {
-=======
 		if val != nil {
 			// check for double vote of validator on the same commit
 			if firstIndex, ok := seenVals[valIdx]; ok {
 				secondIndex := idx
 				return errors.Errorf("double vote from %v (%d and %d)", val, firstIndex, secondIndex)
 			}
->>>>>>> 606d0a89
 			seenVals[valIdx] = idx
 
 			// Validate signature.
@@ -903,18 +863,7 @@
 				return errors.Errorf("wrong signature (#%d): %X", idx, commitSig.Signature)
 			}
 
-<<<<<<< HEAD
-			// Good!
-			if blockID.Equals(commitSig.BlockID(commit.BlockID)) {
-				talliedVotingPower += val.VotingPower
-			}
-			// else {
-			// It's OK that the BlockID doesn't match.  We include stray
-			// signatures (~votes for nil) to measure validator availability.
-			// }
-=======
 			talliedVotingPower += val.VotingPower
->>>>>>> 606d0a89
 
 			if talliedVotingPower > votingPowerNeeded {
 				return nil
