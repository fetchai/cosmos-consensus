package types

import (
	"bytes"
	"fmt"
	"strings"
	"sync"
	"time"

	"github.com/pkg/errors"

	"github.com/tendermint/tendermint/crypto"
	"github.com/tendermint/tendermint/crypto/merkle"
	"github.com/tendermint/tendermint/crypto/tmhash"
	"github.com/tendermint/tendermint/libs/bits"
	tmbytes "github.com/tendermint/tendermint/libs/bytes"
	tmmath "github.com/tendermint/tendermint/libs/math"
<<<<<<< HEAD
=======
	tmproto "github.com/tendermint/tendermint/proto/types"
	tmversion "github.com/tendermint/tendermint/proto/version"
>>>>>>> 606d0a89
	"github.com/tendermint/tendermint/version"
)

const (
	// MaxHeaderBytes is a maximum header size (including amino overhead).
	MaxHeaderBytes int64 = 632

	// MaxAminoOverheadForBlock - maximum amino overhead to encode a block (up to
	// MaxBlockSizeBytes in size) not including it's parts except Data.
	// This means it also excludes the overhead for individual transactions.
	// To compute individual transactions' overhead use types.ComputeAminoOverhead(tx types.Tx, fieldNum int).
	//
	// Uvarint length of MaxBlockSizeBytes: 4 bytes
	// 2 fields (2 embedded):               2 bytes
	// Uvarint length of Data.Txs:          4 bytes
	// Data.Txs field:                      1 byte
	MaxAminoOverheadForBlock int64 = 11
)

// Block defines the atomic unit of a Tendermint blockchain.
type Block struct {
	mtx sync.Mutex

	Header     `json:"header"`
	Data       `json:"data"`
	Evidence   EvidenceData `json:"evidence"`
	LastCommit *Commit      `json:"last_commit"`
}

// ValidateBasic performs basic validation that doesn't involve state data.
// It checks the internal consistency of the block.
// Further validation is done using state#ValidateBlock.
func (b *Block) ValidateBasic() error {
	if b == nil {
		return errors.New("nil block")
	}

	b.mtx.Lock()
	defer b.mtx.Unlock()

<<<<<<< HEAD
	if len(b.ChainID) > MaxChainIDLen {
		return fmt.Errorf("chainID is too long. Max is %d, got %d", MaxChainIDLen, len(b.ChainID))
	}

	if b.Height < 0 {
		return errors.New("negative Header.Height")
	} else if b.Height == 0 {
		return errors.New("zero Header.Height")
	}

	// NOTE: Timestamp validation is subtle and handled elsewhere.

	if err := b.LastBlockID.ValidateBasic(); err != nil {
		return fmt.Errorf("wrong Header.LastBlockID: %v", err)
=======
	if err := b.Header.ValidateBasic(); err != nil {
		return fmt.Errorf("invalid header: %w", err)
>>>>>>> 606d0a89
	}

	// Validate the last commit and its hash.
	if b.Header.Height > 1 {
		if b.LastCommit == nil {
			return errors.New("nil LastCommit")
		}
		if err := b.LastCommit.ValidateBasic(); err != nil {
			return fmt.Errorf("wrong LastCommit: %v", err)
		}
	}
<<<<<<< HEAD
	if err := ValidateHash(b.LastCommitHash); err != nil {
		return fmt.Errorf("wrong Header.LastCommitHash: %v", err)
	}
=======

>>>>>>> 606d0a89
	if !bytes.Equal(b.LastCommitHash, b.LastCommit.Hash()) {
		return fmt.Errorf("wrong Header.LastCommitHash. Expected %v, got %v",
			b.LastCommit.Hash(),
			b.LastCommitHash,
		)
	}

<<<<<<< HEAD
	// Validate the hash of the transactions.
	// NOTE: b.Data.Txs may be nil, but b.Data.Hash()
	// still works fine
	if err := ValidateHash(b.DataHash); err != nil {
		return fmt.Errorf("wrong Header.DataHash: %v", err)
	}
=======
	// NOTE: b.Data.Txs may be nil, but b.Data.Hash() still works fine.
>>>>>>> 606d0a89
	if !bytes.Equal(b.DataHash, b.Data.Hash()) {
		return fmt.Errorf(
			"wrong Header.DataHash. Expected %v, got %v",
			b.Data.Hash(),
			b.DataHash,
		)
	}

<<<<<<< HEAD
	// Basic validation of hashes related to application data.
	// Will validate fully against state in state#ValidateBlock.
	if err := ValidateHash(b.ValidatorsHash); err != nil {
		return fmt.Errorf("wrong Header.ValidatorsHash: %v", err)
	}
	if err := ValidateHash(b.NextValidatorsHash); err != nil {
		return fmt.Errorf("wrong Header.NextValidatorsHash: %v", err)
	}
	if err := ValidateHash(b.ConsensusHash); err != nil {
		return fmt.Errorf("wrong Header.ConsensusHash: %v", err)
	}
	// NOTE: AppHash is arbitrary length
	if err := ValidateHash(b.LastResultsHash); err != nil {
		return fmt.Errorf("wrong Header.LastResultsHash: %v", err)
	}

	// Validate evidence and its hash.
	if err := ValidateHash(b.EvidenceHash); err != nil {
		return fmt.Errorf("wrong Header.EvidenceHash: %v", err)
	}
=======
>>>>>>> 606d0a89
	// NOTE: b.Evidence.Evidence may be nil, but we're just looping.
	for i, ev := range b.Evidence.Evidence {
		if err := ev.ValidateBasic(); err != nil {
			return fmt.Errorf("invalid evidence (#%d): %v", i, err)
		}
	}

	if !bytes.Equal(b.EvidenceHash, b.Evidence.Hash()) {
		return fmt.Errorf("wrong Header.EvidenceHash. Expected %v, got %v",
			b.EvidenceHash,
			b.Evidence.Hash(),
		)
	}

<<<<<<< HEAD
	if len(b.ProposerAddress) != crypto.AddressSize {
		return fmt.Errorf("expected len(Header.ProposerAddress) to be %d, got %d",
			crypto.AddressSize, len(b.ProposerAddress))
	}

	if err := b.Entropy.ValidateBasic(); err != nil {
		return fmt.Errorf("Wrong Header.Entropy: %v", err)
	}

=======
>>>>>>> 606d0a89
	return nil
}

// fillHeader fills in any remaining header fields that are a function of the block data
func (b *Block) fillHeader() {
	if b.LastCommitHash == nil {
		b.LastCommitHash = b.LastCommit.Hash()
	}
	if b.DataHash == nil {
		b.DataHash = b.Data.Hash()
	}
	if b.EvidenceHash == nil {
		b.EvidenceHash = b.Evidence.Hash()
	}
}

// Hash computes and returns the block hash.
// If the block is incomplete, block hash is nil for safety.
func (b *Block) Hash() tmbytes.HexBytes {
	if b == nil {
		return nil
	}
	b.mtx.Lock()
	defer b.mtx.Unlock()

	if b.LastCommit == nil {
		return nil
	}
	b.fillHeader()
	return b.Header.Hash()
}

// MakePartSet returns a PartSet containing parts of a serialized block.
// This is the form in which the block is gossipped to peers.
// CONTRACT: partSize is greater than zero.
func (b *Block) MakePartSet(partSize int) *PartSet {
	if b == nil {
		return nil
	}
	b.mtx.Lock()
	defer b.mtx.Unlock()

	// We prefix the byte length, so that unmarshaling
	// can easily happen via a reader.
	bz, err := cdc.MarshalBinaryLengthPrefixed(b)
	if err != nil {
		panic(err)
	}
	return NewPartSetFromData(bz, partSize)
}

// HashesTo is a convenience function that checks if a block hashes to the given argument.
// Returns false if the block is nil or the hash is empty.
func (b *Block) HashesTo(hash []byte) bool {
	if len(hash) == 0 {
		return false
	}
	if b == nil {
		return false
	}
	return bytes.Equal(b.Hash(), hash)
}

// Size returns size of the block in bytes.
func (b *Block) Size() int {
	bz, err := cdc.MarshalBinaryBare(b)
	if err != nil {
		return 0
	}
	return len(bz)
}

// String returns a string representation of the block
func (b *Block) String() string {
	return b.StringIndented("")
}

// StringIndented returns a string representation of the block
func (b *Block) StringIndented(indent string) string {
	if b == nil {
		return "nil-Block"
	}
	return fmt.Sprintf(`Block{
%s  %v
%s  %v
%s  %v
%s  %v
%s}#%v`,
		indent, b.Header.StringIndented(indent+"  "),
		indent, b.Data.StringIndented(indent+"  "),
		indent, b.Evidence.StringIndented(indent+"  "),
		indent, b.LastCommit.StringIndented(indent+"  "),
		indent, b.Hash())
}

// StringShort returns a shortened string representation of the block
func (b *Block) StringShort() string {
	if b == nil {
		return "nil-Block"
	}
	return fmt.Sprintf("Block#%v", b.Hash())
}

//-----------------------------------------------------------
// These methods are for Protobuf Compatibility

// Marshal returns the amino encoding.
func (b *Block) Marshal() ([]byte, error) {
	return cdc.MarshalBinaryBare(b)
}

// MarshalTo calls Marshal and copies to the given buffer.
func (b *Block) MarshalTo(data []byte) (int, error) {
	bs, err := b.Marshal()
	if err != nil {
		return -1, err
	}
	return copy(data, bs), nil
}

// Unmarshal deserializes from amino encoded form.
func (b *Block) Unmarshal(bs []byte) error {
	return cdc.UnmarshalBinaryBare(bs, b)
}

//-----------------------------------------------------------------------------

// MaxDataBytes returns the maximum size of block's data.
//
// XXX: Panics on negative result.
func MaxDataBytes(maxBytes int64, valsCount, evidenceCount int) int64 {
	maxDataBytes := maxBytes -
		MaxAminoOverheadForBlock -
		MaxHeaderBytes -
		int64(valsCount)*MaxVoteBytes -
		int64(evidenceCount)*MaxEvidenceBytes

	if maxDataBytes < 0 {
		panic(fmt.Sprintf(
			"Negative MaxDataBytes. Block.MaxBytes=%d is too small to accommodate header&lastCommit&evidence=%d",
			maxBytes,
			-(maxDataBytes - maxBytes),
		))
	}

	return maxDataBytes

}

// MaxDataBytesUnknownEvidence returns the maximum size of block's data when
// evidence count is unknown. MaxEvidencePerBlock will be used for the size
// of evidence.
//
// XXX: Panics on negative result.
func MaxDataBytesUnknownEvidence(maxBytes int64, valsCount int) int64 {
	_, maxEvidenceBytes := MaxEvidencePerBlock(maxBytes)
	maxDataBytes := maxBytes -
		MaxAminoOverheadForBlock -
		MaxHeaderBytes -
		int64(valsCount)*MaxVoteBytes -
		maxEvidenceBytes

	if maxDataBytes < 0 {
		panic(fmt.Sprintf(
			"Negative MaxDataBytesUnknownEvidence. Block.MaxBytes=%d is too small to accommodate header&lastCommit&evidence=%d",
			maxBytes,
			-(maxDataBytes - maxBytes),
		))
	}

	return maxDataBytes
}

//-----------------------------------------------------------------------------

// Header defines the structure of a Tendermint block header.
// NOTE: changes to the Header should be duplicated in:
// - header.Hash()
// - abci.Header
// - https://github.com/tendermint/spec/blob/master/spec/blockchain/blockchain.md
type Header struct {
	// basic block info
	Version version.Consensus `json:"version"`
	ChainID string            `json:"chain_id"`
	Height  int64             `json:"height"`
	Time    time.Time         `json:"time"`

	// prev block info
	LastBlockID BlockID `json:"last_block_id"`

	// hashes of block data
	LastCommitHash tmbytes.HexBytes `json:"last_commit_hash"` // commit from validators from the last block
	DataHash       tmbytes.HexBytes `json:"data_hash"`        // transactions

	// hashes from the app output from the prev block
	ValidatorsHash     tmbytes.HexBytes `json:"validators_hash"`      // validators for the current block
	NextValidatorsHash tmbytes.HexBytes `json:"next_validators_hash"` // validators for the next block
	ConsensusHash      tmbytes.HexBytes `json:"consensus_hash"`       // consensus params for current block
	AppHash            tmbytes.HexBytes `json:"app_hash"`             // state after txs from the previous block
	// root hash of all results from the txs from the previous block
	LastResultsHash tmbytes.HexBytes `json:"last_results_hash"`

	// consensus info
	EvidenceHash    tmbytes.HexBytes `json:"evidence_hash"`    // evidence included in the block
	ProposerAddress Address          `json:"proposer_address"` // original proposer of the block
<<<<<<< HEAD
	Entropy         BlockEntropy     `json:"entropy"`          // group signature for this block height
=======
>>>>>>> 606d0a89
}

// Populate the Header with state-derived data.
// Call this after MakeBlock to complete the Header.
func (h *Header) Populate(
	version version.Consensus, chainID string,
	timestamp time.Time, lastBlockID BlockID,
	valHash, nextValHash []byte,
	consensusHash, appHash, lastResultsHash []byte,
	proposerAddress Address,
) {
	h.Version = version
	h.ChainID = chainID
	h.Time = timestamp
	h.LastBlockID = lastBlockID
	h.ValidatorsHash = valHash
	h.NextValidatorsHash = nextValHash
	h.ConsensusHash = consensusHash
	h.AppHash = appHash
	h.LastResultsHash = lastResultsHash
	h.ProposerAddress = proposerAddress
}

// ValidateBasic performs stateless validation on a Header returning an error
// if any validation fails.
//
// NOTE: Timestamp validation is subtle and handled elsewhere.
func (h Header) ValidateBasic() error {
	if len(h.ChainID) > MaxChainIDLen {
		return fmt.Errorf("chainID is too long; got: %d, max: %d", len(h.ChainID), MaxChainIDLen)
	}

	if h.Height < 0 {
		return errors.New("negative Height")
	} else if h.Height == 0 {
		return errors.New("zero Height")
	}

	if err := h.LastBlockID.ValidateBasic(); err != nil {
		return fmt.Errorf("wrong LastBlockID: %w", err)
	}

	if err := ValidateHash(h.LastCommitHash); err != nil {
		return fmt.Errorf("wrong LastCommitHash: %v", err)
	}

	if err := ValidateHash(h.DataHash); err != nil {
		return fmt.Errorf("wrong DataHash: %v", err)
	}

	if err := ValidateHash(h.EvidenceHash); err != nil {
		return fmt.Errorf("wrong EvidenceHash: %v", err)
	}

	if len(h.ProposerAddress) != crypto.AddressSize {
		return fmt.Errorf(
			"invalid ProposerAddress length; got: %d, expected: %d",
			len(h.ProposerAddress), crypto.AddressSize,
		)
	}

	// Basic validation of hashes related to application data.
	// Will validate fully against state in state#ValidateBlock.
	if err := ValidateHash(h.ValidatorsHash); err != nil {
		return fmt.Errorf("wrong ValidatorsHash: %v", err)
	}
	if err := ValidateHash(h.NextValidatorsHash); err != nil {
		return fmt.Errorf("wrong NextValidatorsHash: %v", err)
	}
	if err := ValidateHash(h.ConsensusHash); err != nil {
		return fmt.Errorf("wrong ConsensusHash: %v", err)
	}
	// NOTE: AppHash is arbitrary length
	if err := ValidateHash(h.LastResultsHash); err != nil {
		return fmt.Errorf("wrong LastResultsHash: %v", err)
	}

	return nil
}

// Hash returns the hash of the header.
// It computes a Merkle tree from the header fields
// ordered as they appear in the Header.
// Returns nil if ValidatorHash is missing,
// since a Header is not valid unless there is
// a ValidatorsHash (corresponding to the validator set).
func (h *Header) Hash() tmbytes.HexBytes {
	if h == nil || len(h.ValidatorsHash) == 0 {
		return nil
	}
	return merkle.SimpleHashFromByteSlices([][]byte{
		cdcEncode(h.Version),
		cdcEncode(h.ChainID),
		cdcEncode(h.Height),
		cdcEncode(h.Time),
		cdcEncode(h.LastBlockID),
		cdcEncode(h.LastCommitHash),
		cdcEncode(h.DataHash),
		cdcEncode(h.ValidatorsHash),
		cdcEncode(h.NextValidatorsHash),
		cdcEncode(h.ConsensusHash),
		cdcEncode(h.AppHash),
		cdcEncode(h.LastResultsHash),
		cdcEncode(h.EvidenceHash),
		cdcEncode(h.ProposerAddress),
		cdcEncode(h.Entropy),
	})
}

// StringIndented returns a string representation of the header
func (h *Header) StringIndented(indent string) string {
	if h == nil {
		return "nil-Header"
	}
	return fmt.Sprintf(`Header{
%s  Version:        %v
%s  ChainID:        %v
%s  Height:         %v
%s  Time:           %v
%s  LastBlockID:    %v
%s  LastCommit:     %v
%s  Data:           %v
%s  Validators:     %v
%s  NextValidators: %v
%s  App:            %v
%s  Consensus:      %v
%s  Results:        %v
%s  Evidence:       %v
%s  Proposer:       %v
%s  Entropy: 		%v
%s}#%v`,
		indent, h.Version,
		indent, h.ChainID,
		indent, h.Height,
		indent, h.Time,
		indent, h.LastBlockID,
		indent, h.LastCommitHash,
		indent, h.DataHash,
		indent, h.ValidatorsHash,
		indent, h.NextValidatorsHash,
		indent, h.AppHash,
		indent, h.ConsensusHash,
		indent, h.LastResultsHash,
		indent, h.EvidenceHash,
		indent, h.ProposerAddress,
		indent, h.Entropy.StringIndented(indent),
		indent, h.Hash())
}

// ToProto converts Header to protobuf
func (h *Header) ToProto() *tmproto.Header {
	if h == nil {
		return nil
	}
	return &tmproto.Header{
		Version:            tmversion.Consensus{Block: h.Version.App.Uint64(), App: h.Version.App.Uint64()},
		ChainID:            h.ChainID,
		Height:             h.Height,
		Time:               h.Time,
		LastBlockID:        h.LastBlockID.ToProto(),
		ValidatorsHash:     h.ValidatorsHash,
		NextValidatorsHash: h.NextValidatorsHash,
		ConsensusHash:      h.ConsensusHash,
		AppHash:            h.AppHash,
		DataHash:           h.DataHash,
		EvidenceHash:       h.EvidenceHash,
		LastResultsHash:    h.LastResultsHash,
		LastCommitHash:     h.LastCommitHash,
		ProposerAddress:    h.ProposerAddress,
	}
}

// FromProto sets a protobuf Header to the given pointer.
// It returns an error if the header is invalid.
func HeaderFromProto(ph *tmproto.Header) (Header, error) {
	if ph == nil {
		return Header{}, errors.New("nil Header")
	}

	h := new(Header)

	bi, err := BlockIDFromProto(&ph.LastBlockID)
	if err != nil {
		return Header{}, err
	}

	h.Version = version.Consensus{Block: version.Protocol(ph.Version.Block), App: version.Protocol(ph.Version.App)}
	h.ChainID = ph.ChainID
	h.Height = ph.Height
	h.Time = ph.Time
	h.Height = ph.Height
	h.LastBlockID = *bi
	h.ValidatorsHash = ph.ValidatorsHash
	h.NextValidatorsHash = ph.NextValidatorsHash
	h.ConsensusHash = ph.ConsensusHash
	h.AppHash = ph.AppHash
	h.DataHash = ph.DataHash
	h.EvidenceHash = ph.EvidenceHash
	h.LastResultsHash = ph.LastResultsHash
	h.LastCommitHash = ph.LastCommitHash
	h.ProposerAddress = ph.ProposerAddress

	return *h, h.ValidateBasic()
}

//-------------------------------------

// BlockIDFlag indicates which BlockID the signature is for.
type BlockIDFlag byte
<<<<<<< HEAD

const (
	// BlockIDFlagAbsent - no vote was received from a validator.
	BlockIDFlagAbsent BlockIDFlag = iota + 1
	// BlockIDFlagCommit - voted for the Commit.BlockID.
	BlockIDFlagCommit
	// BlockIDFlagNil - voted for nil.
	BlockIDFlagNil
)

// CommitSig is a part of the Vote included in a Commit.
type CommitSig struct {
	BlockIDFlag      BlockIDFlag `json:"block_id_flag"`
	ValidatorAddress Address     `json:"validator_address"`
	Timestamp        time.Time   `json:"timestamp"`
	Signature        []byte      `json:"signature"`
}

// NewCommitSigForBlock returns new CommitSig with BlockIDFlagCommit.
func NewCommitSigForBlock(signature []byte, valAddr Address, ts time.Time) CommitSig {
	return CommitSig{
		BlockIDFlag:      BlockIDFlagCommit,
		ValidatorAddress: valAddr,
		Timestamp:        ts,
		Signature:        signature,
	}
}

// ForBlock returns true if CommitSig is for the block.
func (cs CommitSig) ForBlock() bool {
	return cs.BlockIDFlag == BlockIDFlagCommit
}

// NewCommitSigAbsent returns new CommitSig with BlockIDFlagAbsent. Other
// fields are all empty.
func NewCommitSigAbsent() CommitSig {
	return CommitSig{
		BlockIDFlag: BlockIDFlagAbsent,
	}
}

// Absent returns true if CommitSig is absent.
func (cs CommitSig) Absent() bool {
	return cs.BlockIDFlag == BlockIDFlagAbsent
}

func (cs CommitSig) String() string {
	return fmt.Sprintf("CommitSig{%X by %X on %v @ %s}",
		tmbytes.Fingerprint(cs.Signature),
		tmbytes.Fingerprint(cs.ValidatorAddress),
		cs.BlockIDFlag,
		CanonicalTime(cs.Timestamp))
}

// BlockID returns the Commit's BlockID if CommitSig indicates signing,
// otherwise - empty BlockID.
func (cs CommitSig) BlockID(commitBlockID BlockID) BlockID {
	var blockID BlockID
	switch cs.BlockIDFlag {
	case BlockIDFlagAbsent:
		blockID = BlockID{}
	case BlockIDFlagCommit:
		blockID = commitBlockID
	case BlockIDFlagNil:
		blockID = BlockID{}
	default:
		panic(fmt.Sprintf("Unknown BlockIDFlag: %v", cs.BlockIDFlag))
	}
	return blockID
}

// ValidateBasic performs basic validation.
func (cs CommitSig) ValidateBasic() error {
	switch cs.BlockIDFlag {
	case BlockIDFlagAbsent:
	case BlockIDFlagCommit:
	case BlockIDFlagNil:
	default:
		return fmt.Errorf("unknown BlockIDFlag: %v", cs.BlockIDFlag)
	}

	switch cs.BlockIDFlag {
	case BlockIDFlagAbsent:
		if len(cs.ValidatorAddress) != 0 {
			return errors.New("validator address is present")
		}
		if !cs.Timestamp.IsZero() {
			return errors.New("time is present")
		}
		if len(cs.Signature) != 0 {
			return errors.New("signature is present")
		}
	default:
		if len(cs.ValidatorAddress) != crypto.AddressSize {
			return fmt.Errorf("expected ValidatorAddress size to be %d bytes, got %d bytes",
				crypto.AddressSize,
				len(cs.ValidatorAddress),
			)
		}
		// NOTE: Timestamp validation is subtle and handled elsewhere.
		if len(cs.Signature) == 0 {
			return errors.New("signature is missing")
		}
		if len(cs.Signature) > MaxSignatureSize {
			return fmt.Errorf("signature is too big (max: %d)", MaxSignatureSize)
		}
	}

	return nil
=======

const (
	// BlockIDFlagAbsent - no vote was received from a validator.
	BlockIDFlagAbsent BlockIDFlag = iota + 1
	// BlockIDFlagCommit - voted for the Commit.BlockID.
	BlockIDFlagCommit
	// BlockIDFlagNil - voted for nil.
	BlockIDFlagNil
)

// CommitSig is a part of the Vote included in a Commit.
type CommitSig struct {
	BlockIDFlag      BlockIDFlag `json:"block_id_flag"`
	ValidatorAddress Address     `json:"validator_address"`
	Timestamp        time.Time   `json:"timestamp"`
	Signature        []byte      `json:"signature"`
}

// NewCommitSigForBlock returns new CommitSig with BlockIDFlagCommit.
func NewCommitSigForBlock(signature []byte, valAddr Address, ts time.Time) CommitSig {
	return CommitSig{
		BlockIDFlag:      BlockIDFlagCommit,
		ValidatorAddress: valAddr,
		Timestamp:        ts,
		Signature:        signature,
	}
}

// ForBlock returns true if CommitSig is for the block.
func (cs CommitSig) ForBlock() bool {
	return cs.BlockIDFlag == BlockIDFlagCommit
}

// NewCommitSigAbsent returns new CommitSig with BlockIDFlagAbsent. Other
// fields are all empty.
func NewCommitSigAbsent() CommitSig {
	return CommitSig{
		BlockIDFlag: BlockIDFlagAbsent,
	}
}

// Absent returns true if CommitSig is absent.
func (cs CommitSig) Absent() bool {
	return cs.BlockIDFlag == BlockIDFlagAbsent
}

func (cs CommitSig) String() string {
	return fmt.Sprintf("CommitSig{%X by %X on %v @ %s}",
		tmbytes.Fingerprint(cs.Signature),
		tmbytes.Fingerprint(cs.ValidatorAddress),
		cs.BlockIDFlag,
		CanonicalTime(cs.Timestamp))
}

// BlockID returns the Commit's BlockID if CommitSig indicates signing,
// otherwise - empty BlockID.
func (cs CommitSig) BlockID(commitBlockID BlockID) BlockID {
	var blockID BlockID
	switch cs.BlockIDFlag {
	case BlockIDFlagAbsent:
		blockID = BlockID{}
	case BlockIDFlagCommit:
		blockID = commitBlockID
	case BlockIDFlagNil:
		blockID = BlockID{}
	default:
		panic(fmt.Sprintf("Unknown BlockIDFlag: %v", cs.BlockIDFlag))
	}
	return blockID
}

// ValidateBasic performs basic validation.
func (cs CommitSig) ValidateBasic() error {
	switch cs.BlockIDFlag {
	case BlockIDFlagAbsent:
	case BlockIDFlagCommit:
	case BlockIDFlagNil:
	default:
		return fmt.Errorf("unknown BlockIDFlag: %v", cs.BlockIDFlag)
	}

	switch cs.BlockIDFlag {
	case BlockIDFlagAbsent:
		if len(cs.ValidatorAddress) != 0 {
			return errors.New("validator address is present")
		}
		if !cs.Timestamp.IsZero() {
			return errors.New("time is present")
		}
		if len(cs.Signature) != 0 {
			return errors.New("signature is present")
		}
	default:
		if len(cs.ValidatorAddress) != crypto.AddressSize {
			return fmt.Errorf("expected ValidatorAddress size to be %d bytes, got %d bytes",
				crypto.AddressSize,
				len(cs.ValidatorAddress),
			)
		}
		// NOTE: Timestamp validation is subtle and handled elsewhere.
		if len(cs.Signature) == 0 {
			return errors.New("signature is missing")
		}
		if len(cs.Signature) > MaxSignatureSize {
			return fmt.Errorf("signature is too big (max: %d)", MaxSignatureSize)
		}
	}

	return nil
}

// ToProto converts CommitSig to protobuf
func (cs *CommitSig) ToProto() *tmproto.CommitSig {
	if cs == nil {
		return nil
	}

	return &tmproto.CommitSig{
		BlockIdFlag:      tmproto.BlockIDFlag(cs.BlockIDFlag),
		ValidatorAddress: cs.ValidatorAddress,
		Timestamp:        cs.Timestamp,
		Signature:        cs.Signature,
	}
}

// FromProto sets a protobuf CommitSig to the given pointer.
// It returns an error if the CommitSig is invalid.
func (cs *CommitSig) FromProto(csp tmproto.CommitSig) error {

	cs.BlockIDFlag = BlockIDFlag(csp.BlockIdFlag)
	cs.ValidatorAddress = csp.ValidatorAddress
	cs.Timestamp = csp.Timestamp
	cs.Signature = csp.Signature

	return cs.ValidateBasic()
>>>>>>> 606d0a89
}

//-------------------------------------

// Commit contains the evidence that a block was committed by a set of validators.
// NOTE: Commit is empty for height 1, but never nil.
type Commit struct {
	// NOTE: The signatures are in order of address to preserve the bonded
	// ValidatorSet order.
	// Any peer with a block can gossip signatures by index with a peer without
	// recalculating the active ValidatorSet.
	Height     int64       `json:"height"`
	Round      int         `json:"round"`
	BlockID    BlockID     `json:"block_id"`
	Signatures []CommitSig `json:"signatures"`

	// Memoized in first call to corresponding method.
	// NOTE: can't memoize in constructor because constructor isn't used for
	// unmarshaling.
	hash     tmbytes.HexBytes
	bitArray *bits.BitArray
}

// NewCommit returns a new Commit.
func NewCommit(height int64, round int, blockID BlockID, commitSigs []CommitSig) *Commit {
	return &Commit{
		Height:     height,
		Round:      round,
		BlockID:    blockID,
		Signatures: commitSigs,
	}
}

// CommitToVoteSet constructs a VoteSet from the Commit and validator set.
// Panics if signatures from the commit can't be added to the voteset.
// Inverse of VoteSet.MakeCommit().
func CommitToVoteSet(chainID string, commit *Commit, vals *ValidatorSet) *VoteSet {
	voteSet := NewVoteSet(chainID, commit.Height, commit.Round, PrecommitType, vals)
	for idx, commitSig := range commit.Signatures {
		if commitSig.Absent() {
			continue // OK, some precommits can be missing.
		}
		added, err := voteSet.AddVote(commit.GetVote(idx))
		if !added || err != nil {
			panic(fmt.Sprintf("Failed to reconstruct LastCommit: %v", err))
		}
	}
	return voteSet
}

// GetVote converts the CommitSig for the given valIdx to a Vote.
// Returns nil if the precommit at valIdx is nil.
// Panics if valIdx >= commit.Size().
func (commit *Commit) GetVote(valIdx int) *Vote {
	commitSig := commit.Signatures[valIdx]
	return &Vote{
		Type:             PrecommitType,
		Height:           commit.Height,
		Round:            commit.Round,
		BlockID:          commitSig.BlockID(commit.BlockID),
		Timestamp:        commitSig.Timestamp,
		ValidatorAddress: commitSig.ValidatorAddress,
		ValidatorIndex:   valIdx,
		Signature:        commitSig.Signature,
	}
}

// VoteSignBytes constructs the SignBytes for the given CommitSig.
// The only unique part of the SignBytes is the Timestamp - all other fields
// signed over are otherwise the same for all validators.
// Panics if valIdx >= commit.Size().
func (commit *Commit) VoteSignBytes(chainID string, valIdx int) []byte {
	return commit.GetVote(valIdx).SignBytes(chainID)
}

// Type returns the vote type of the commit, which is always VoteTypePrecommit
// Implements VoteSetReader.
func (commit *Commit) Type() byte {
	return byte(PrecommitType)
}

// GetHeight returns height of the commit.
// Implements VoteSetReader.
func (commit *Commit) GetHeight() int64 {
	return commit.Height
}

// GetRound returns height of the commit.
// Implements VoteSetReader.
func (commit *Commit) GetRound() int {
	return commit.Round
}

// Size returns the number of signatures in the commit.
// Implements VoteSetReader.
func (commit *Commit) Size() int {
	if commit == nil {
		return 0
	}
	return len(commit.Signatures)
}

// BitArray returns a BitArray of which validators voted for BlockID or nil in this commit.
// Implements VoteSetReader.
func (commit *Commit) BitArray() *bits.BitArray {
	if commit.bitArray == nil {
		commit.bitArray = bits.NewBitArray(len(commit.Signatures))
		for i, commitSig := range commit.Signatures {
			// TODO: need to check the BlockID otherwise we could be counting conflicts,
			// not just the one with +2/3 !
			commit.bitArray.SetIndex(i, !commitSig.Absent())
		}
	}
	return commit.bitArray
}

// GetByIndex returns the vote corresponding to a given validator index.
// Panics if `index >= commit.Size()`.
// Implements VoteSetReader.
func (commit *Commit) GetByIndex(valIdx int) *Vote {
	return commit.GetVote(valIdx)
}

// IsCommit returns true if there is at least one signature.
// Implements VoteSetReader.
func (commit *Commit) IsCommit() bool {
	return len(commit.Signatures) != 0
}

// ValidateBasic performs basic validation that doesn't involve state data.
// Does not actually check the cryptographic signatures.
func (commit *Commit) ValidateBasic() error {
	if commit.Height < 0 {
		return errors.New("negative Height")
	}
	if commit.Round < 0 {
		return errors.New("negative Round")
	}
<<<<<<< HEAD

	if commit.BlockID.IsZero() {
		return errors.New("commit cannot be for nil block")
	}

	if len(commit.Signatures) == 0 {
		return errors.New("no signatures in commit")
	}
	for i, commitSig := range commit.Signatures {
		if err := commitSig.ValidateBasic(); err != nil {
			return fmt.Errorf("wrong CommitSig #%d: %v", i, err)
=======
	if commit.Height >= 1 {
		if commit.BlockID.IsZero() {
			return errors.New("commit cannot be for nil block")
		}

		if len(commit.Signatures) == 0 {
			return errors.New("no signatures in commit")
		}
		for i, commitSig := range commit.Signatures {
			if err := commitSig.ValidateBasic(); err != nil {
				return fmt.Errorf("wrong CommitSig #%d: %v", i, err)
			}
>>>>>>> 606d0a89
		}
	}

	return nil
}

// Hash returns the hash of the commit
func (commit *Commit) Hash() tmbytes.HexBytes {
	if commit == nil {
		return nil
	}
	if commit.hash == nil {
		bs := make([][]byte, len(commit.Signatures))
		for i, commitSig := range commit.Signatures {
			bs[i] = cdcEncode(commitSig)
		}
		commit.hash = merkle.SimpleHashFromByteSlices(bs)
	}
	return commit.hash
}

// StringIndented returns a string representation of the commit
func (commit *Commit) StringIndented(indent string) string {
	if commit == nil {
		return "nil-Commit"
	}
	commitSigStrings := make([]string, len(commit.Signatures))
	for i, commitSig := range commit.Signatures {
		commitSigStrings[i] = commitSig.String()
	}
	return fmt.Sprintf(`Commit{
%s  Height:     %d
%s  Round:      %d
%s  BlockID:    %v
%s  Signatures:
%s    %v
%s}#%v`,
		indent, commit.Height,
		indent, commit.Round,
		indent, commit.BlockID,
		indent,
		indent, strings.Join(commitSigStrings, "\n"+indent+"    "),
		indent, commit.hash)
}

// ToProto converts Commit to protobuf
func (commit *Commit) ToProto() *tmproto.Commit {
	if commit == nil {
		return nil
	}

	c := new(tmproto.Commit)
	sigs := make([]tmproto.CommitSig, len(commit.Signatures))
	for i := range commit.Signatures {
		sigs[i] = *commit.Signatures[i].ToProto()
	}
	c.Signatures = sigs

	c.Height = commit.Height
	c.Round = int32(commit.Round)
	c.BlockID = commit.BlockID.ToProto()
	if commit.hash != nil {
		c.Hash = commit.hash
	}
	c.BitArray = commit.bitArray.ToProto()
	return c
}

// FromProto sets a protobuf Commit to the given pointer.
// It returns an error if the commit is invalid.
func CommitFromProto(cp *tmproto.Commit) (*Commit, error) {
	if cp == nil {
		return nil, errors.New("nil Commit")
	}

	var (
		commit   = new(Commit)
		bitArray *bits.BitArray
	)

	bi, err := BlockIDFromProto(&cp.BlockID)
	if err != nil {
		return nil, err
	}

	bitArray.FromProto(cp.BitArray)

	sigs := make([]CommitSig, len(cp.Signatures))
	for i := range cp.Signatures {
		if err := sigs[i].FromProto(cp.Signatures[i]); err != nil {
			return nil, err
		}
	}
	commit.Signatures = sigs

	commit.Height = cp.Height
	commit.Round = int(cp.Round)
	commit.BlockID = *bi
	commit.hash = cp.Hash
	commit.bitArray = bitArray

	return commit, commit.ValidateBasic()
}

//-----------------------------------------------------------------------------

// SignedHeader is a header along with the commits that prove it.
// It is the basis of the lite client.
type SignedHeader struct {
	*Header `json:"header"`

	Commit *Commit `json:"commit"`
}

// ValidateBasic does basic consistency checks and makes sure the header
// and commit are consistent.
// NOTE: This does not actually check the cryptographic signatures.  Make
// sure to use a Verifier to validate the signatures actually provide a
// significantly strong proof for this header's validity.
func (sh SignedHeader) ValidateBasic(chainID string) error {
<<<<<<< HEAD
	// Make sure the header is consistent with the commit.
	if sh.Header == nil {
		return errors.New("signedHeader missing header")
	}
	if sh.Commit == nil {
		return errors.New("signedHeader missing commit (precommit votes)")
=======
	if sh.Header == nil {
		return errors.New("missing header")
	}
	if sh.Commit == nil {
		return errors.New("missing commit")
	}

	if err := sh.Header.ValidateBasic(); err != nil {
		return fmt.Errorf("invalid header: %w", err)
	}
	if err := sh.Commit.ValidateBasic(); err != nil {
		return fmt.Errorf("invalid commit: %w", err)
>>>>>>> 606d0a89
	}

	if sh.ChainID != chainID {
<<<<<<< HEAD
		return fmt.Errorf("signedHeader belongs to another chain '%s' not '%s'",
			sh.ChainID, chainID)
	}
	// Check Height.
	if sh.Commit.Height != sh.Height {
		return fmt.Errorf("signedHeader header and commit height mismatch: %v vs %v",
			sh.Height, sh.Commit.Height)
	}
	// Check Hash.
	hhash := sh.Hash()
	chash := sh.Commit.BlockID.Hash
	if !bytes.Equal(hhash, chash) {
		return fmt.Errorf("signedHeader commit signs block %X, header is block %X",
			chash, hhash)
	}
	// ValidateBasic on the Commit.
	err := sh.Commit.ValidateBasic()
	if err != nil {
		return errors.Wrap(err, "commit.ValidateBasic failed during SignedHeader.ValidateBasic")
=======
		return fmt.Errorf("header belongs to another chain %q, not %q", sh.ChainID, chainID)
	}

	// Make sure the header is consistent with the commit.
	if sh.Commit.Height != sh.Height {
		return fmt.Errorf("header and commit height mismatch: %d vs %d", sh.Height, sh.Commit.Height)
	}
	if hhash, chash := sh.Hash(), sh.Commit.BlockID.Hash; !bytes.Equal(hhash, chash) {
		return fmt.Errorf("commit signs block %X, header is block %X", chash, hhash)
>>>>>>> 606d0a89
	}
	return nil
}

func (sh SignedHeader) String() string {
	return sh.StringIndented("")
}

// StringIndented returns a string representation of the SignedHeader.
func (sh SignedHeader) StringIndented(indent string) string {
	return fmt.Sprintf(`SignedHeader{
%s  %v
%s  %v
%s}`,
		indent, sh.Header.StringIndented(indent+"  "),
		indent, sh.Commit.StringIndented(indent+"  "),
		indent)
}

// ToProto converts SignedHeader to protobuf
func (sh *SignedHeader) ToProto() *tmproto.SignedHeader {
	if sh == nil {
		return nil
	}

	psh := new(tmproto.SignedHeader)
	if sh.Header != nil {
		psh.Header = sh.Header.ToProto()
	}
	if sh.Commit != nil {
		psh.Commit = sh.Commit.ToProto()
	}

	return psh
}

// FromProto sets a protobuf SignedHeader to the given pointer.
// It returns an error if the hader or the commit is invalid.
func SignedHeaderFromProto(shp *tmproto.SignedHeader) (*SignedHeader, error) {
	if shp == nil {
		return nil, errors.New("nil SignedHeader")
	}

	sh := new(SignedHeader)

	if shp.Header != nil {
		h, err := HeaderFromProto(shp.Header)
		if err != nil {
			return nil, err
		}
		sh.Header = &h
	}

	if shp.Commit != nil {
		c, err := CommitFromProto(shp.Commit)
		if err != nil {
			return nil, err
		}
		sh.Commit = c
	}

	return sh, nil
}

//-----------------------------------------------------------------------------

// Data contains the set of transactions included in the block
type Data struct {

	// Txs that will be applied by state @ block.Height+1.
	// NOTE: not all txs here are valid.  We're just agreeing on the order first.
	// This means that block.AppHash does not include these txs.
	Txs Txs `json:"txs"`

	// Volatile
	hash tmbytes.HexBytes
}

// Hash returns the hash of the data
func (data *Data) Hash() tmbytes.HexBytes {
	if data == nil {
		return (Txs{}).Hash()
	}
	if data.hash == nil {
		data.hash = data.Txs.Hash() // NOTE: leaves of merkle tree are TxIDs
	}
	return data.hash
}

// StringIndented returns a string representation of the transactions
func (data *Data) StringIndented(indent string) string {
	if data == nil {
		return "nil-Data"
	}
	txStrings := make([]string, tmmath.MinInt(len(data.Txs), 21))
	for i, tx := range data.Txs {
		if i == 20 {
			txStrings[i] = fmt.Sprintf("... (%v total)", len(data.Txs))
			break
		}
		txStrings[i] = fmt.Sprintf("%X (%d bytes)", tx.Hash(), len(tx))
	}
	return fmt.Sprintf(`Data{
%s  %v
%s}#%v`,
		indent, strings.Join(txStrings, "\n"+indent+"  "),
		indent, data.hash)
}

//-----------------------------------------------------------------------------

// EvidenceData contains any evidence of malicious wrong-doing by validators
type EvidenceData struct {
	Evidence EvidenceList `json:"evidence"`

	// Volatile
	hash tmbytes.HexBytes
}

// Hash returns the hash of the data.
func (data *EvidenceData) Hash() tmbytes.HexBytes {
	if data.hash == nil {
		data.hash = data.Evidence.Hash()
	}
	return data.hash
}

// StringIndented returns a string representation of the evidence.
func (data *EvidenceData) StringIndented(indent string) string {
	if data == nil {
		return "nil-Evidence"
	}
	evStrings := make([]string, tmmath.MinInt(len(data.Evidence), 21))
	for i, ev := range data.Evidence {
		if i == 20 {
			evStrings[i] = fmt.Sprintf("... (%v total)", len(data.Evidence))
			break
		}
		evStrings[i] = fmt.Sprintf("Evidence:%v", ev)
	}
	return fmt.Sprintf(`EvidenceData{
%s  %v
%s}#%v`,
		indent, strings.Join(evStrings, "\n"+indent+"  "),
		indent, data.hash)
}

//--------------------------------------------------------------------------------

// BlockID defines the unique ID of a block as its Hash and its PartSetHeader
type BlockID struct {
	Hash        tmbytes.HexBytes `json:"hash"`
	PartsHeader PartSetHeader    `json:"parts"`
}

// Equals returns true if the BlockID matches the given BlockID
func (blockID BlockID) Equals(other BlockID) bool {
	return bytes.Equal(blockID.Hash, other.Hash) &&
		blockID.PartsHeader.Equals(other.PartsHeader)
}

// Key returns a machine-readable string representation of the BlockID
func (blockID BlockID) Key() string {
	bz, err := cdc.MarshalBinaryBare(blockID.PartsHeader)
	if err != nil {
		panic(err)
	}
	return string(blockID.Hash) + string(bz)
}

// ValidateBasic performs basic validation.
func (blockID BlockID) ValidateBasic() error {
	// Hash can be empty in case of POLBlockID in Proposal.
	if err := ValidateHash(blockID.Hash); err != nil {
		return fmt.Errorf("wrong Hash")
	}
	if err := blockID.PartsHeader.ValidateBasic(); err != nil {
		return fmt.Errorf("wrong PartsHeader: %v", err)
	}
	return nil
}

// IsZero returns true if this is the BlockID of a nil block.
func (blockID BlockID) IsZero() bool {
	return len(blockID.Hash) == 0 &&
		blockID.PartsHeader.IsZero()
}

// IsComplete returns true if this is a valid BlockID of a non-nil block.
func (blockID BlockID) IsComplete() bool {
	return len(blockID.Hash) == tmhash.Size &&
		blockID.PartsHeader.Total > 0 &&
		len(blockID.PartsHeader.Hash) == tmhash.Size
}

// String returns a human readable string representation of the BlockID
func (blockID BlockID) String() string {
	return fmt.Sprintf(`%v:%v`, blockID.Hash, blockID.PartsHeader)
}

// ToProto converts BlockID to protobuf
func (blockID *BlockID) ToProto() tmproto.BlockID {
	if blockID == nil {
		return tmproto.BlockID{}
	}

	return tmproto.BlockID{
		Hash:        blockID.Hash,
		PartsHeader: blockID.PartsHeader.ToProto(),
	}
}

// FromProto sets a protobuf BlockID to the given pointer.
// It returns an error if the block id is invalid.
func BlockIDFromProto(bID *tmproto.BlockID) (*BlockID, error) {
	if bID == nil {
		return nil, errors.New("nil BlockID")
	}
	blockID := new(BlockID)
	ph, err := PartSetHeaderFromProto(&bID.PartsHeader)
	if err != nil {
		return nil, err
	}

	blockID.PartsHeader = *ph
	blockID.Hash = bID.Hash

	return blockID, blockID.ValidateBasic()
}<|MERGE_RESOLUTION|>--- conflicted
+++ resolved
@@ -15,11 +15,8 @@
 	"github.com/tendermint/tendermint/libs/bits"
 	tmbytes "github.com/tendermint/tendermint/libs/bytes"
 	tmmath "github.com/tendermint/tendermint/libs/math"
-<<<<<<< HEAD
-=======
 	tmproto "github.com/tendermint/tendermint/proto/types"
 	tmversion "github.com/tendermint/tendermint/proto/version"
->>>>>>> 606d0a89
 	"github.com/tendermint/tendermint/version"
 )
 
@@ -60,25 +57,8 @@
 	b.mtx.Lock()
 	defer b.mtx.Unlock()
 
-<<<<<<< HEAD
-	if len(b.ChainID) > MaxChainIDLen {
-		return fmt.Errorf("chainID is too long. Max is %d, got %d", MaxChainIDLen, len(b.ChainID))
-	}
-
-	if b.Height < 0 {
-		return errors.New("negative Header.Height")
-	} else if b.Height == 0 {
-		return errors.New("zero Header.Height")
-	}
-
-	// NOTE: Timestamp validation is subtle and handled elsewhere.
-
-	if err := b.LastBlockID.ValidateBasic(); err != nil {
-		return fmt.Errorf("wrong Header.LastBlockID: %v", err)
-=======
 	if err := b.Header.ValidateBasic(); err != nil {
 		return fmt.Errorf("invalid header: %w", err)
->>>>>>> 606d0a89
 	}
 
 	// Validate the last commit and its hash.
@@ -90,13 +70,6 @@
 			return fmt.Errorf("wrong LastCommit: %v", err)
 		}
 	}
-<<<<<<< HEAD
-	if err := ValidateHash(b.LastCommitHash); err != nil {
-		return fmt.Errorf("wrong Header.LastCommitHash: %v", err)
-	}
-=======
-
->>>>>>> 606d0a89
 	if !bytes.Equal(b.LastCommitHash, b.LastCommit.Hash()) {
 		return fmt.Errorf("wrong Header.LastCommitHash. Expected %v, got %v",
 			b.LastCommit.Hash(),
@@ -104,16 +77,7 @@
 		)
 	}
 
-<<<<<<< HEAD
-	// Validate the hash of the transactions.
-	// NOTE: b.Data.Txs may be nil, but b.Data.Hash()
-	// still works fine
-	if err := ValidateHash(b.DataHash); err != nil {
-		return fmt.Errorf("wrong Header.DataHash: %v", err)
-	}
-=======
 	// NOTE: b.Data.Txs may be nil, but b.Data.Hash() still works fine.
->>>>>>> 606d0a89
 	if !bytes.Equal(b.DataHash, b.Data.Hash()) {
 		return fmt.Errorf(
 			"wrong Header.DataHash. Expected %v, got %v",
@@ -122,29 +86,6 @@
 		)
 	}
 
-<<<<<<< HEAD
-	// Basic validation of hashes related to application data.
-	// Will validate fully against state in state#ValidateBlock.
-	if err := ValidateHash(b.ValidatorsHash); err != nil {
-		return fmt.Errorf("wrong Header.ValidatorsHash: %v", err)
-	}
-	if err := ValidateHash(b.NextValidatorsHash); err != nil {
-		return fmt.Errorf("wrong Header.NextValidatorsHash: %v", err)
-	}
-	if err := ValidateHash(b.ConsensusHash); err != nil {
-		return fmt.Errorf("wrong Header.ConsensusHash: %v", err)
-	}
-	// NOTE: AppHash is arbitrary length
-	if err := ValidateHash(b.LastResultsHash); err != nil {
-		return fmt.Errorf("wrong Header.LastResultsHash: %v", err)
-	}
-
-	// Validate evidence and its hash.
-	if err := ValidateHash(b.EvidenceHash); err != nil {
-		return fmt.Errorf("wrong Header.EvidenceHash: %v", err)
-	}
-=======
->>>>>>> 606d0a89
 	// NOTE: b.Evidence.Evidence may be nil, but we're just looping.
 	for i, ev := range b.Evidence.Evidence {
 		if err := ev.ValidateBasic(); err != nil {
@@ -159,7 +100,6 @@
 		)
 	}
 
-<<<<<<< HEAD
 	if len(b.ProposerAddress) != crypto.AddressSize {
 		return fmt.Errorf("expected len(Header.ProposerAddress) to be %d, got %d",
 			crypto.AddressSize, len(b.ProposerAddress))
@@ -169,8 +109,6 @@
 		return fmt.Errorf("Wrong Header.Entropy: %v", err)
 	}
 
-=======
->>>>>>> 606d0a89
 	return nil
 }
 
@@ -376,10 +314,7 @@
 	// consensus info
 	EvidenceHash    tmbytes.HexBytes `json:"evidence_hash"`    // evidence included in the block
 	ProposerAddress Address          `json:"proposer_address"` // original proposer of the block
-<<<<<<< HEAD
 	Entropy         BlockEntropy     `json:"entropy"`          // group signature for this block height
-=======
->>>>>>> 606d0a89
 }
 
 // Populate the Header with state-derived data.
@@ -589,7 +524,6 @@
 
 // BlockIDFlag indicates which BlockID the signature is for.
 type BlockIDFlag byte
-<<<<<<< HEAD
 
 const (
 	// BlockIDFlagAbsent - no vote was received from a validator.
@@ -699,116 +633,6 @@
 	}
 
 	return nil
-=======
-
-const (
-	// BlockIDFlagAbsent - no vote was received from a validator.
-	BlockIDFlagAbsent BlockIDFlag = iota + 1
-	// BlockIDFlagCommit - voted for the Commit.BlockID.
-	BlockIDFlagCommit
-	// BlockIDFlagNil - voted for nil.
-	BlockIDFlagNil
-)
-
-// CommitSig is a part of the Vote included in a Commit.
-type CommitSig struct {
-	BlockIDFlag      BlockIDFlag `json:"block_id_flag"`
-	ValidatorAddress Address     `json:"validator_address"`
-	Timestamp        time.Time   `json:"timestamp"`
-	Signature        []byte      `json:"signature"`
-}
-
-// NewCommitSigForBlock returns new CommitSig with BlockIDFlagCommit.
-func NewCommitSigForBlock(signature []byte, valAddr Address, ts time.Time) CommitSig {
-	return CommitSig{
-		BlockIDFlag:      BlockIDFlagCommit,
-		ValidatorAddress: valAddr,
-		Timestamp:        ts,
-		Signature:        signature,
-	}
-}
-
-// ForBlock returns true if CommitSig is for the block.
-func (cs CommitSig) ForBlock() bool {
-	return cs.BlockIDFlag == BlockIDFlagCommit
-}
-
-// NewCommitSigAbsent returns new CommitSig with BlockIDFlagAbsent. Other
-// fields are all empty.
-func NewCommitSigAbsent() CommitSig {
-	return CommitSig{
-		BlockIDFlag: BlockIDFlagAbsent,
-	}
-}
-
-// Absent returns true if CommitSig is absent.
-func (cs CommitSig) Absent() bool {
-	return cs.BlockIDFlag == BlockIDFlagAbsent
-}
-
-func (cs CommitSig) String() string {
-	return fmt.Sprintf("CommitSig{%X by %X on %v @ %s}",
-		tmbytes.Fingerprint(cs.Signature),
-		tmbytes.Fingerprint(cs.ValidatorAddress),
-		cs.BlockIDFlag,
-		CanonicalTime(cs.Timestamp))
-}
-
-// BlockID returns the Commit's BlockID if CommitSig indicates signing,
-// otherwise - empty BlockID.
-func (cs CommitSig) BlockID(commitBlockID BlockID) BlockID {
-	var blockID BlockID
-	switch cs.BlockIDFlag {
-	case BlockIDFlagAbsent:
-		blockID = BlockID{}
-	case BlockIDFlagCommit:
-		blockID = commitBlockID
-	case BlockIDFlagNil:
-		blockID = BlockID{}
-	default:
-		panic(fmt.Sprintf("Unknown BlockIDFlag: %v", cs.BlockIDFlag))
-	}
-	return blockID
-}
-
-// ValidateBasic performs basic validation.
-func (cs CommitSig) ValidateBasic() error {
-	switch cs.BlockIDFlag {
-	case BlockIDFlagAbsent:
-	case BlockIDFlagCommit:
-	case BlockIDFlagNil:
-	default:
-		return fmt.Errorf("unknown BlockIDFlag: %v", cs.BlockIDFlag)
-	}
-
-	switch cs.BlockIDFlag {
-	case BlockIDFlagAbsent:
-		if len(cs.ValidatorAddress) != 0 {
-			return errors.New("validator address is present")
-		}
-		if !cs.Timestamp.IsZero() {
-			return errors.New("time is present")
-		}
-		if len(cs.Signature) != 0 {
-			return errors.New("signature is present")
-		}
-	default:
-		if len(cs.ValidatorAddress) != crypto.AddressSize {
-			return fmt.Errorf("expected ValidatorAddress size to be %d bytes, got %d bytes",
-				crypto.AddressSize,
-				len(cs.ValidatorAddress),
-			)
-		}
-		// NOTE: Timestamp validation is subtle and handled elsewhere.
-		if len(cs.Signature) == 0 {
-			return errors.New("signature is missing")
-		}
-		if len(cs.Signature) > MaxSignatureSize {
-			return fmt.Errorf("signature is too big (max: %d)", MaxSignatureSize)
-		}
-	}
-
-	return nil
 }
 
 // ToProto converts CommitSig to protobuf
@@ -835,7 +659,6 @@
 	cs.Signature = csp.Signature
 
 	return cs.ValidateBasic()
->>>>>>> 606d0a89
 }
 
 //-------------------------------------
@@ -974,19 +797,6 @@
 	if commit.Round < 0 {
 		return errors.New("negative Round")
 	}
-<<<<<<< HEAD
-
-	if commit.BlockID.IsZero() {
-		return errors.New("commit cannot be for nil block")
-	}
-
-	if len(commit.Signatures) == 0 {
-		return errors.New("no signatures in commit")
-	}
-	for i, commitSig := range commit.Signatures {
-		if err := commitSig.ValidateBasic(); err != nil {
-			return fmt.Errorf("wrong CommitSig #%d: %v", i, err)
-=======
 	if commit.Height >= 1 {
 		if commit.BlockID.IsZero() {
 			return errors.New("commit cannot be for nil block")
@@ -999,7 +809,6 @@
 			if err := commitSig.ValidateBasic(); err != nil {
 				return fmt.Errorf("wrong CommitSig #%d: %v", i, err)
 			}
->>>>>>> 606d0a89
 		}
 	}
 
@@ -1120,14 +929,6 @@
 // sure to use a Verifier to validate the signatures actually provide a
 // significantly strong proof for this header's validity.
 func (sh SignedHeader) ValidateBasic(chainID string) error {
-<<<<<<< HEAD
-	// Make sure the header is consistent with the commit.
-	if sh.Header == nil {
-		return errors.New("signedHeader missing header")
-	}
-	if sh.Commit == nil {
-		return errors.New("signedHeader missing commit (precommit votes)")
-=======
 	if sh.Header == nil {
 		return errors.New("missing header")
 	}
@@ -1140,31 +941,9 @@
 	}
 	if err := sh.Commit.ValidateBasic(); err != nil {
 		return fmt.Errorf("invalid commit: %w", err)
->>>>>>> 606d0a89
 	}
 
 	if sh.ChainID != chainID {
-<<<<<<< HEAD
-		return fmt.Errorf("signedHeader belongs to another chain '%s' not '%s'",
-			sh.ChainID, chainID)
-	}
-	// Check Height.
-	if sh.Commit.Height != sh.Height {
-		return fmt.Errorf("signedHeader header and commit height mismatch: %v vs %v",
-			sh.Height, sh.Commit.Height)
-	}
-	// Check Hash.
-	hhash := sh.Hash()
-	chash := sh.Commit.BlockID.Hash
-	if !bytes.Equal(hhash, chash) {
-		return fmt.Errorf("signedHeader commit signs block %X, header is block %X",
-			chash, hhash)
-	}
-	// ValidateBasic on the Commit.
-	err := sh.Commit.ValidateBasic()
-	if err != nil {
-		return errors.Wrap(err, "commit.ValidateBasic failed during SignedHeader.ValidateBasic")
-=======
 		return fmt.Errorf("header belongs to another chain %q, not %q", sh.ChainID, chainID)
 	}
 
@@ -1174,7 +953,6 @@
 	}
 	if hhash, chash := sh.Hash(), sh.Commit.BlockID.Hash; !bytes.Equal(hhash, chash) {
 		return fmt.Errorf("commit signs block %X, header is block %X", chash, hhash)
->>>>>>> 606d0a89
 	}
 	return nil
 }
