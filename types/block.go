package types

import (
	"bytes"
	"fmt"
	"strings"
	"sync"
	"time"

	"github.com/pkg/errors"

	"github.com/tendermint/tendermint/crypto"
	"github.com/tendermint/tendermint/crypto/merkle"
	"github.com/tendermint/tendermint/crypto/tmhash"
	"github.com/tendermint/tendermint/libs/bits"
	tmbytes "github.com/tendermint/tendermint/libs/bytes"
	tmmath "github.com/tendermint/tendermint/libs/math"
	tmproto "github.com/tendermint/tendermint/proto/types"
	tmversion "github.com/tendermint/tendermint/proto/version"
	"github.com/tendermint/tendermint/version"
)

const (
	// MaxHeaderBytes is a maximum header size (including amino overhead).
	MaxHeaderBytes int64 = 632

	// MaxAminoOverheadForBlock - maximum amino overhead to encode a block (up to
	// MaxBlockSizeBytes in size) not including it's parts except Data.
	// This means it also excludes the overhead for individual transactions.
	// To compute individual transactions' overhead use types.ComputeAminoOverhead(tx types.Tx, fieldNum int).
	//
	// Uvarint length of MaxBlockSizeBytes: 4 bytes
	// 2 fields (2 embedded):               2 bytes
	// Uvarint length of Data.Txs:          4 bytes
	// Data.Txs field:                      1 byte
	MaxAminoOverheadForBlock int64 = 11
)

// Block defines the atomic unit of a Tendermint blockchain.
type Block struct {
	mtx sync.Mutex

	Header     `json:"header"`
	Data       `json:"data"`
	Evidence   EvidenceData `json:"evidence"`
	LastCommit *Commit      `json:"last_commit"`
}

// ValidateBasic performs basic validation that doesn't involve state data.
// It checks the internal consistency of the block.
// Further validation is done using state#ValidateBlock.
func (b *Block) ValidateBasic() error {
	if b == nil {
		return errors.New("nil block")
	}

	b.mtx.Lock()
	defer b.mtx.Unlock()

	if err := b.Header.ValidateBasic(); err != nil {
		return fmt.Errorf("invalid header: %w", err)
	}

	// Validate the last commit and its hash.
	if b.Header.Height > 1 {
		if b.LastCommit == nil {
			return errors.New("nil LastCommit")
		}
		if err := b.LastCommit.ValidateBasic(); err != nil {
			return fmt.Errorf("wrong LastCommit: %v", err)
		}
	}

	if !bytes.Equal(b.LastCommitHash, b.LastCommit.Hash()) {
		return fmt.Errorf("wrong Header.LastCommitHash. Expected %v, got %v",
			b.LastCommit.Hash(),
			b.LastCommitHash,
		)
	}

	// NOTE: b.Data.Txs may be nil, but b.Data.Hash() still works fine.
	if !bytes.Equal(b.DataHash, b.Data.Hash()) {
		return fmt.Errorf(
			"wrong Header.DataHash. Expected %v, got %v",
			b.Data.Hash(),
			b.DataHash,
		)
	}

	// NOTE: b.Evidence.Evidence may be nil, but we're just looping.
	for i, ev := range b.Evidence.Evidence {
		if err := ev.ValidateBasic(); err != nil {
			return fmt.Errorf("invalid evidence (#%d): %v", i, err)
		}
	}

	if !bytes.Equal(b.EvidenceHash, b.Evidence.Hash()) {
		return fmt.Errorf("wrong Header.EvidenceHash. Expected %v, got %v",
			b.EvidenceHash,
			b.Evidence.Hash(),
		)
	}

<<<<<<< HEAD
	if len(b.ProposerAddress) != crypto.AddressSize {
		return fmt.Errorf("Expected len(Header.ProposerAddress) to be %d, got %d",
			crypto.AddressSize, len(b.ProposerAddress))
	}

	if err := b.Entropy.ValidateBasic(); err != nil {
		return fmt.Errorf("Wrong Header.Entropy: %v", err)
	}

=======
>>>>>>> 606d0a89
	return nil
}

// fillHeader fills in any remaining header fields that are a function of the block data
func (b *Block) fillHeader() {
	if b.LastCommitHash == nil {
		b.LastCommitHash = b.LastCommit.Hash()
	}
	if b.DataHash == nil {
		b.DataHash = b.Data.Hash()
	}
	if b.EvidenceHash == nil {
		b.EvidenceHash = b.Evidence.Hash()
	}
}

// Hash computes and returns the block hash.
// If the block is incomplete, block hash is nil for safety.
func (b *Block) Hash() tmbytes.HexBytes {
	if b == nil {
		return nil
	}
	b.mtx.Lock()
	defer b.mtx.Unlock()

	if b.LastCommit == nil {
		return nil
	}
	b.fillHeader()
	return b.Header.Hash()
}

// MakePartSet returns a PartSet containing parts of a serialized block.
// This is the form in which the block is gossipped to peers.
// CONTRACT: partSize is greater than zero.
func (b *Block) MakePartSet(partSize int) *PartSet {
	if b == nil {
		return nil
	}
	b.mtx.Lock()
	defer b.mtx.Unlock()

	// We prefix the byte length, so that unmarshaling
	// can easily happen via a reader.
	bz, err := cdc.MarshalBinaryLengthPrefixed(b)
	if err != nil {
		panic(err)
	}
	return NewPartSetFromData(bz, partSize)
}

// HashesTo is a convenience function that checks if a block hashes to the given argument.
// Returns false if the block is nil or the hash is empty.
func (b *Block) HashesTo(hash []byte) bool {
	if len(hash) == 0 {
		return false
	}
	if b == nil {
		return false
	}
	return bytes.Equal(b.Hash(), hash)
}

// Size returns size of the block in bytes.
func (b *Block) Size() int {
	bz, err := cdc.MarshalBinaryBare(b)
	if err != nil {
		return 0
	}
	return len(bz)
}

// String returns a string representation of the block
func (b *Block) String() string {
	return b.StringIndented("")
}

// StringIndented returns a string representation of the block
func (b *Block) StringIndented(indent string) string {
	if b == nil {
		return "nil-Block"
	}
	return fmt.Sprintf(`Block{
%s  %v
%s  %v
%s  %v
%s  %v
%s}#%v`,
		indent, b.Header.StringIndented(indent+"  "),
		indent, b.Data.StringIndented(indent+"  "),
		indent, b.Evidence.StringIndented(indent+"  "),
		indent, b.LastCommit.StringIndented(indent+"  "),
		indent, b.Hash())
}

// StringShort returns a shortened string representation of the block
func (b *Block) StringShort() string {
	if b == nil {
		return "nil-Block"
	}
	return fmt.Sprintf("Block#%v", b.Hash())
}

//-----------------------------------------------------------
// These methods are for Protobuf Compatibility

// Marshal returns the amino encoding.
func (b *Block) Marshal() ([]byte, error) {
	return cdc.MarshalBinaryBare(b)
}

// MarshalTo calls Marshal and copies to the given buffer.
func (b *Block) MarshalTo(data []byte) (int, error) {
	bs, err := b.Marshal()
	if err != nil {
		return -1, err
	}
	return copy(data, bs), nil
}

// Unmarshal deserializes from amino encoded form.
func (b *Block) Unmarshal(bs []byte) error {
	return cdc.UnmarshalBinaryBare(bs, b)
}

//-----------------------------------------------------------------------------

// MaxDataBytes returns the maximum size of block's data.
//
// XXX: Panics on negative result.
func MaxDataBytes(maxBytes int64, valsCount, evidenceCount int) int64 {
	maxDataBytes := maxBytes -
		MaxAminoOverheadForBlock -
		MaxHeaderBytes -
		int64(valsCount)*MaxVoteBytes -
		int64(evidenceCount)*MaxEvidenceBytes

	if maxDataBytes < 0 {
		panic(fmt.Sprintf(
			"Negative MaxDataBytes. Block.MaxBytes=%d is too small to accommodate header&lastCommit&evidence=%d",
			maxBytes,
			-(maxDataBytes - maxBytes),
		))
	}

	return maxDataBytes

}

// MaxDataBytesUnknownEvidence returns the maximum size of block's data when
// evidence count is unknown. MaxEvidencePerBlock will be used for the size
// of evidence.
//
// XXX: Panics on negative result.
func MaxDataBytesUnknownEvidence(maxBytes int64, valsCount int) int64 {
	_, maxEvidenceBytes := MaxEvidencePerBlock(maxBytes)
	maxDataBytes := maxBytes -
		MaxAminoOverheadForBlock -
		MaxHeaderBytes -
		int64(valsCount)*MaxVoteBytes -
		maxEvidenceBytes

	if maxDataBytes < 0 {
		panic(fmt.Sprintf(
			"Negative MaxDataBytesUnknownEvidence. Block.MaxBytes=%d is too small to accommodate header&lastCommit&evidence=%d",
			maxBytes,
			-(maxDataBytes - maxBytes),
		))
	}

	return maxDataBytes
}

//-----------------------------------------------------------------------------

// Header defines the structure of a Tendermint block header.
// NOTE: changes to the Header should be duplicated in:
// - header.Hash()
// - abci.Header
// - https://github.com/tendermint/spec/blob/master/spec/blockchain/blockchain.md
type Header struct {
	// basic block info
	Version version.Consensus `json:"version"`
	ChainID string            `json:"chain_id"`
	Height  int64             `json:"height"`
	Time    time.Time         `json:"time"`

	// prev block info
	LastBlockID BlockID `json:"last_block_id"`

	// hashes of block data
	LastCommitHash tmbytes.HexBytes `json:"last_commit_hash"` // commit from validators from the last block
	DataHash       tmbytes.HexBytes `json:"data_hash"`        // transactions

	// hashes from the app output from the prev block
	ValidatorsHash     tmbytes.HexBytes `json:"validators_hash"`      // validators for the current block
	NextValidatorsHash tmbytes.HexBytes `json:"next_validators_hash"` // validators for the next block
	ConsensusHash      tmbytes.HexBytes `json:"consensus_hash"`       // consensus params for current block
	AppHash            tmbytes.HexBytes `json:"app_hash"`             // state after txs from the previous block
	// root hash of all results from the txs from the previous block
	LastResultsHash tmbytes.HexBytes `json:"last_results_hash"`

	// consensus info
	EvidenceHash    tmbytes.HexBytes `json:"evidence_hash"`    // evidence included in the block
	ProposerAddress Address          `json:"proposer_address"` // original proposer of the block
	Entropy BlockEntropy `json:"entropy"` // group signature for this block height
}

// Populate the Header with state-derived data.
// Call this after MakeBlock to complete the Header.
func (h *Header) Populate(
	version version.Consensus, chainID string,
	timestamp time.Time, lastBlockID BlockID,
	valHash, nextValHash []byte,
	consensusHash, appHash, lastResultsHash []byte,
	proposerAddress Address,
) {
	h.Version = version
	h.ChainID = chainID
	h.Time = timestamp
	h.LastBlockID = lastBlockID
	h.ValidatorsHash = valHash
	h.NextValidatorsHash = nextValHash
	h.ConsensusHash = consensusHash
	h.AppHash = appHash
	h.LastResultsHash = lastResultsHash
	h.ProposerAddress = proposerAddress
}

// ValidateBasic performs stateless validation on a Header returning an error
// if any validation fails.
//
// NOTE: Timestamp validation is subtle and handled elsewhere.
func (h Header) ValidateBasic() error {
	if len(h.ChainID) > MaxChainIDLen {
		return fmt.Errorf("chainID is too long; got: %d, max: %d", len(h.ChainID), MaxChainIDLen)
	}

	if h.Height < 0 {
		return errors.New("negative Height")
	} else if h.Height == 0 {
		return errors.New("zero Height")
	}

	if err := h.LastBlockID.ValidateBasic(); err != nil {
		return fmt.Errorf("wrong LastBlockID: %w", err)
	}

	if err := ValidateHash(h.LastCommitHash); err != nil {
		return fmt.Errorf("wrong LastCommitHash: %v", err)
	}

	if err := ValidateHash(h.DataHash); err != nil {
		return fmt.Errorf("wrong DataHash: %v", err)
	}

	if err := ValidateHash(h.EvidenceHash); err != nil {
		return fmt.Errorf("wrong EvidenceHash: %v", err)
	}

	if len(h.ProposerAddress) != crypto.AddressSize {
		return fmt.Errorf(
			"invalid ProposerAddress length; got: %d, expected: %d",
			len(h.ProposerAddress), crypto.AddressSize,
		)
	}

	// Basic validation of hashes related to application data.
	// Will validate fully against state in state#ValidateBlock.
	if err := ValidateHash(h.ValidatorsHash); err != nil {
		return fmt.Errorf("wrong ValidatorsHash: %v", err)
	}
	if err := ValidateHash(h.NextValidatorsHash); err != nil {
		return fmt.Errorf("wrong NextValidatorsHash: %v", err)
	}
	if err := ValidateHash(h.ConsensusHash); err != nil {
		return fmt.Errorf("wrong ConsensusHash: %v", err)
	}
	// NOTE: AppHash is arbitrary length
	if err := ValidateHash(h.LastResultsHash); err != nil {
		return fmt.Errorf("wrong LastResultsHash: %v", err)
	}

	return nil
}

// Hash returns the hash of the header.
// It computes a Merkle tree from the header fields
// ordered as they appear in the Header.
// Returns nil if ValidatorHash is missing,
// since a Header is not valid unless there is
// a ValidatorsHash (corresponding to the validator set).
func (h *Header) Hash() tmbytes.HexBytes {
	if h == nil || len(h.ValidatorsHash) == 0 {
		return nil
	}
	return merkle.SimpleHashFromByteSlices([][]byte{
		cdcEncode(h.Version),
		cdcEncode(h.ChainID),
		cdcEncode(h.Height),
		cdcEncode(h.Time),
		cdcEncode(h.LastBlockID),
		cdcEncode(h.LastCommitHash),
		cdcEncode(h.DataHash),
		cdcEncode(h.ValidatorsHash),
		cdcEncode(h.NextValidatorsHash),
		cdcEncode(h.ConsensusHash),
		cdcEncode(h.AppHash),
		cdcEncode(h.LastResultsHash),
		cdcEncode(h.EvidenceHash),
		cdcEncode(h.ProposerAddress),
		cdcEncode(h.Entropy),
	})
}

// StringIndented returns a string representation of the header
func (h *Header) StringIndented(indent string) string {
	if h == nil {
		return "nil-Header"
	}
	return fmt.Sprintf(`Header{
%s  Version:        %v
%s  ChainID:        %v
%s  Height:         %v
%s  Time:           %v
%s  LastBlockID:    %v
%s  LastCommit:     %v
%s  Data:           %v
%s  Validators:     %v
%s  NextValidators: %v
%s  App:            %v
%s  Consensus:      %v
%s  Results:        %v
%s  Evidence:       %v
%s  Proposer:       %v
%s  Entropy: 		%v
%s}#%v`,
		indent, h.Version,
		indent, h.ChainID,
		indent, h.Height,
		indent, h.Time,
		indent, h.LastBlockID,
		indent, h.LastCommitHash,
		indent, h.DataHash,
		indent, h.ValidatorsHash,
		indent, h.NextValidatorsHash,
		indent, h.AppHash,
		indent, h.ConsensusHash,
		indent, h.LastResultsHash,
		indent, h.EvidenceHash,
		indent, h.ProposerAddress,
		indent, h.Entropy.StringIndented(indent),
		indent, h.Hash())
}

// ToProto converts Header to protobuf
func (h *Header) ToProto() *tmproto.Header {
	if h == nil {
		return nil
	}
	return &tmproto.Header{
		Version:            tmversion.Consensus{Block: h.Version.App.Uint64(), App: h.Version.App.Uint64()},
		ChainID:            h.ChainID,
		Height:             h.Height,
		Time:               h.Time,
		LastBlockID:        h.LastBlockID.ToProto(),
		ValidatorsHash:     h.ValidatorsHash,
		NextValidatorsHash: h.NextValidatorsHash,
		ConsensusHash:      h.ConsensusHash,
		AppHash:            h.AppHash,
		DataHash:           h.DataHash,
		EvidenceHash:       h.EvidenceHash,
		LastResultsHash:    h.LastResultsHash,
		LastCommitHash:     h.LastCommitHash,
		ProposerAddress:    h.ProposerAddress,
	}
}

// FromProto sets a protobuf Header to the given pointer.
// It returns an error if the header is invalid.
func HeaderFromProto(ph *tmproto.Header) (Header, error) {
	if ph == nil {
		return Header{}, errors.New("nil Header")
	}

	h := new(Header)

	bi, err := BlockIDFromProto(&ph.LastBlockID)
	if err != nil {
		return Header{}, err
	}

	h.Version = version.Consensus{Block: version.Protocol(ph.Version.Block), App: version.Protocol(ph.Version.App)}
	h.ChainID = ph.ChainID
	h.Height = ph.Height
	h.Time = ph.Time
	h.Height = ph.Height
	h.LastBlockID = *bi
	h.ValidatorsHash = ph.ValidatorsHash
	h.NextValidatorsHash = ph.NextValidatorsHash
	h.ConsensusHash = ph.ConsensusHash
	h.AppHash = ph.AppHash
	h.DataHash = ph.DataHash
	h.EvidenceHash = ph.EvidenceHash
	h.LastResultsHash = ph.LastResultsHash
	h.LastCommitHash = ph.LastCommitHash
	h.ProposerAddress = ph.ProposerAddress

	return *h, h.ValidateBasic()
}

//-------------------------------------

// BlockIDFlag indicates which BlockID the signature is for.
type BlockIDFlag byte

const (
	// BlockIDFlagAbsent - no vote was received from a validator.
	BlockIDFlagAbsent BlockIDFlag = iota + 1
	// BlockIDFlagCommit - voted for the Commit.BlockID.
	BlockIDFlagCommit
	// BlockIDFlagNil - voted for nil.
	BlockIDFlagNil
)

// CommitSig is a part of the Vote included in a Commit.
type CommitSig struct {
	BlockIDFlag      BlockIDFlag `json:"block_id_flag"`
	ValidatorAddress Address     `json:"validator_address"`
	Timestamp        time.Time   `json:"timestamp"`
	Signature        []byte      `json:"signature"`
}

// NewCommitSigForBlock returns new CommitSig with BlockIDFlagCommit.
func NewCommitSigForBlock(signature []byte, valAddr Address, ts time.Time) CommitSig {
	return CommitSig{
		BlockIDFlag:      BlockIDFlagCommit,
		ValidatorAddress: valAddr,
		Timestamp:        ts,
		Signature:        signature,
	}
}

// ForBlock returns true if CommitSig is for the block.
func (cs CommitSig) ForBlock() bool {
	return cs.BlockIDFlag == BlockIDFlagCommit
}

// NewCommitSigAbsent returns new CommitSig with BlockIDFlagAbsent. Other
// fields are all empty.
func NewCommitSigAbsent() CommitSig {
	return CommitSig{
		BlockIDFlag: BlockIDFlagAbsent,
	}
}

// Absent returns true if CommitSig is absent.
func (cs CommitSig) Absent() bool {
	return cs.BlockIDFlag == BlockIDFlagAbsent
}

func (cs CommitSig) String() string {
	return fmt.Sprintf("CommitSig{%X by %X on %v @ %s}",
		tmbytes.Fingerprint(cs.Signature),
		tmbytes.Fingerprint(cs.ValidatorAddress),
		cs.BlockIDFlag,
		CanonicalTime(cs.Timestamp))
}

// BlockID returns the Commit's BlockID if CommitSig indicates signing,
// otherwise - empty BlockID.
func (cs CommitSig) BlockID(commitBlockID BlockID) BlockID {
	var blockID BlockID
	switch cs.BlockIDFlag {
	case BlockIDFlagAbsent:
		blockID = BlockID{}
	case BlockIDFlagCommit:
		blockID = commitBlockID
	case BlockIDFlagNil:
		blockID = BlockID{}
	default:
		panic(fmt.Sprintf("Unknown BlockIDFlag: %v", cs.BlockIDFlag))
	}
	return blockID
}

// ValidateBasic performs basic validation.
func (cs CommitSig) ValidateBasic() error {
	switch cs.BlockIDFlag {
	case BlockIDFlagAbsent:
	case BlockIDFlagCommit:
	case BlockIDFlagNil:
	default:
		return fmt.Errorf("unknown BlockIDFlag: %v", cs.BlockIDFlag)
	}

	switch cs.BlockIDFlag {
	case BlockIDFlagAbsent:
		if len(cs.ValidatorAddress) != 0 {
			return errors.New("validator address is present")
		}
		if !cs.Timestamp.IsZero() {
			return errors.New("time is present")
		}
		if len(cs.Signature) != 0 {
			return errors.New("signature is present")
		}
	default:
		if len(cs.ValidatorAddress) != crypto.AddressSize {
			return fmt.Errorf("expected ValidatorAddress size to be %d bytes, got %d bytes",
				crypto.AddressSize,
				len(cs.ValidatorAddress),
			)
		}
		// NOTE: Timestamp validation is subtle and handled elsewhere.
		if len(cs.Signature) == 0 {
			return errors.New("signature is missing")
		}
		if len(cs.Signature) > MaxSignatureSize {
			return fmt.Errorf("signature is too big (max: %d)", MaxSignatureSize)
		}
	}

	return nil
}

// ToProto converts CommitSig to protobuf
func (cs *CommitSig) ToProto() *tmproto.CommitSig {
	if cs == nil {
		return nil
	}

	return &tmproto.CommitSig{
		BlockIdFlag:      tmproto.BlockIDFlag(cs.BlockIDFlag),
		ValidatorAddress: cs.ValidatorAddress,
		Timestamp:        cs.Timestamp,
		Signature:        cs.Signature,
	}
}

// FromProto sets a protobuf CommitSig to the given pointer.
// It returns an error if the CommitSig is invalid.
func (cs *CommitSig) FromProto(csp tmproto.CommitSig) error {

	cs.BlockIDFlag = BlockIDFlag(csp.BlockIdFlag)
	cs.ValidatorAddress = csp.ValidatorAddress
	cs.Timestamp = csp.Timestamp
	cs.Signature = csp.Signature

	return cs.ValidateBasic()
}

//-------------------------------------

// Commit contains the evidence that a block was committed by a set of validators.
// NOTE: Commit is empty for height 1, but never nil.
type Commit struct {
	// NOTE: The signatures are in order of address to preserve the bonded
	// ValidatorSet order.
	// Any peer with a block can gossip signatures by index with a peer without
	// recalculating the active ValidatorSet.
	Height     int64       `json:"height"`
	Round      int         `json:"round"`
	BlockID    BlockID     `json:"block_id"`
	Signatures []CommitSig `json:"signatures"`

	// Memoized in first call to corresponding method.
	// NOTE: can't memoize in constructor because constructor isn't used for
	// unmarshaling.
	hash     tmbytes.HexBytes
	bitArray *bits.BitArray
}

// NewCommit returns a new Commit.
func NewCommit(height int64, round int, blockID BlockID, commitSigs []CommitSig) *Commit {
	return &Commit{
		Height:     height,
		Round:      round,
		BlockID:    blockID,
		Signatures: commitSigs,
	}
}

// CommitToVoteSet constructs a VoteSet from the Commit and validator set.
// Panics if signatures from the commit can't be added to the voteset.
// Inverse of VoteSet.MakeCommit().
func CommitToVoteSet(chainID string, commit *Commit, vals *ValidatorSet) *VoteSet {
	voteSet := NewVoteSet(chainID, commit.Height, commit.Round, PrecommitType, vals)
	for idx, commitSig := range commit.Signatures {
		if commitSig.Absent() {
			continue // OK, some precommits can be missing.
		}
		added, err := voteSet.AddVote(commit.GetVote(idx))
		if !added || err != nil {
			panic(fmt.Sprintf("Failed to reconstruct LastCommit: %v", err))
		}
	}
	return voteSet
}

// GetVote converts the CommitSig for the given valIdx to a Vote.
// Returns nil if the precommit at valIdx is nil.
// Panics if valIdx >= commit.Size().
func (commit *Commit) GetVote(valIdx int) *Vote {
	commitSig := commit.Signatures[valIdx]
	return &Vote{
		Type:             PrecommitType,
		Height:           commit.Height,
		Round:            commit.Round,
		BlockID:          commitSig.BlockID(commit.BlockID),
		Timestamp:        commitSig.Timestamp,
		ValidatorAddress: commitSig.ValidatorAddress,
		ValidatorIndex:   valIdx,
		Signature:        commitSig.Signature,
	}
}

// VoteSignBytes constructs the SignBytes for the given CommitSig.
// The only unique part of the SignBytes is the Timestamp - all other fields
// signed over are otherwise the same for all validators.
// Panics if valIdx >= commit.Size().
func (commit *Commit) VoteSignBytes(chainID string, valIdx int) []byte {
	return commit.GetVote(valIdx).SignBytes(chainID)
}

// Type returns the vote type of the commit, which is always VoteTypePrecommit
// Implements VoteSetReader.
func (commit *Commit) Type() byte {
	return byte(PrecommitType)
}

// GetHeight returns height of the commit.
// Implements VoteSetReader.
func (commit *Commit) GetHeight() int64 {
	return commit.Height
}

// GetRound returns height of the commit.
// Implements VoteSetReader.
func (commit *Commit) GetRound() int {
	return commit.Round
}

// Size returns the number of signatures in the commit.
// Implements VoteSetReader.
func (commit *Commit) Size() int {
	if commit == nil {
		return 0
	}
	return len(commit.Signatures)
}

// BitArray returns a BitArray of which validators voted for BlockID or nil in this commit.
// Implements VoteSetReader.
func (commit *Commit) BitArray() *bits.BitArray {
	if commit.bitArray == nil {
		commit.bitArray = bits.NewBitArray(len(commit.Signatures))
		for i, commitSig := range commit.Signatures {
			// TODO: need to check the BlockID otherwise we could be counting conflicts,
			// not just the one with +2/3 !
			commit.bitArray.SetIndex(i, !commitSig.Absent())
		}
	}
	return commit.bitArray
}

// GetByIndex returns the vote corresponding to a given validator index.
// Panics if `index >= commit.Size()`.
// Implements VoteSetReader.
func (commit *Commit) GetByIndex(valIdx int) *Vote {
	return commit.GetVote(valIdx)
}

// IsCommit returns true if there is at least one signature.
// Implements VoteSetReader.
func (commit *Commit) IsCommit() bool {
	return len(commit.Signatures) != 0
}

// ValidateBasic performs basic validation that doesn't involve state data.
// Does not actually check the cryptographic signatures.
func (commit *Commit) ValidateBasic() error {
	if commit.Height < 0 {
		return errors.New("negative Height")
	}
	if commit.Round < 0 {
		return errors.New("negative Round")
	}
	if commit.Height >= 1 {
		if commit.BlockID.IsZero() {
			return errors.New("commit cannot be for nil block")
		}

		if len(commit.Signatures) == 0 {
			return errors.New("no signatures in commit")
		}
		for i, commitSig := range commit.Signatures {
			if err := commitSig.ValidateBasic(); err != nil {
				return fmt.Errorf("wrong CommitSig #%d: %v", i, err)
			}
		}
	}

	return nil
}

// Hash returns the hash of the commit
func (commit *Commit) Hash() tmbytes.HexBytes {
	if commit == nil {
		return nil
	}
	if commit.hash == nil {
		bs := make([][]byte, len(commit.Signatures))
		for i, commitSig := range commit.Signatures {
			bs[i] = cdcEncode(commitSig)
		}
		commit.hash = merkle.SimpleHashFromByteSlices(bs)
	}
	return commit.hash
}

// StringIndented returns a string representation of the commit
func (commit *Commit) StringIndented(indent string) string {
	if commit == nil {
		return "nil-Commit"
	}
	commitSigStrings := make([]string, len(commit.Signatures))
	for i, commitSig := range commit.Signatures {
		commitSigStrings[i] = commitSig.String()
	}
	return fmt.Sprintf(`Commit{
%s  Height:     %d
%s  Round:      %d
%s  BlockID:    %v
%s  Signatures:
%s    %v
%s}#%v`,
		indent, commit.Height,
		indent, commit.Round,
		indent, commit.BlockID,
		indent,
		indent, strings.Join(commitSigStrings, "\n"+indent+"    "),
		indent, commit.hash)
}

// ToProto converts Commit to protobuf
func (commit *Commit) ToProto() *tmproto.Commit {
	if commit == nil {
		return nil
	}

	c := new(tmproto.Commit)
	sigs := make([]tmproto.CommitSig, len(commit.Signatures))
	for i := range commit.Signatures {
		sigs[i] = *commit.Signatures[i].ToProto()
	}
	c.Signatures = sigs

	c.Height = commit.Height
	c.Round = int32(commit.Round)
	c.BlockID = commit.BlockID.ToProto()
	if commit.hash != nil {
		c.Hash = commit.hash
	}
	c.BitArray = commit.bitArray.ToProto()
	return c
}

// FromProto sets a protobuf Commit to the given pointer.
// It returns an error if the commit is invalid.
func CommitFromProto(cp *tmproto.Commit) (*Commit, error) {
	if cp == nil {
		return nil, errors.New("nil Commit")
	}

	var (
		commit   = new(Commit)
		bitArray *bits.BitArray
	)

	bi, err := BlockIDFromProto(&cp.BlockID)
	if err != nil {
		return nil, err
	}

	bitArray.FromProto(cp.BitArray)

	sigs := make([]CommitSig, len(cp.Signatures))
	for i := range cp.Signatures {
		if err := sigs[i].FromProto(cp.Signatures[i]); err != nil {
			return nil, err
		}
	}
	commit.Signatures = sigs

	commit.Height = cp.Height
	commit.Round = int(cp.Round)
	commit.BlockID = *bi
	commit.hash = cp.Hash
	commit.bitArray = bitArray

	return commit, commit.ValidateBasic()
}

//-----------------------------------------------------------------------------

// SignedHeader is a header along with the commits that prove it.
// It is the basis of the lite client.
type SignedHeader struct {
	*Header `json:"header"`

	Commit *Commit `json:"commit"`
}

// ValidateBasic does basic consistency checks and makes sure the header
// and commit are consistent.
// NOTE: This does not actually check the cryptographic signatures.  Make
// sure to use a Verifier to validate the signatures actually provide a
// significantly strong proof for this header's validity.
func (sh SignedHeader) ValidateBasic(chainID string) error {
	if sh.Header == nil {
		return errors.New("missing header")
	}
	if sh.Commit == nil {
		return errors.New("missing commit")
	}

	if err := sh.Header.ValidateBasic(); err != nil {
		return fmt.Errorf("invalid header: %w", err)
	}
	if err := sh.Commit.ValidateBasic(); err != nil {
		return fmt.Errorf("invalid commit: %w", err)
	}

	if sh.ChainID != chainID {
		return fmt.Errorf("header belongs to another chain %q, not %q", sh.ChainID, chainID)
	}

	// Make sure the header is consistent with the commit.
	if sh.Commit.Height != sh.Height {
		return fmt.Errorf("header and commit height mismatch: %d vs %d", sh.Height, sh.Commit.Height)
	}
	if hhash, chash := sh.Hash(), sh.Commit.BlockID.Hash; !bytes.Equal(hhash, chash) {
		return fmt.Errorf("commit signs block %X, header is block %X", chash, hhash)
	}
	return nil
}

func (sh SignedHeader) String() string {
	return sh.StringIndented("")
}

// StringIndented returns a string representation of the SignedHeader.
func (sh SignedHeader) StringIndented(indent string) string {
	return fmt.Sprintf(`SignedHeader{
%s  %v
%s  %v
%s}`,
		indent, sh.Header.StringIndented(indent+"  "),
		indent, sh.Commit.StringIndented(indent+"  "),
		indent)
}

// ToProto converts SignedHeader to protobuf
func (sh *SignedHeader) ToProto() *tmproto.SignedHeader {
	if sh == nil {
		return nil
	}

	psh := new(tmproto.SignedHeader)
	if sh.Header != nil {
		psh.Header = sh.Header.ToProto()
	}
	if sh.Commit != nil {
		psh.Commit = sh.Commit.ToProto()
	}

	return psh
}

// FromProto sets a protobuf SignedHeader to the given pointer.
// It returns an error if the hader or the commit is invalid.
func SignedHeaderFromProto(shp *tmproto.SignedHeader) (*SignedHeader, error) {
	if shp == nil {
		return nil, errors.New("nil SignedHeader")
	}

	sh := new(SignedHeader)

	if shp.Header != nil {
		h, err := HeaderFromProto(shp.Header)
		if err != nil {
			return nil, err
		}
		sh.Header = &h
	}

	if shp.Commit != nil {
		c, err := CommitFromProto(shp.Commit)
		if err != nil {
			return nil, err
		}
		sh.Commit = c
	}

	return sh, nil
}

//-----------------------------------------------------------------------------

// Data contains the set of transactions included in the block
type Data struct {

	// Txs that will be applied by state @ block.Height+1.
	// NOTE: not all txs here are valid.  We're just agreeing on the order first.
	// This means that block.AppHash does not include these txs.
	Txs Txs `json:"txs"`

	// Volatile
	hash tmbytes.HexBytes
}

// Hash returns the hash of the data
func (data *Data) Hash() tmbytes.HexBytes {
	if data == nil {
		return (Txs{}).Hash()
	}
	if data.hash == nil {
		data.hash = data.Txs.Hash() // NOTE: leaves of merkle tree are TxIDs
	}
	return data.hash
}

// StringIndented returns a string representation of the transactions
func (data *Data) StringIndented(indent string) string {
	if data == nil {
		return "nil-Data"
	}
	txStrings := make([]string, tmmath.MinInt(len(data.Txs), 21))
	for i, tx := range data.Txs {
		if i == 20 {
			txStrings[i] = fmt.Sprintf("... (%v total)", len(data.Txs))
			break
		}
		txStrings[i] = fmt.Sprintf("%X (%d bytes)", tx.Hash(), len(tx))
	}
	return fmt.Sprintf(`Data{
%s  %v
%s}#%v`,
		indent, strings.Join(txStrings, "\n"+indent+"  "),
		indent, data.hash)
}

//-----------------------------------------------------------------------------

// EvidenceData contains any evidence of malicious wrong-doing by validators
type EvidenceData struct {
	Evidence EvidenceList `json:"evidence"`

	// Volatile
	hash tmbytes.HexBytes
}

// Hash returns the hash of the data.
func (data *EvidenceData) Hash() tmbytes.HexBytes {
	if data.hash == nil {
		data.hash = data.Evidence.Hash()
	}
	return data.hash
}

// StringIndented returns a string representation of the evidence.
func (data *EvidenceData) StringIndented(indent string) string {
	if data == nil {
		return "nil-Evidence"
	}
	evStrings := make([]string, tmmath.MinInt(len(data.Evidence), 21))
	for i, ev := range data.Evidence {
		if i == 20 {
			evStrings[i] = fmt.Sprintf("... (%v total)", len(data.Evidence))
			break
		}
		evStrings[i] = fmt.Sprintf("Evidence:%v", ev)
	}
	return fmt.Sprintf(`EvidenceData{
%s  %v
%s}#%v`,
		indent, strings.Join(evStrings, "\n"+indent+"  "),
		indent, data.hash)
}

//--------------------------------------------------------------------------------

// BlockID defines the unique ID of a block as its Hash and its PartSetHeader
type BlockID struct {
	Hash        tmbytes.HexBytes `json:"hash"`
	PartsHeader PartSetHeader    `json:"parts"`
}

// Equals returns true if the BlockID matches the given BlockID
func (blockID BlockID) Equals(other BlockID) bool {
	return bytes.Equal(blockID.Hash, other.Hash) &&
		blockID.PartsHeader.Equals(other.PartsHeader)
}

// Key returns a machine-readable string representation of the BlockID
func (blockID BlockID) Key() string {
	bz, err := cdc.MarshalBinaryBare(blockID.PartsHeader)
	if err != nil {
		panic(err)
	}
	return string(blockID.Hash) + string(bz)
}

// ValidateBasic performs basic validation.
func (blockID BlockID) ValidateBasic() error {
	// Hash can be empty in case of POLBlockID in Proposal.
	if err := ValidateHash(blockID.Hash); err != nil {
		return fmt.Errorf("wrong Hash")
	}
	if err := blockID.PartsHeader.ValidateBasic(); err != nil {
		return fmt.Errorf("wrong PartsHeader: %v", err)
	}
	return nil
}

// IsZero returns true if this is the BlockID of a nil block.
func (blockID BlockID) IsZero() bool {
	return len(blockID.Hash) == 0 &&
		blockID.PartsHeader.IsZero()
}

// IsComplete returns true if this is a valid BlockID of a non-nil block.
func (blockID BlockID) IsComplete() bool {
	return len(blockID.Hash) == tmhash.Size &&
		blockID.PartsHeader.Total > 0 &&
		len(blockID.PartsHeader.Hash) == tmhash.Size
}

// String returns a human readable string representation of the BlockID
func (blockID BlockID) String() string {
	return fmt.Sprintf(`%v:%v`, blockID.Hash, blockID.PartsHeader)
}

// ToProto converts BlockID to protobuf
func (blockID *BlockID) ToProto() tmproto.BlockID {
	if blockID == nil {
		return tmproto.BlockID{}
	}

	return tmproto.BlockID{
		Hash:        blockID.Hash,
		PartsHeader: blockID.PartsHeader.ToProto(),
	}
}

// FromProto sets a protobuf BlockID to the given pointer.
// It returns an error if the block id is invalid.
func BlockIDFromProto(bID *tmproto.BlockID) (*BlockID, error) {
	if bID == nil {
		return nil, errors.New("nil BlockID")
	}
	blockID := new(BlockID)
	ph, err := PartSetHeaderFromProto(&bID.PartsHeader)
	if err != nil {
		return nil, err
	}

	blockID.PartsHeader = *ph
	blockID.Hash = bID.Hash

	return blockID, blockID.ValidateBasic()
}<|MERGE_RESOLUTION|>--- conflicted
+++ resolved
@@ -101,18 +101,10 @@
 		)
 	}
 
-<<<<<<< HEAD
-	if len(b.ProposerAddress) != crypto.AddressSize {
-		return fmt.Errorf("Expected len(Header.ProposerAddress) to be %d, got %d",
-			crypto.AddressSize, len(b.ProposerAddress))
-	}
-
 	if err := b.Entropy.ValidateBasic(); err != nil {
 		return fmt.Errorf("Wrong Header.Entropy: %v", err)
 	}
 
-=======
->>>>>>> 606d0a89
 	return nil
 }
 
