package types

import (
	"time"
<<<<<<< HEAD
=======

	"github.com/pkg/errors"
>>>>>>> 606d0a89
)

func MakeCommit(blockID BlockID, height int64, round int,
	voteSet *VoteSet, validators []PrivValidator, now time.Time) (*Commit, error) {

	// all sign
	for i := 0; i < len(validators); i++ {
		pubKey, err := validators[i].GetPubKey()
		if err != nil {
			return nil, errors.Wrap(err, "can't get pubkey")
		}
		vote := &Vote{
			ValidatorAddress: pubKey.Address(),
			ValidatorIndex:   i,
			Height:           height,
			Round:            round,
			Type:             PrecommitType,
			BlockID:          blockID,
			Timestamp:        now,
		}

		_, err = signAddVote(validators[i], vote, voteSet)
		if err != nil {
			return nil, err
		}
	}

	return voteSet.MakeCommit(), nil
}

func signAddVote(privVal PrivValidator, vote *Vote, voteSet *VoteSet) (signed bool, err error) {
	err = privVal.SignVote(voteSet.ChainID(), vote)
	if err != nil {
		return false, err
	}
	return voteSet.AddVote(vote)
}

func MakeVote(
	height int64,
	blockID BlockID,
	valSet *ValidatorSet,
	privVal PrivValidator,
	chainID string,
	now time.Time,
) (*Vote, error) {
	pubKey, err := privVal.GetPubKey()
	if err != nil {
		return nil, errors.Wrap(err, "can't get pubkey")
	}
	addr := pubKey.Address()
	idx, _ := valSet.GetByAddress(addr)
	vote := &Vote{
		ValidatorAddress: addr,
		ValidatorIndex:   idx,
		Height:           height,
		Round:            0,
		Timestamp:        now,
		Type:             PrecommitType,
		BlockID:          blockID,
	}
	if err := privVal.SignVote(chainID, vote); err != nil {
		return nil, err
	}
	return vote, nil
}

// MakeBlock returns a new block with an empty header, except what can be
// computed from itself.
// It populates the same set of fields validated by ValidateBasic.
func MakeBlock(height int64, txs []Tx, lastCommit *Commit, evidence []Evidence) *Block {
	block := &Block{
		Header: Header{
<<<<<<< HEAD
			Height:  height,
			Entropy: *EmptyBlockEntropy(),
=======
			Height: height,
>>>>>>> 606d0a89
		},
		Data: Data{
			Txs: txs,
		},
		Evidence:   EvidenceData{Evidence: evidence},
		LastCommit: lastCommit,
	}
	block.fillHeader()
	return block
}<|MERGE_RESOLUTION|>--- conflicted
+++ resolved
@@ -2,11 +2,8 @@
 
 import (
 	"time"
-<<<<<<< HEAD
-=======
 
 	"github.com/pkg/errors"
->>>>>>> 606d0a89
 )
 
 func MakeCommit(blockID BlockID, height int64, round int,
@@ -80,12 +77,8 @@
 func MakeBlock(height int64, txs []Tx, lastCommit *Commit, evidence []Evidence) *Block {
 	block := &Block{
 		Header: Header{
-<<<<<<< HEAD
 			Height:  height,
 			Entropy: *EmptyBlockEntropy(),
-=======
-			Height: height,
->>>>>>> 606d0a89
 		},
 		Data: Data{
 			Txs: txs,
