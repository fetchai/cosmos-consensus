--- conflicted
+++ resolved
@@ -71,13 +71,8 @@
 }
 
 // Implements PrivValidator.
-<<<<<<< HEAD
-func (pv MockPV) GetPubKey() crypto.PubKey {
-	return pv.PrivKey.PubKey()
-=======
 func (pv MockPV) GetPubKey() (crypto.PubKey, error) {
 	return pv.PrivKey.PubKey(), nil
->>>>>>> 606d0a89
 }
 
 // Implements PrivValidator.
@@ -134,13 +129,8 @@
 
 // String returns a string representation of the MockPV.
 func (pv MockPV) String() string {
-<<<<<<< HEAD
-	addr := pv.GetPubKey().Address()
-	return fmt.Sprintf("MockPV{%v}", addr)
-=======
 	mpv, _ := pv.GetPubKey() // mockPV will never return an error, ignored here
 	return fmt.Sprintf("MockPV{%v}", mpv.Address())
->>>>>>> 606d0a89
 }
 
 // XXX: Implement.
@@ -162,7 +152,6 @@
 
 // Implements PrivValidator.
 func (pv *ErroringMockPV) SignProposal(chainID string, proposal *Proposal) error {
-<<<<<<< HEAD
 	return ErroringMockPVErr
 }
 
@@ -173,8 +162,6 @@
 
 // Implements PrivValidator
 func (pv *ErroringMockPV) SignDKGMessage(chainID string, msg *DKGMessage) error {
-=======
->>>>>>> 606d0a89
 	return ErroringMockPVErr
 }
 
