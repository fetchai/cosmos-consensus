package types

import (
	"bytes"
	"fmt"
	"strings"
	"time"

	"github.com/pkg/errors"
	amino "github.com/tendermint/go-amino"

	"github.com/tendermint/tendermint/crypto"
	cryptoenc "github.com/tendermint/tendermint/crypto/encoding"
	"github.com/tendermint/tendermint/crypto/merkle"
	"github.com/tendermint/tendermint/crypto/tmhash"
	tmproto "github.com/tendermint/tendermint/proto/types"
)

const (
	// MaxEvidenceBytes is a maximum size of any evidence (including amino overhead).
<<<<<<< HEAD
	MaxEvidenceBytes int64 = 548
=======
	MaxEvidenceBytes int64 = 616
>>>>>>> a874bd74
)

// ErrEvidenceInvalid wraps a piece of evidence and the error denoting how or why it is invalid.
type ErrEvidenceInvalid struct {
	Evidence   Evidence
	ErrorValue error
}

// NewErrEvidenceInvalid returns a new EvidenceInvalid with the given err.
func NewErrEvidenceInvalid(ev Evidence, err error) *ErrEvidenceInvalid {
	return &ErrEvidenceInvalid{ev, err}
}

// Error returns a string representation of the error.
func (err *ErrEvidenceInvalid) Error() string {
	return fmt.Sprintf("Invalid evidence: %v. Evidence: %v", err.ErrorValue, err.Evidence)
}

// ErrEvidenceOverflow is for when there is too much evidence in a block.
type ErrEvidenceOverflow struct {
	MaxNum int64
	GotNum int64
}

// NewErrEvidenceOverflow returns a new ErrEvidenceOverflow where got > max.
func NewErrEvidenceOverflow(max, got int64) *ErrEvidenceOverflow {
	return &ErrEvidenceOverflow{max, got}
}

// Error returns a string representation of the error.
func (err *ErrEvidenceOverflow) Error() string {
	return fmt.Sprintf("Too much evidence: Max %d, got %d", err.MaxNum, err.GotNum)
}

//-------------------------------------------

// Evidence represents any provable malicious activity by a validator
type Evidence interface {
	Height() int64          // height of the equivocation
	ValidatorHeight() int64 // height of validators
	Time() time.Time        // time of the equivocation
	Address() []byte        // address of the equivocating validator
	Bytes() []byte          // bytes which comprise the evidence
	Hash() []byte           // hash of the evidence
	Equal(Evidence) bool    // check equality of evidence

	ValidateBasic() error
	String() string

	SignBytes(chainID string) []byte // for signing: evidence as bytes with chainID appended
}

func EvidenceToProto(evidence Evidence) (*tmproto.Evidence, error) {
	if evidence == nil {
		return nil, errors.New("nil evidence")
	}

	switch evi := evidence.(type) {
	case *DuplicateVoteEvidence:
		voteB := evi.VoteB.ToProto()
		voteA := evi.VoteA.ToProto()
		pk, err := cryptoenc.PubKeyToProto(evi.PubKey)
		if err != nil {
			return nil, err
		}
		tp := &tmproto.Evidence{
			Sum: &tmproto.Evidence_DuplicateVoteEvidence{
				DuplicateVoteEvidence: &tmproto.DuplicateVoteEvidence{
					PubKey: &pk,
					VoteA:  voteA,
					VoteB:  voteB,
				},
			},
		}
		return tp, nil
	case MockEvidence:
		if err := evi.ValidateBasic(); err != nil {
			return nil, err
		}

		tp := &tmproto.Evidence{
			Sum: &tmproto.Evidence_MockEvidence{
				MockEvidence: &tmproto.MockEvidence{
					EvidenceHeight:  evi.Height(),
					EvidenceTime:    evi.Time(),
					EvidenceAddress: evi.Address(),
				},
			},
		}

		return tp, nil
	case MockRandomEvidence:
		if err := evi.ValidateBasic(); err != nil {
			return nil, err
		}

		tp := &tmproto.Evidence{
			Sum: &tmproto.Evidence_MockRandomEvidence{
				MockRandomEvidence: &tmproto.MockRandomEvidence{
					EvidenceHeight:  evi.Height(),
					EvidenceTime:    evi.Time(),
					EvidenceAddress: evi.Address(),
					RandBytes:       evi.randBytes,
				},
			},
		}
		return tp, nil
	case *BeaconInactivityEvidence:
		if err := evi.ValidateBasic(); err != nil {
			return nil, err
		}

		tp := &tmproto.Evidence{
			Sum: &tmproto.Evidence_BeaconInactivityEvidence{
				BeaconInactivityEvidence: &tmproto.BeaconInactivityEvidence{
					EvidenceHeight:       evi.Height(),
					EvidenceTime:         evi.Time(),
					DefendantAddress:     evi.DefendantAddress,
					ComplainantAddress:   evi.ComplainantAddress,
					AeonStart:            evi.AeonStart,
					ComplainantSignature: evi.ComplainantSignature,
					Threshold:            evi.Threshold,
				},
			},
		}
		return tp, nil
	case *DKGEvidence:
		if err := evi.ValidateBasic(); err != nil {
			return nil, err
		}

		tp := &tmproto.Evidence{
			Sum: &tmproto.Evidence_DkgEvidence{
				DkgEvidence: &tmproto.DKGEvidence{
					EvidenceHeight:       evi.Height(),
					EvidenceTime:         evi.Time(),
					DefendantAddress:     evi.DefendantAddress,
					ComplainantAddress:   evi.ComplainantAddress,
					ValidatorHeight:      evi.ValHeight,
					DkgId:                evi.DKGID,
					Threshold:            evi.Threshold,
					ComplainantSignature: evi.ComplainantSignature,
				},
			},
		}
		return tp, nil
	default:
		return nil, fmt.Errorf("toproto: evidence is not recognized: %T", evi)
	}
}

func EvidenceFromProto(evidence *tmproto.Evidence) (Evidence, error) {
	if evidence == nil {
		return nil, errors.New("nil evidence")
	}

	switch evi := evidence.Sum.(type) {
	case *tmproto.Evidence_DuplicateVoteEvidence:

		vA, err := VoteFromProto(evi.DuplicateVoteEvidence.VoteA)
		if err != nil {
			return nil, err
		}

		vB, err := VoteFromProto(evi.DuplicateVoteEvidence.VoteB)
		if err != nil {
			return nil, err
		}

		pk, err := cryptoenc.PubKeyFromProto(evi.DuplicateVoteEvidence.GetPubKey())
		if err != nil {
			return nil, err
		}

		dve := DuplicateVoteEvidence{
			PubKey: pk,
			VoteA:  vA,
			VoteB:  vB,
		}

		return &dve, dve.ValidateBasic()
	case *tmproto.Evidence_MockEvidence:
		me := MockEvidence{
			EvidenceHeight:  evi.MockEvidence.GetEvidenceHeight(),
			EvidenceAddress: evi.MockEvidence.GetEvidenceAddress(),
			EvidenceTime:    evi.MockEvidence.GetEvidenceTime(),
		}
		return me, me.ValidateBasic()
	case *tmproto.Evidence_MockRandomEvidence:
		mre := MockRandomEvidence{
			MockEvidence: MockEvidence{
				EvidenceHeight:  evi.MockRandomEvidence.GetEvidenceHeight(),
				EvidenceAddress: evi.MockRandomEvidence.GetEvidenceAddress(),
				EvidenceTime:    evi.MockRandomEvidence.GetEvidenceTime(),
			},
			randBytes: evi.MockRandomEvidence.RandBytes,
		}
		return mre, mre.ValidateBasic()
	case *tmproto.Evidence_BeaconInactivityEvidence:
		bie := BeaconInactivityEvidence{
			CreationHeight:       evi.BeaconInactivityEvidence.GetEvidenceHeight(),
			CreationTime:         evi.BeaconInactivityEvidence.GetEvidenceTime(),
			DefendantAddress:     evi.BeaconInactivityEvidence.GetDefendantAddress(),
			ComplainantAddress:   evi.BeaconInactivityEvidence.GetComplainantAddress(),
			AeonStart:            evi.BeaconInactivityEvidence.GetAeonStart(),
			Threshold:            evi.BeaconInactivityEvidence.GetThreshold(),
			ComplainantSignature: evi.BeaconInactivityEvidence.GetComplainantSignature(),
		}
		return &bie, bie.ValidateBasic()
	case *tmproto.Evidence_DkgEvidence:
		de := DKGEvidence{
			CreationHeight:       evi.DkgEvidence.GetEvidenceHeight(),
			CreationTime:         evi.DkgEvidence.GetEvidenceTime(),
			DefendantAddress:     evi.DkgEvidence.GetDefendantAddress(),
			ComplainantAddress:   evi.DkgEvidence.GetComplainantAddress(),
			ValHeight:            evi.DkgEvidence.GetValidatorHeight(),
			DKGID:                evi.DkgEvidence.GetDkgId(),
			Threshold:            evi.DkgEvidence.GetThreshold(),
			ComplainantSignature: evi.DkgEvidence.GetComplainantSignature(),
		}
		return &de, de.ValidateBasic()
	default:
		return nil, errors.New("evidence is not recognized")
	}
}

func RegisterEvidences(cdc *amino.Codec) {
	cdc.RegisterInterface((*Evidence)(nil), nil)
	cdc.RegisterConcrete(&DuplicateVoteEvidence{}, "tendermint/DuplicateVoteEvidence", nil)
	cdc.RegisterConcrete(&BeaconInactivityEvidence{}, "tendermint/BeaconInactivityEvidence", nil)
	cdc.RegisterConcrete(&DKGEvidence{}, "tendermint/DKGEvidence", nil)
}

func RegisterMockEvidences(cdc *amino.Codec) {
	cdc.RegisterConcrete(MockEvidence{}, "tendermint/MockEvidence", nil)
	cdc.RegisterConcrete(MockRandomEvidence{}, "tendermint/MockRandomEvidence", nil)
}

const (
	MaxEvidenceBytesDenominator = 10
)

// MaxEvidencePerBlock returns the maximum number of evidences
// allowed in the block and their maximum total size (limitted to 1/10th
// of the maximum block size).
// TODO: change to a constant, or to a fraction of the validator set size.
// See https://github.com/tendermint/tendermint/issues/2590
func MaxEvidencePerBlock(blockMaxBytes int64) (int64, int64) {
	maxBytes := blockMaxBytes / MaxEvidenceBytesDenominator
	maxNum := maxBytes / MaxEvidenceBytes
	return maxNum, maxBytes
}

//-------------------------------------------

// DuplicateVoteEvidence contains evidence a validator signed two conflicting
// votes.
type DuplicateVoteEvidence struct {
	PubKey crypto.PubKey
	VoteA  *Vote
	VoteB  *Vote
}

var _ Evidence = &DuplicateVoteEvidence{}

// NewDuplicateVoteEvidence creates DuplicateVoteEvidence with right ordering given
// two conflicting votes. If one of the votes is nil, evidence returned is nil as well
func NewDuplicateVoteEvidence(pubkey crypto.PubKey, vote1 *Vote, vote2 *Vote) *DuplicateVoteEvidence {
	var voteA, voteB *Vote
	if vote1 == nil || vote2 == nil {
		return nil
	}
	if strings.Compare(vote1.BlockID.Key(), vote2.BlockID.Key()) == -1 {
		voteA = vote1
		voteB = vote2
	} else {
		voteA = vote2
		voteB = vote1
	}
	return &DuplicateVoteEvidence{
		PubKey: pubkey,
		VoteA:  voteA,
		VoteB:  voteB,
	}
}

// String returns a string representation of the evidence.
func (dve *DuplicateVoteEvidence) String() string {
	return fmt.Sprintf("VoteA: %v; VoteB: %v", dve.VoteA, dve.VoteB)

}

// Height returns the height this evidence refers to.
func (dve *DuplicateVoteEvidence) Height() int64 {
	return dve.VoteA.Height
}

// Height returns the height this evidence refers to.
func (dve *DuplicateVoteEvidence) ValidatorHeight() int64 {
	return dve.VoteA.Height
}

// Time return the time the evidence was created
func (dve *DuplicateVoteEvidence) Time() time.Time {
	return dve.VoteA.Timestamp
}

// Address returns the address of the validator.
func (dve *DuplicateVoteEvidence) Address() []byte {
	return dve.PubKey.Address()
}

// Hash returns the hash of the evidence.
func (dve *DuplicateVoteEvidence) Bytes() []byte {
	return cdcEncode(dve)
}

// Hash returns the hash of the evidence.
func (dve *DuplicateVoteEvidence) Hash() []byte {
	return tmhash.Sum(cdcEncode(dve))
}

// Verify returns an error if the two votes aren't conflicting.
// To be conflicting, they must be from the same validator, for the same H/R/S, but for different blocks.
func (dve *DuplicateVoteEvidence) Verify(chainID string, pubKey crypto.PubKey) error {
	// H/R/S must be the same
	if dve.VoteA.Height != dve.VoteB.Height ||
		dve.VoteA.Round != dve.VoteB.Round ||
		dve.VoteA.Type != dve.VoteB.Type {
		return fmt.Errorf("duplicateVoteEvidence Error: H/R/S does not match. Got %v and %v", dve.VoteA, dve.VoteB)
	}

	// Address must be the same
	if !bytes.Equal(dve.VoteA.ValidatorAddress, dve.VoteB.ValidatorAddress) {
		return fmt.Errorf(
			"duplicateVoteEvidence Error: Validator addresses do not match. Got %X and %X",
			dve.VoteA.ValidatorAddress,
			dve.VoteB.ValidatorAddress,
		)
	}

	// Index must be the same
	if dve.VoteA.ValidatorIndex != dve.VoteB.ValidatorIndex {
		return fmt.Errorf(
			"duplicateVoteEvidence Error: Validator indices do not match. Got %d and %d",
			dve.VoteA.ValidatorIndex,
			dve.VoteB.ValidatorIndex,
		)
	}

	// BlockIDs must be different
	if dve.VoteA.BlockID.Equals(dve.VoteB.BlockID) {
		return fmt.Errorf(
			"duplicateVoteEvidence Error: BlockIDs are the same (%v) - not a real duplicate vote",
			dve.VoteA.BlockID,
		)
	}

	// pubkey must match address (this should already be true, sanity check)
	addr := dve.VoteA.ValidatorAddress
	if !bytes.Equal(pubKey.Address(), addr) {
		return fmt.Errorf("duplicateVoteEvidence FAILED SANITY CHECK - address (%X) doesn't match pubkey (%v - %X)",
			addr, pubKey, pubKey.Address())
	}

	// Signatures must be valid
	if !pubKey.VerifyBytes(dve.VoteA.SignBytes(chainID), dve.VoteA.Signature) {
		return fmt.Errorf("duplicateVoteEvidence Error verifying VoteA: %v", ErrVoteInvalidSignature)
	}
	if !pubKey.VerifyBytes(dve.VoteA.SignTimestamp(chainID), dve.VoteA.TimestampSignature) {
		return fmt.Errorf("duplicateVoteEvidence Error verifying VoteA: %v", ErrVoteInvalidTimestampSignature)
	}
	if !pubKey.VerifyBytes(dve.VoteB.SignBytes(chainID), dve.VoteB.Signature) {
		return fmt.Errorf("duplicateVoteEvidence Error verifying VoteB: %v", ErrVoteInvalidSignature)
	}
	if !pubKey.VerifyBytes(dve.VoteB.SignTimestamp(chainID), dve.VoteB.TimestampSignature) {
		return fmt.Errorf("duplicateVoteEvidence Error verifying VoteB: %v", ErrVoteInvalidTimestampSignature)
	}

	return nil
}

// Equal checks if two pieces of evidence are equal.
func (dve *DuplicateVoteEvidence) Equal(ev Evidence) bool {
	if _, ok := ev.(*DuplicateVoteEvidence); !ok {
		return false
	}

	// just check their hashes
	dveHash := tmhash.Sum(cdcEncode(dve))
	evHash := tmhash.Sum(cdcEncode(ev))
	fmt.Println(dveHash, evHash)
	return bytes.Equal(dveHash, evHash)
}

// ValidateBasic performs basic validation.
func (dve *DuplicateVoteEvidence) ValidateBasic() error {
	if len(dve.PubKey.Bytes()) == 0 {
		return errors.New("empty PubKey")
	}
	if dve.VoteA == nil || dve.VoteB == nil {
		return fmt.Errorf("one or both of the votes are empty %v, %v", dve.VoteA, dve.VoteB)
	}
	if err := dve.VoteA.ValidateBasic(); err != nil {
		return fmt.Errorf("invalid VoteA: %v", err)
	}
	if err := dve.VoteB.ValidateBasic(); err != nil {
		return fmt.Errorf("invalid VoteB: %v", err)
	}
	// Enforce Votes are lexicographically sorted on blockID
	if strings.Compare(dve.VoteA.BlockID.Key(), dve.VoteB.BlockID.Key()) >= 0 {
		return errors.New("duplicate votes in invalid order")
	}
	return nil
}

// Returns evidence as bytes with chainID appended
func (dve *DuplicateVoteEvidence) SignBytes(chainID string) []byte {
	bz, err := cdc.MarshalBinaryLengthPrefixed(dve)
	if err != nil {
		panic(err)
	}
	return append([]byte(chainID), bz...)
}

//-----------------------------------------------------------------

// UNSTABLE
type MockRandomEvidence struct {
	MockEvidence
	randBytes []byte
}

var _ Evidence = &MockRandomEvidence{}

// UNSTABLE
func NewMockRandomEvidence(height int64, eTime time.Time, address []byte, randBytes []byte) MockRandomEvidence {
	return MockRandomEvidence{
		MockEvidence{
			EvidenceHeight:  height,
			EvidenceTime:    eTime,
			EvidenceAddress: address}, randBytes,
	}
}

func (e MockRandomEvidence) Hash() []byte {
	return []byte(fmt.Sprintf("%d-%x", e.EvidenceHeight, e.randBytes))
}

// UNSTABLE
type MockEvidence struct {
	EvidenceHeight  int64
	EvidenceTime    time.Time
	EvidenceAddress []byte
}

var _ Evidence = &MockEvidence{}

// UNSTABLE
func NewMockEvidence(height int64, eTime time.Time, idx int, address []byte) MockEvidence {
	return MockEvidence{
		EvidenceHeight:  height,
		EvidenceTime:    eTime,
		EvidenceAddress: address}
}

func (e MockEvidence) Height() int64          { return e.EvidenceHeight }
func (e MockEvidence) ValidatorHeight() int64 { return e.EvidenceHeight }
func (e MockEvidence) Time() time.Time        { return e.EvidenceTime }
func (e MockEvidence) Address() []byte        { return e.EvidenceAddress }
func (e MockEvidence) Hash() []byte {
	return []byte(fmt.Sprintf("%d-%x-%s",
		e.EvidenceHeight, e.EvidenceAddress, e.EvidenceTime))
}
func (e MockEvidence) Bytes() []byte {
	return []byte(fmt.Sprintf("%d-%x-%s",
		e.EvidenceHeight, e.EvidenceAddress, e.EvidenceTime))
}
func (e MockEvidence) Equal(ev Evidence) bool {
	e2 := ev.(MockEvidence)
	return e.EvidenceHeight == e2.EvidenceHeight &&
		bytes.Equal(e.EvidenceAddress, e2.EvidenceAddress)
}
func (e MockEvidence) ValidateBasic() error { return nil }
func (e MockEvidence) String() string {
	return fmt.Sprintf("Evidence: %d/%s/%s", e.EvidenceHeight, e.Time(), e.EvidenceAddress)
}
func (e MockEvidence) SignBytes(chainID string) []byte {
	bz, err := cdc.MarshalBinaryLengthPrefixed(e)
	if err != nil {
		panic(err)
	}
	return append([]byte(chainID), bz...)
}

//-------------------------------------------

// BeaconInactivityEvidence contains evidence a validator was not sufficiently active
// in the random beacon
type BeaconInactivityEvidence struct {
	CreationHeight       int64          // Height evidence was created
	CreationTime         time.Time      // Time evidence was created
	DefendantAddress     crypto.Address // Address of validator accused of inactivity
	ComplainantAddress   crypto.Address // Address of validator submitting complaint complaint
	AeonStart            int64          // Height for fetching validators
	Threshold            int64          // Threshold of complaints for slashing (depends on validator size)
	ComplainantSignature []byte
}

var _ Evidence = &BeaconInactivityEvidence{}

// NewBeaconInactivityEvidence creates BeaconInactivityEvidence
func NewBeaconInactivityEvidence(height int64, defAddress crypto.Address, comAddress crypto.Address, aeon int64, threshold int64) *BeaconInactivityEvidence {
	return &BeaconInactivityEvidence{
		CreationHeight:     height,
		CreationTime:       time.Now(),
		DefendantAddress:   defAddress,
		ComplainantAddress: comAddress,
		AeonStart:          aeon,
		Threshold:          threshold,
	}
}

// String returns a string representation of the evidence.
func (bie *BeaconInactivityEvidence) String() string {
	return fmt.Sprintf("DefendantPubKey: %s, ComplainantPubKey: %s, Aeon: %v", bie.DefendantAddress,
		bie.ComplainantAddress, bie.AeonStart)

}

// Height returns evidence was created
func (bie *BeaconInactivityEvidence) Height() int64 {
	return bie.CreationHeight
}

// ValidatorHeight returns validator height. Validators running DRB at aeon start
// correspond to the DKG validators at aeon start -1
func (bie *BeaconInactivityEvidence) ValidatorHeight() int64 {
	return bie.AeonStart - 1
}

// Time return
func (bie *BeaconInactivityEvidence) Time() time.Time {
	return bie.CreationTime
}

// Address returns the address of the validator.
func (bie *BeaconInactivityEvidence) Address() []byte {
	return bie.DefendantAddress
}

// Bytes returns the evidence as byte slice
func (bie *BeaconInactivityEvidence) Bytes() []byte {
	return cdcEncode(bie)
}

// Hash returns the hash of the unique fields in evidence. Prevents submission
// of multiple evidence by using a different creation time or signature
func (bie *BeaconInactivityEvidence) Hash() []byte {
	uniqueInfo := struct {
		AeonStart          int64
		DefendantAddress   []byte
		ComplainantAddress []byte
		Threshold          int64
	}{bie.AeonStart, bie.DefendantAddress, bie.ComplainantAddress, bie.Threshold}
	return tmhash.Sum(cdcEncode(uniqueInfo))
}

// Verify validates information contained in Evidence. Ensures signature verifies with complainant address, valid aeon start and
// that the evidence was created after the aeon start
func (bie *BeaconInactivityEvidence) Verify(chainID string, blockEntropy BlockEntropy, valset *ValidatorSet,
	params EntropyParams) error {
	// Check aeon start is correct
	if blockEntropy.NextAeonStart != bie.AeonStart {
		return fmt.Errorf("incorrect aeon start. Got %v, expected %v", bie.ValidatorHeight(), blockEntropy.NextAeonStart)
	}
	// Creation height of evidence needs to be during the entropy generation aeon
	if bie.CreationHeight <= bie.AeonStart || bie.CreationHeight > bie.AeonStart+params.AeonLength {
		return fmt.Errorf("invalid creation height %v for aeon start %v", bie.CreationHeight, bie.AeonStart)
	}

	// Check theshold is correct
	slashingFraction := float64(params.SlashingThresholdPercentage) * 0.01
	slashingThreshold := int64(slashingFraction * float64(valset.Size()))
	if slashingThreshold != bie.Threshold {
		return fmt.Errorf("incorrect Threshold. Got %v, expected %v", bie.Threshold, slashingThreshold)
	}

	// Check both complainant and defendant addresses are in DKG validator set at aeon start - 1, and that they are in qual
	defIndex, val := valset.GetByAddress(bie.DefendantAddress)
	if val == nil {
		return fmt.Errorf("defendant address %X was not a validator at height %v", bie.DefendantAddress, bie.ValidatorHeight())
	}
	comIndex, val := valset.GetByAddress(bie.ComplainantAddress)
	if val == nil {
		return fmt.Errorf("complainant address %X was not a validator at height %v", bie.ComplainantAddress, bie.ValidatorHeight())
	}
	defInQual := false
	comInQual := false
	for _, valIndex := range blockEntropy.Qual {
		if valIndex == int64(defIndex) {
			defInQual = true
		} else if valIndex == int64(comIndex) {
			comInQual = true
		}

		if defInQual && comInQual {
			break
		}
	}
	if !defInQual || !comInQual {
		return fmt.Errorf("address not in qual: defendant in qual %v, complainant in qual %v", defInQual, comInQual)
	}

	if !val.PubKey.VerifyBytes(bie.SignBytes(chainID), bie.ComplainantSignature) {
		return fmt.Errorf("ComplainantSignature invalid")
	}

	return nil
}

// For signing with private key
func (bie BeaconInactivityEvidence) SignBytes(chainID string) []byte {
	bie.ComplainantSignature = nil
	bz, err := cdc.MarshalBinaryLengthPrefixed(bie)
	if err != nil {
		panic(err)
	}
	return append([]byte(chainID), bz...)
}

// Equal checks if two pieces of evidence are equal.
func (bie *BeaconInactivityEvidence) Equal(ev Evidence) bool {
	if _, ok := ev.(*BeaconInactivityEvidence); !ok {
		return false
	}

	// just check their hashes
	bieHash := tmhash.Sum(cdcEncode(bie))
	evHash := tmhash.Sum(cdcEncode(ev))
	return bytes.Equal(bieHash, evHash)
}

// ValidateBasic performs basic validation.
func (bie *BeaconInactivityEvidence) ValidateBasic() error {
	if len(bie.ComplainantAddress) == 0 {
		return errors.New("empty ComplainantAddress")
	}
	if len(bie.DefendantAddress) == 0 {
		return errors.New("empty DefendantAddress")
	}
	if bie.AeonStart <= 0 {
		return errors.New("invalid aeon start")
	}
	if len(bie.ComplainantSignature) == 0 {
		return errors.New("empty complainant signature")
	}
	return nil
}

//-------------------------------------------

// DKGEvidence contains evidence a validator caused the DKG to fail
type DKGEvidence struct {
	CreationHeight       int64          // Height evidence was created
	CreationTime         time.Time      // Time evidence was created
	DefendantAddress     crypto.Address // Address of validator accused of inactivity
	ComplainantAddress   crypto.Address // Address of validator submitting complaint complaint
	ValHeight            int64          // Height for obtaining dkg validators
	DKGID                int64          // Identifier for dkg run
	Threshold            int64          // Threshold of complaints for slashing (depends on validator size)
	ComplainantSignature []byte
}

var _ Evidence = &DKGEvidence{}

// NewDKGEvidence creates DKGEvidence
func NewDKGEvidence(height int64, defAddress crypto.Address, comAddress crypto.Address, validatorHeight int64, dkgID int64, threshold int64) *DKGEvidence {
	return &DKGEvidence{
		CreationHeight:     height,
		CreationTime:       time.Now(),
		DefendantAddress:   defAddress,
		ComplainantAddress: comAddress,
		ValHeight:          validatorHeight,
		DKGID:              dkgID,
		Threshold:          threshold,
	}
}

// String returns a string representation of the evidence.
func (de *DKGEvidence) String() string {
	return fmt.Sprintf("CreationHeight: %v, DefendantPubKey: %s, ComplainantPubKey: %s, ValidatorHeight: %v, DKGID: %v",
		de.CreationHeight, de.DefendantAddress, de.ComplainantAddress, de.ValHeight, de.DKGID)
}

// Height returns evidence was created
func (de *DKGEvidence) Height() int64 {
	return de.CreationHeight
}

// ValidatorHeight returns validator height
func (de *DKGEvidence) ValidatorHeight() int64 {
	return de.ValHeight
}

// Time return
func (de *DKGEvidence) Time() time.Time {
	return de.CreationTime
}

// Address returns the address of the validator.
func (de *DKGEvidence) Address() []byte {
	return de.DefendantAddress
}

// Bytes returns the evidence as byte slice
func (de *DKGEvidence) Bytes() []byte {
	return cdcEncode(de)
}

// Hash returns the hash of the unique fields in evidence. Prevents submission
// of multiple evidence by using a different creation time or signature
func (de *DKGEvidence) Hash() []byte {
	uniqueInfo := struct {
		CreationHeight     int64
		DefendantAddress   []byte
		ComplainantAddress []byte
		ValidatorHeight    int64
		DKGID              int64
		Threshold          int64
	}{de.CreationHeight, de.DefendantAddress, de.ComplainantAddress, de.ValHeight, de.DKGID, de.Threshold}
	return tmhash.Sum(cdcEncode(uniqueInfo))
}

// Verify validates information contained in Evidence. Ensures signature verifies with complainant address, valid validator height and
// that the evidence was created after the aeon start
func (de *DKGEvidence) Verify(chainID string, blockEntropy BlockEntropy, valset *ValidatorSet,
	params EntropyParams) error {
	// Check dkg id is correct
	if blockEntropy.DKGID+1 != de.DKGID {
		return fmt.Errorf("incorrect dkg id. Got %v, expected %v", de.DKGID, blockEntropy.DKGID+1)
	}
	// Check val height corresponds to last aeon start (except at genesis)
	valHeight := blockEntropy.NextAeonStart
	if valHeight < 0 {
		valHeight = 1
	}
	if valHeight != de.ValHeight {
		return fmt.Errorf("incorrect validator height. Got %v, expected %v", de.ValHeight, valHeight)
	}
	// Creation height of evidence after dkg has started
	if de.CreationHeight <= de.ValHeight {
		return fmt.Errorf("invalid creation height %v for validator height %v", de.CreationHeight, de.ValHeight)
	}

	// Check theshold is correct
	slashingFraction := float64(params.SlashingThresholdPercentage) * 0.01
	slashingThreshold := int64(slashingFraction * float64(valset.Size()))
	if slashingThreshold != de.Threshold {
		return fmt.Errorf("incorrect Threshold. Got %v, expected %v", de.Threshold, slashingThreshold)
	}

	// Check both complainant and defendant addresses are in DKG validator set at validator height
	_, val := valset.GetByAddress(de.DefendantAddress)
	if val == nil {
		return fmt.Errorf("defendant address %X was not a validator at height %v", de.DefendantAddress, de.ValidatorHeight())
	}
	_, val = valset.GetByAddress(de.ComplainantAddress)
	if val == nil {
		return fmt.Errorf("complainant address %X was not a validator at height %v", de.ComplainantAddress, de.ValidatorHeight())
	}

	if !val.PubKey.VerifyBytes(de.SignBytes(chainID), de.ComplainantSignature) {
		return fmt.Errorf("ComplainantSignature invalid")
	}

	return nil
}

// For signing with private key
func (de DKGEvidence) SignBytes(chainID string) []byte {
	de.ComplainantSignature = nil
	bz, err := cdc.MarshalBinaryLengthPrefixed(de)
	if err != nil {
		panic(err)
	}
	return append([]byte(chainID), bz...)
}

// Equal checks if two pieces of evidence are equal.
func (de *DKGEvidence) Equal(ev Evidence) bool {
	if _, ok := ev.(*DKGEvidence); !ok {
		return false
	}

	// just check their hashes
	deHash := tmhash.Sum(cdcEncode(de))
	evHash := tmhash.Sum(cdcEncode(ev))
	return bytes.Equal(deHash, evHash)
}

// ValidateBasic performs basic validation.
func (de *DKGEvidence) ValidateBasic() error {
	if len(de.ComplainantAddress) == 0 {
		return errors.New("empty ComplainantAddress")
	}
	if len(de.DefendantAddress) == 0 {
		return errors.New("empty DefendantAddress")
	}
	if de.ValHeight <= 0 {
		return errors.New("invalid validator height")
	}
	if de.DKGID < 0 {
		return errors.New("invalid dkg id")
	}
	if len(de.ComplainantSignature) == 0 {
		return errors.New("empty complainant signature")
	}
	return nil
}

//-------------------------------------------

// EvidenceList is a list of Evidence. Evidences is not a word.
type EvidenceList []Evidence

// Hash returns the simple merkle root hash of the EvidenceList.
func (evl EvidenceList) Hash() []byte {
	// These allocations are required because Evidence is not of type Bytes, and
	// golang slices can't be typed cast. This shouldn't be a performance problem since
	// the Evidence size is capped.
	evidenceBzs := make([][]byte, len(evl))
	for i := 0; i < len(evl); i++ {
		evidenceBzs[i] = evl[i].Bytes()
	}
	return merkle.SimpleHashFromByteSlices(evidenceBzs)
}

func (evl EvidenceList) String() string {
	s := ""
	for _, e := range evl {
		s += fmt.Sprintf("%s\t\t", e)
	}
	return s
}

// Has returns true if the evidence is in the EvidenceList.
func (evl EvidenceList) Has(evidence Evidence) bool {
	for _, ev := range evl {
		if ev.Equal(evidence) {
			return true
		}
	}
	return false
}<|MERGE_RESOLUTION|>--- conflicted
+++ resolved
@@ -18,11 +18,7 @@
 
 const (
 	// MaxEvidenceBytes is a maximum size of any evidence (including amino overhead).
-<<<<<<< HEAD
-	MaxEvidenceBytes int64 = 548
-=======
 	MaxEvidenceBytes int64 = 616
->>>>>>> a874bd74
 )
 
 // ErrEvidenceInvalid wraps a piece of evidence and the error denoting how or why it is invalid.
