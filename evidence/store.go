--- conflicted
+++ resolved
@@ -149,16 +149,6 @@
 
 // AddNewEvidence adds the given evidence to the database.
 // It returns false if the evidence is already stored.
-<<<<<<< HEAD
-func (store *Store) AddNewEvidence(evidence types.Evidence, priority int64) bool {
-	// check if we already have seen it
-	ei := store.getInfo(evidence)
-	if ei.Evidence != nil {
-		return false
-	}
-
-	ei = Info{
-=======
 func (store *Store) AddNewEvidence(evidence types.Evidence, priority int64) (bool, error) {
 	// check if we already have seen it
 	if store.Has(evidence) {
@@ -166,7 +156,6 @@
 	}
 
 	ei := Info{
->>>>>>> 606d0a89
 		Committed: false,
 		Priority:  priority,
 		Evidence:  evidence,
