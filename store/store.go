--- conflicted
+++ resolved
@@ -275,11 +275,7 @@
 	height := block.Height
 	hash := block.Hash()
 
-<<<<<<< HEAD
-	if g, w := height, bs.Height()+1; g != w {
-=======
 	if g, w := height, bs.Height()+1; bs.Base() > 0 && g != w {
->>>>>>> 606d0a89
 		panic(fmt.Sprintf("BlockStore can only save contiguous blocks. Wanted %v, got %v", w, g))
 	}
 	if !blockParts.IsComplete() {
