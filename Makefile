--- conflicted
+++ resolved
@@ -1,6 +1,5 @@
-<<<<<<< HEAD
 PACKAGES=$(shell go list ./...)
-=======
+
 GOTOOLS = \
 	github.com/mitchellh/gox \
 	github.com/golangci/golangci-lint/cmd/golangci-lint \
@@ -8,10 +7,6 @@
 	github.com/square/certstrap
 GOBIN?=${GOPATH}/bin
 
-# Exclude go package inside mcl
-PACKAGES=$(shell find . -name "*_test.go" -not -path "./vendor/*" -not -path "./beacon/beacon_cpp/*" | xargs -I {} dirname {}  | uniq | sort)
-
->>>>>>> 6369d4d1
 OUTPUT?=build/tendermint
 
 BUILD_TAGS?=tendermint
@@ -54,29 +49,12 @@
 ###############################################################################
 
 build:
-<<<<<<< HEAD
 	CGO_ENABLED=$(CGO_ENABLED) go build $(BUILD_FLAGS) -tags '$(BUILD_TAGS)' -o $(OUTPUT) ./cmd/tendermint/
 .PHONY: build
 
 install:
 	CGO_ENABLED=$(CGO_ENABLED) go install $(BUILD_FLAGS) -tags $(BUILD_TAGS) ./cmd/tendermint
 .PHONY: install
-=======
-	CGO_ENABLED=1 go build $(BUILD_FLAGS) -tags $(BUILD_TAGS) -o $(OUTPUT) ./cmd/tendermint/
-.PHONY: build
-
-build_c:
-	CGO_ENABLED=1 go build $(BUILD_FLAGS) -tags "$(BUILD_TAGS) cleveldb" -o $(OUTPUT) ./cmd/tendermint/
-
-build_race:
-	CGO_ENABLED=1 go build -race $(BUILD_FLAGS) -tags $(BUILD_TAGS) -o $(OUTPUT) ./cmd/tendermint
-
-install:
-	CGO_ENABLED=1 go install $(BUILD_FLAGS) -tags $(BUILD_TAGS) ./cmd/tendermint
-
-install_c:
-	CGO_ENABLED=1 go install $(BUILD_FLAGS) -tags "$(BUILD_TAGS) cleveldb" ./cmd/tendermint
->>>>>>> 6369d4d1
 
 ###############################################################################
 ###                                Protobuf                                 ###
