PACKAGES=$(shell go list ./...)
OUTPUT?=build/tendermint

<<<<<<< HEAD
BUILD_TAGS?='tendermint'
LD_FLAGS = -X github.com/tendermint/tendermint/version.GitCommit=`git rev-parse --short=8 HEAD` -s -w
BUILD_FLAGS = -mod=readonly -ldflags "$(LD_FLAGS)"
HTTPS_GIT := https://github.com/tendermint/tendermint.git
=======
BUILD_TAGS?=tendermint
LD_FLAGS = -X github.com/tendermint/tendermint/version.GitCommit=`git rev-parse --short=8 HEAD`
BUILD_FLAGS = -mod=readonly -ldflags "$(LD_FLAGS)"
HTTPS_GIT := https://github.com/tendermint/tendermint.git
DOCKER_BUF := docker run -v $(shell pwd):/workspace --workdir /workspace bufbuild/buf
CGO_ENABLED ?= 0

# handle nostrip
ifeq (,$(findstring nostrip,$(TENDERMINT_BUILD_OPTIONS)))
  BUILD_FLAGS += -trimpath
  LD_FLAGS += -s -w
endif

# handle race
ifeq (race,$(findstring race,$(TENDERMINT_BUILD_OPTIONS)))
  CGO_ENABLED=1
  BUILD_FLAGS += -race
endif

# handle cleveldb
ifeq (cleveldb,$(findstring cleveldb,$(TENDERMINT_BUILD_OPTIONS)))
  CGO_ENABLED=1
  BUILD_TAGS += cleveldb
endif

# allow users to pass additional flags via the conventional LDFLAGS variable
LD_FLAGS += $(LDFLAGS)
>>>>>>> 606d0a89

all: check build test install
.PHONY: all

# The below include contains the tools.
include tools.mk
include tests.mk

###############################################################################
###                                Build Tendermint                        ###
###############################################################################

build:
<<<<<<< HEAD
	CGO_ENABLED=1 go build $(BUILD_FLAGS) -tags $(BUILD_TAGS) -o $(OUTPUT) ./cmd/tendermint/
.PHONY: build

build_c:
	CGO_ENABLED=1 go build $(BUILD_FLAGS) -tags "$(BUILD_TAGS) cleveldb" -o $(OUTPUT) ./cmd/tendermint/
.PHONY: build_c

build_race:
	CGO_ENABLED=1 go build -race $(BUILD_FLAGS) -tags $(BUILD_TAGS) -o $(OUTPUT) ./cmd/tendermint
.PHONY: build_race

install:
	CGO_ENABLED=1 go install $(BUILD_FLAGS) -tags $(BUILD_TAGS) ./cmd/tendermint
.PHONY: install

install_c:
	CGO_ENABLED=1 go install $(BUILD_FLAGS) -tags "$(BUILD_TAGS) cleveldb" ./cmd/tendermint
.PHONY: install_c
=======
	CGO_ENABLED=$(CGO_ENABLED) go build $(BUILD_FLAGS) -tags '$(BUILD_TAGS)' -o $(OUTPUT) ./cmd/tendermint/
.PHONY: build

install:
	CGO_ENABLED=$(CGO_ENABLED) go install $(BUILD_FLAGS) -tags $(BUILD_TAGS) ./cmd/tendermint
.PHONY: install
>>>>>>> 606d0a89

###############################################################################
###                                Protobuf                                 ###
###############################################################################

proto-all: proto-gen proto-lint proto-check-breaking
.PHONY: proto-all

proto-gen:
	## If you get the following error,
	## "error while loading shared libraries: libprotobuf.so.14: cannot open shared object file: No such file or directory"
	## See https://stackoverflow.com/a/25518702
	## Note the $< here is substituted for the %.proto
	## Note the $@ here is substituted for the %.pb.go
	@sh scripts/protocgen.sh
.PHONY: proto-gen

<<<<<<< HEAD
proto-lint:
	@buf check lint --error-format=json
.PHONY: proto-lint

proto-check-breaking:
	@buf check breaking --against-input ".git#branch=master"
.PHONY: proto-check-breaking

proto-check-breaking-ci:
	@buf check breaking --against-input "$(HTTPS_GIT)#branch=master"
=======
proto-gen-docker:
	@echo "Generating Protobuf files"
	@docker run -v $(shell pwd):/workspace --workdir /workspace tendermintdev/docker-build-proto sh ./scripts/protocgen.sh
.PHONY: proto-gen-docker

proto-lint:
	@$(DOCKER_BUF) check lint --error-format=json
.PHONY: proto-lint

proto-check-breaking:
	@$(DOCKER_BUF) check breaking --against-input .git#branch=master
.PHONY: proto-check-breaking

proto-check-breaking-ci:
	@$(DOCKER_BUF) check breaking --against-input $(HTTPS_GIT)#branch=master
>>>>>>> 606d0a89
.PHONY: proto-check-breaking-ci

###############################################################################
###                              Build ABCI                                 ###
###############################################################################

build_abci:
	@go build -mod=readonly -i ./abci/cmd/...
.PHONY: build_abci

install_abci:
	@go install -mod=readonly ./abci/cmd/...
.PHONY: install_abci

###############################################################################
###                              Distribution                               ###
###############################################################################

# dist builds binaries for all platforms and packages them for distribution
# TODO add abci to these scripts
dist:
	@BUILD_TAGS=$(BUILD_TAGS) sh -c "'$(CURDIR)/scripts/dist.sh'"
.PHONY: dist

go-mod-cache: go.sum
	@echo "--> Download go modules to local cache"
	@go mod download
.PHONY: go-mod-cache

go.sum: go.mod
	@echo "--> Ensure dependencies have not been modified"
	@go mod verify
	@go mod tidy

draw_deps:
	@# requires brew install graphviz or apt-get install graphviz
	go get github.com/RobotsAndPencils/goviz
	@goviz -i github.com/tendermint/tendermint/cmd/tendermint -d 3 | dot -Tpng -o dependency-graph.png
.PHONY: draw_deps

get_deps_bin_size:
	@# Copy of build recipe with additional flags to perform binary size analysis
	$(eval $(shell go build -work -a $(BUILD_FLAGS) -tags $(BUILD_TAGS) -o $(OUTPUT) ./cmd/tendermint/ 2>&1))
	@find $(WORK) -type f -name "*.a" | xargs -I{} du -hxs "{}" | sort -rh | sed -e s:${WORK}/::g > deps_bin_size.log
	@echo "Results can be found here: $(CURDIR)/deps_bin_size.log"
.PHONY: get_deps_bin_size

###############################################################################
###                                  Libs                                   ###
###############################################################################

# generates certificates for TLS testing in remotedb and RPC server
gen_certs: clean_certs
	certstrap init --common-name "tendermint.com" --passphrase ""
	certstrap request-cert --common-name "server" -ip "127.0.0.1" --passphrase ""
	certstrap sign "server" --CA "tendermint.com" --passphrase ""
	mv out/server.crt rpc/jsonrpc/server/test.crt
	mv out/server.key rpc/jsonrpc/server/test.key
	rm -rf out
.PHONY: gen_certs

# deletes generated certificates
clean_certs:
<<<<<<< HEAD
	rm -f rpc/lib/server/test.crt
	rm -f rpc/lib/server/test.key
=======
	rm -f rpc/jsonrpc/server/test.crt
	rm -f rpc/jsonrpc/server/test.key
>>>>>>> 606d0a89
.PHONY: clean_certs

###############################################################################
###                  Formatting, linting, and vetting                       ###
###############################################################################

<<<<<<< HEAD
fmt:
	@go fmt ./...
.PHONY: fmt
=======
format:
	find . -name '*.go' -type f -not -path "*.git*" -not -name '*.pb.go' -not -name '*pb_test.go' | xargs gofmt -w -s
	find . -name '*.go' -type f -not -path "*.git*"  -not -name '*.pb.go' -not -name '*pb_test.go' | xargs goimports -w -local github.com/tendermint/tendermint
.PHONY: format
>>>>>>> 606d0a89

lint:
	@echo "--> Running linter"
	@golangci-lint run
.PHONY: lint

DESTINATION = ./index.html.md

###############################################################################
###                           Documentation                                 ###
###############################################################################

build-docs:
	cd docs && \
	while read p; do \
		(git checkout $${p} && npm install && VUEPRESS_BASE="/$${p}/" npm run build) ; \
		mkdir -p ~/output/$${p} ; \
		cp -r .vuepress/dist/* ~/output/$${p}/ ; \
		cp ~/output/$${p}/index.html ~/output ; \
	done < versions ;
.PHONY: build-docs

sync-docs:
	cd ~/output && \
	echo "role_arn = ${DEPLOYMENT_ROLE_ARN}" >> /root/.aws/config ; \
	echo "CI job = ${CIRCLE_BUILD_URL}" >> version.html ; \
	aws s3 sync . s3://${WEBSITE_BUCKET} --profile terraform --delete ; \
	aws cloudfront create-invalidation --distribution-id ${CF_DISTRIBUTION_ID} --profile terraform --path "/*" ;
.PHONY: sync-docs

###############################################################################
###                            Docker image                                 ###
###############################################################################

build-docker:
	cp $(OUTPUT) DOCKER/tendermint
	docker build --label=tendermint --tag="tendermint/tendermint" DOCKER
	rm -rf DOCKER/tendermint
.PHONY: build-docker

###############################################################################
###                       Local testnet using docker                        ###
###############################################################################

# Build linux binary on other platforms
build-linux: tools
	GOOS=linux GOARCH=amd64 $(MAKE) build
.PHONY: build-linux

build-docker-localnode:
	@cd networks/local && make
.PHONY: build-docker-localnode

# Runs `make build TENDERMINT_BUILD_OPTIONS=cleveldb` from within an Amazon
# Linux (v2)-based Docker build container in order to build an Amazon
# Linux-compatible binary. Produces a compatible binary at ./build/tendermint
build_c-amazonlinux:
	$(MAKE) -C ./DOCKER build_amazonlinux_buildimage
	docker run --rm -it -v `pwd`:/tendermint tendermint/tendermint:build_c-amazonlinux
.PHONY: build_c-amazonlinux

# Run a 4-node testnet locally
localnet-start: localnet-stop build-docker-localnode
	@if ! [ -f build/node0/config/genesis.json ]; then docker run --rm -v $(CURDIR)/build:/tendermint:Z tendermint/localnode testnet --config /etc/tendermint/config-template.toml --v 4 --o . --populate-persistent-peers --starting-ip-address 192.167.10.2; fi
	docker-compose up
.PHONY: localnet-start

# Stop testnet
localnet-stop:
	docker-compose down
.PHONY: localnet-stop

# Build hooks for dredd, to skip or add information on some steps
build-contract-tests-hooks:
ifeq ($(OS),Windows_NT)
	go build -mod=readonly $(BUILD_FLAGS) -o build/contract_tests.exe ./cmd/contract_tests
else
	go build -mod=readonly $(BUILD_FLAGS) -o build/contract_tests ./cmd/contract_tests
endif
.PHONY: build-contract-tests-hooks

# Run a nodejs tool to test endpoints against a localnet
# The command takes care of starting and stopping the network
# prerequisits: build-contract-tests-hooks build-linux
# the two build commands were not added to let this command run from generic containers or machines.
# The binaries should be built beforehand
contract-tests:
	dredd
.PHONY: contract-tests<|MERGE_RESOLUTION|>--- conflicted
+++ resolved
@@ -1,18 +1,11 @@
 PACKAGES=$(shell go list ./...)
 OUTPUT?=build/tendermint
 
-<<<<<<< HEAD
-BUILD_TAGS?='tendermint'
+BUILD_TAGS?=tendermint
 LD_FLAGS = -X github.com/tendermint/tendermint/version.GitCommit=`git rev-parse --short=8 HEAD` -s -w
 BUILD_FLAGS = -mod=readonly -ldflags "$(LD_FLAGS)"
 HTTPS_GIT := https://github.com/tendermint/tendermint.git
-=======
-BUILD_TAGS?=tendermint
-LD_FLAGS = -X github.com/tendermint/tendermint/version.GitCommit=`git rev-parse --short=8 HEAD`
-BUILD_FLAGS = -mod=readonly -ldflags "$(LD_FLAGS)"
-HTTPS_GIT := https://github.com/tendermint/tendermint.git
 DOCKER_BUF := docker run -v $(shell pwd):/workspace --workdir /workspace bufbuild/buf
-CGO_ENABLED ?= 0
 
 # handle nostrip
 ifeq (,$(findstring nostrip,$(TENDERMINT_BUILD_OPTIONS)))
@@ -22,19 +15,16 @@
 
 # handle race
 ifeq (race,$(findstring race,$(TENDERMINT_BUILD_OPTIONS)))
-  CGO_ENABLED=1
   BUILD_FLAGS += -race
 endif
 
 # handle cleveldb
 ifeq (cleveldb,$(findstring cleveldb,$(TENDERMINT_BUILD_OPTIONS)))
-  CGO_ENABLED=1
   BUILD_TAGS += cleveldb
 endif
 
 # allow users to pass additional flags via the conventional LDFLAGS variable
 LD_FLAGS += $(LDFLAGS)
->>>>>>> 606d0a89
 
 all: check build test install
 .PHONY: all
@@ -48,33 +38,12 @@
 ###############################################################################
 
 build:
-<<<<<<< HEAD
-	CGO_ENABLED=1 go build $(BUILD_FLAGS) -tags $(BUILD_TAGS) -o $(OUTPUT) ./cmd/tendermint/
+	CGO_ENABLED=1 go build $(BUILD_FLAGS) -tags '$(BUILD_TAGS)' -o $(OUTPUT) ./cmd/tendermint/
 .PHONY: build
-
-build_c:
-	CGO_ENABLED=1 go build $(BUILD_FLAGS) -tags "$(BUILD_TAGS) cleveldb" -o $(OUTPUT) ./cmd/tendermint/
-.PHONY: build_c
-
-build_race:
-	CGO_ENABLED=1 go build -race $(BUILD_FLAGS) -tags $(BUILD_TAGS) -o $(OUTPUT) ./cmd/tendermint
-.PHONY: build_race
 
 install:
 	CGO_ENABLED=1 go install $(BUILD_FLAGS) -tags $(BUILD_TAGS) ./cmd/tendermint
 .PHONY: install
-
-install_c:
-	CGO_ENABLED=1 go install $(BUILD_FLAGS) -tags "$(BUILD_TAGS) cleveldb" ./cmd/tendermint
-.PHONY: install_c
-=======
-	CGO_ENABLED=$(CGO_ENABLED) go build $(BUILD_FLAGS) -tags '$(BUILD_TAGS)' -o $(OUTPUT) ./cmd/tendermint/
-.PHONY: build
-
-install:
-	CGO_ENABLED=$(CGO_ENABLED) go install $(BUILD_FLAGS) -tags $(BUILD_TAGS) ./cmd/tendermint
-.PHONY: install
->>>>>>> 606d0a89
 
 ###############################################################################
 ###                                Protobuf                                 ###
@@ -92,18 +61,6 @@
 	@sh scripts/protocgen.sh
 .PHONY: proto-gen
 
-<<<<<<< HEAD
-proto-lint:
-	@buf check lint --error-format=json
-.PHONY: proto-lint
-
-proto-check-breaking:
-	@buf check breaking --against-input ".git#branch=master"
-.PHONY: proto-check-breaking
-
-proto-check-breaking-ci:
-	@buf check breaking --against-input "$(HTTPS_GIT)#branch=master"
-=======
 proto-gen-docker:
 	@echo "Generating Protobuf files"
 	@docker run -v $(shell pwd):/workspace --workdir /workspace tendermintdev/docker-build-proto sh ./scripts/protocgen.sh
@@ -119,7 +76,6 @@
 
 proto-check-breaking-ci:
 	@$(DOCKER_BUF) check breaking --against-input $(HTTPS_GIT)#branch=master
->>>>>>> 606d0a89
 .PHONY: proto-check-breaking-ci
 
 ###############################################################################
@@ -183,29 +139,18 @@
 
 # deletes generated certificates
 clean_certs:
-<<<<<<< HEAD
-	rm -f rpc/lib/server/test.crt
-	rm -f rpc/lib/server/test.key
-=======
 	rm -f rpc/jsonrpc/server/test.crt
 	rm -f rpc/jsonrpc/server/test.key
->>>>>>> 606d0a89
 .PHONY: clean_certs
 
 ###############################################################################
 ###                  Formatting, linting, and vetting                       ###
 ###############################################################################
 
-<<<<<<< HEAD
-fmt:
-	@go fmt ./...
-.PHONY: fmt
-=======
 format:
 	find . -name '*.go' -type f -not -path "*.git*" -not -name '*.pb.go' -not -name '*pb_test.go' | xargs gofmt -w -s
 	find . -name '*.go' -type f -not -path "*.git*"  -not -name '*.pb.go' -not -name '*pb_test.go' | xargs goimports -w -local github.com/tendermint/tendermint
 .PHONY: format
->>>>>>> 606d0a89
 
 lint:
 	@echo "--> Running linter"
