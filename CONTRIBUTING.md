# Contributing

Thank you for your interest in contributing to Tendermint! Before
contributing, it may be helpful to understand the goal of the project. The goal
of Tendermint is to develop a BFT consensus engine robust enough to
support permissionless value-carrying networks. While all contributions are
welcome, contributors should bear this goal in mind in deciding if they should
target the main tendermint project or a potential fork. When targeting the
main Tendermint project, the following process leads to the best chance of
landing changes in master.

All work on the code base should be motivated by a [Github
Issue](https://github.com/tendermint/tendermint/issues).
[Search](https://github.com/tendermint/tendermint/issues?q=is%3Aopen+is%3Aissue+label%3A%22help+wanted%22)
is a good place start when looking for places to contribute. If you
would like to work on an issue which already exists, please indicate so
by leaving a comment.

All new contributions should start with a [Github
Issue](https://github.com/tendermint/tendermint/issues/new/choose). The
issue helps capture the problem you're trying to solve and allows for
early feedback. Once the issue is created the process can proceed in different
directions depending on how well defined the problem and potential
solution are. If the change is simple and well understood, maintainers
will indicate their support with a heartfelt emoji.

If the issue would benefit from thorough discussion, maintainers may
request that you create a [Request For
Comment](https://github.com/tendermint/spec/tree/master/rfc). Discussion
at the RFC stage will build collective understanding of the dimensions
of the problems and help structure conversations around trade-offs.

When the problem is well understood but the solution leads to large
structural changes to the code base, these changes should be proposed in
the form of an [Architectural Decision Record
(ADR)](./docs/architecture/). The ADR will help build consensus on an
overall strategy to ensure the code base maintains coherence
in the larger context. If you are not comfortable with writing an ADR,
you can open a less-formal issue and the maintainers will help you
turn it into an ADR. ADR numbers can be registered [here](https://github.com/tendermint/tendermint/issues/2313).

When the problem as well as proposed solution are well understood,
changes should start with a [draft
pull request](https://github.blog/2019-02-14-introducing-draft-pull-requests/)
against master. The draft signals that work is underway. When the work
is ready for feedback, hitting "Ready for Review" will signal to the
maintainers to take a look.

![Contributing flow](./docs/imgs/contributing.png)

Each stage of the process is aimed at creating feedback cycles which align contributors and maintainers to make sure:

- Contributors don’t waste their time implementing/proposing features which won’t land in master.
- Maintainers have the necessary context in order to support and review contributions.

## Forking

Please note that Go requires code to live under absolute paths, which complicates forking.
While my fork lives at `https://github.com/ebuchman/tendermint`,
the code should never exist at `$GOPATH/src/github.com/ebuchman/tendermint`.
Instead, we use `git remote` to add the fork as a new remote for the original repo,
`$GOPATH/src/github.com/tendermint/tendermint`, and do all the work there.

For instance, to create a fork and work on a branch of it, I would:

- Create the fork on github, using the fork button.
- Go to the original repo checked out locally (i.e. `$GOPATH/src/github.com/tendermint/tendermint`)
- `git remote rename origin upstream`
- `git remote add origin git@github.com:ebuchman/basecoin.git`

Now `origin` refers to my fork and `upstream` refers to the tendermint version.
So I can `git push -u origin master` to update my fork, and make pull requests to tendermint from there.
Of course, replace `ebuchman` with your git handle.

To pull in updates from the origin repo, run

- `git fetch upstream`
- `git rebase upstream/master` (or whatever branch you want)

## Dependencies

We use [go modules](https://github.com/golang/go/wiki/Modules) to manage dependencies.

That said, the master branch of every Tendermint repository should just build
with `go get`, which means they should be kept up-to-date with their
dependencies so we can get away with telling people they can just `go get` our
software.

Since some dependencies are not under our control, a third party may break our
build, in which case we can fall back on `go mod tidy`. Even for dependencies under our control, go helps us to
keep multiple repos in sync as they evolve. Anything with an executable, such
as apps, tools, and the core, should use dep.

Run `go list -u -m all` to get a list of dependencies that may not be
up-to-date.

When updating dependencies, please only update the particular dependencies you
need. Instead of running `go get -u=patch`, which will update anything,
specify exactly the dependency you want to update, eg.
`GO111MODULE=on go get -u github.com/tendermint/go-amino@master`.

## Protobuf

We use [Protocol Buffers](https://developers.google.com/protocol-buffers) along with [gogoproto](https://github.com/gogo/protobuf) to generate code for use across Tendermint Core.

<<<<<<< HEAD
For linting and checking breaking changes, we use [buf](https://buf.build/). If you would like to run linting and check if the changes you have made are breaking then you will need to have docker running locally. Then the linting cmd will be `make proto-lint` and the breaking changes check will be `make proto-check-breaking`.

There are two ways to generate your proto stubs.

1. Use Docker, pull an image that will generate your proto stubs with no need to install anything. `make proto-gen-docker`
2. Run `make proto-gen` after installing `protoc` and gogoproto.
=======
For linting and checking breaking changes, we use [buf](https://buf.build/). If you would like to run linting and check if the changes you have made are breaking then you will have to install the needed dependencies with `make buf`. Then the linting cmd will be `make proto-lint` and the breaking changes check will be `make proto-check-breaking`.

To generate new stubs based off of your changes you can run `make proto-gen` after installing `protoc` and gogoproto.
>>>>>>> 13eff7f7

### Installation Instructions

To install `protoc`, download an appropriate release (https://github.com/protocolbuffers/protobuf) and then move the provided binaries into your PATH (follow instructions in README included with the download).

To install `gogoproto`, do the following:

```sh
$ go get github.com/gogo/protobuf/gogoproto
$ cd $GOPATH/pkg/mod/github.com/gogo/protobuf@v1.3.1 # or wherever go get installs things
$ make install
```

You should now be able to run `make proto-gen` from inside the root Tendermint directory to generate new files from proto files.

## Vagrant

If you are a [Vagrant](https://www.vagrantup.com/) user, you can get started
hacking Tendermint with the commands below.

NOTE: In case you installed Vagrant in 2017, you might need to run
`vagrant box update` to upgrade to the latest `ubuntu/xenial64`.

```
vagrant up
vagrant ssh
make test
```

## Changelog

Every fix, improvement, feature, or breaking change should be made in a
pull-request that includes an update to the `CHANGELOG_PENDING.md` file.

Changelog entries should be formatted as follows:

```
- [module] \#xxx Some description about the change (@contributor)
```

Here, `module` is the part of the code that changed (typically a
top-level Go package), `xxx` is the pull-request number, and `contributor`
is the author/s of the change.

It's also acceptable for `xxx` to refer to the relevent issue number, but pull-request
numbers are preferred.
Note this means pull-requests should be opened first so the changelog can then
be updated with the pull-request's number.
There is no need to include the full link, as this will be added
automatically during release. But please include the backslash and pound, eg. `\#2313`.

Changelog entries should be ordered alphabetically according to the
`module`, and numerically according to the pull-request number.

Changes with multiple classifications should be doubly included (eg. a bug fix
that is also a breaking change should be recorded under both).

Breaking changes are further subdivided according to the APIs/users they impact.
Any change that effects multiple APIs/users should be recorded multiply - for
instance, a change to the `Blockchain Protocol` that removes a field from the
header should also be recorded under `CLI/RPC/Config` since the field will be
removed from the header in rpc responses as well.

## Branching Model and Release

The main development branch is master.

Every release is maintained in a release branch named `vX.Y.Z`.

Note all pull requests should be squash merged except for merging to a release branch (named `vX.Y`). This keeps the commit history clean and makes it
easy to reference the pull request where a change was introduced.

### Development Procedure

- the latest state of development is on `master`
- `master` must never fail `make test`
- never --force onto `master` (except when reverting a broken commit, which should seldom happen)
- create a development branch either on github.com/tendermint/tendermint, or your fork (using `git remote add origin`)
- make changes and update the `CHANGELOG_PENDING.md` to record your change
- before submitting a pull request, run `git rebase` on top of the latest `master`

When you have submitted a pull request label the pull request with either `R:minor`, if the change can be accepted in a minor release, or `R:major`, if the change is meant for a major release.

### Pull Merge Procedure

- ensure pull branch is based on a recent `master`
- run `make test` to ensure that all tests pass
- [squash](https://stackoverflow.com/questions/5189560/squash-my-last-x-commits-together-using-git) merge pull request
- the `unstable` branch may be used to aggregate pull merges before fixing tests

### Git Commit Style

We follow the [Go style guide on commit messages](https://tip.golang.org/doc/contribute.html#commit_messages). Write concise commits that start with the package name and have a description that finishes the sentence "This change modifies Tendermint to...". For example,

\```
cmd/debug: execute p.Signal only when p is not nil

[potentially longer description in the body]

Fixes #nnnn
\```

Each PR should have one commit once it lands on `master`; this can be accomplished by using the "squash and merge" button on Github. Be sure to edit your commit message, though!

### Release Procedure

#### Major Release

1. start on `master`
2. run integration tests (see `test_integrations` in Makefile)
3. prepare release in a pull request against `master` (to be squash merged):
   - copy `CHANGELOG_PENDING.md` to top of `CHANGELOG.md`
   - run `python ./scripts/linkify_changelog.py CHANGELOG.md` to add links for
     all issues
   - run `bash ./scripts/authors.sh` to get a list of authors since the latest
     release, and add the github aliases of external contributors to the top of
     the changelog. To lookup an alias from an email, try `bash ./scripts/authors.sh <email>`
   - reset the `CHANGELOG_PENDING.md`
   - bump the appropriate versions in `version.go`
4. push your changes with prepared release details to `vX.X` (this will trigger the release `vX.X.0`)
5. merge back to master (don't squash merge!)

#### Minor Release

Minor releases are done differently from major releases. Minor release pull requests should be labeled with `R:minor` if they are to be included.

1. Checkout the last major release, `vX.X`.

   - `git checkout vX.X`

2. Create a release candidate branch off the most recent major release with your upcoming version specified, `rc1/vX.X.x`, and push the branch.

   - `git checkout -b rc1/vX.X.x`
   - `git push -u origin rc1/vX.X.x`

3. Create a cherry-picking branch, and make a pull request into the release candidate.

   - `git checkout -b cherry-picks/rc1/vX.X.x`

     - This is for devs to approve the commits that are entering the release candidate.
     - There may be merge conflicts.

4. Begin cherry-picking.

   - `git cherry-pick {PR commit from master you wish to cherry pick}`
   - Fix conflicts
   - `git cherry-pick --continue`
   - `git push cherry-picks/rc1/vX.X.x`

   > Once all commits are included and CI/tests have passed, then it is ready for a release.

5. Create a release branch `release/vX.X.x` off the release candidate branch.

   - `git checkout -b release/vX.X.x`
   - `git push -u origin release/vX.X.x`
     > Note this Branch is protected once pushed, you will need admin help to make any change merges into the branch.

6. Merge Commit the release branch into the latest major release branch `vX.X`, this will start the release process.

7. Create a Pull Request back to master with the CHANGELOG & version changes from the latest release.
   - Remove all `R:minor` labels from the pull requests that were included in the release.
     > Note: Do not merge the release branch into master.

#### Backport Release

1. start from the existing release branch you want to backport changes to (e.g. v0.30)
   Branch to a release/vX.X.X branch locally (e.g. release/v0.30.7)
2. cherry pick the commit(s) that contain the changes you want to backport (usually these commits are from squash-merged PRs which were already reviewed)
3. steps 2 and 3 from [Major Release](#major-release)
4. push changes to release/vX.X.X branch
5. open a PR against the existing vX.X branch

## Testing

All repos should be hooked up to [CircleCI](https://circleci.com/).

If they have `.go` files in the root directory, they will be automatically
tested by circle using `go test -v -race ./...`. If not, they will need a
`circle.yml`. Ideally, every repo has a `Makefile` that defines `make test` and
includes its continuous integration status using a badge in the `README.md`.

### RPC Testing

If you contribute to the RPC endpoints it's important to document your changes in the [Swagger file](./rpc/swagger/swagger.yaml)
To test your changes you should install `nodejs` and run:

```bash
npm i -g dredd
make build-linux build-contract-tests-hooks
make contract-tests
```

This command will popup a network and check every endpoint against what has been documented<|MERGE_RESOLUTION|>--- conflicted
+++ resolved
@@ -12,7 +12,7 @@
 All work on the code base should be motivated by a [Github
 Issue](https://github.com/tendermint/tendermint/issues).
 [Search](https://github.com/tendermint/tendermint/issues?q=is%3Aopen+is%3Aissue+label%3A%22help+wanted%22)
-is a good place start when looking for places to contribute. If you
+is a good place start when looking for places to contribute.  If you
 would like to work on an issue which already exists, please indicate so
 by leaving a comment.
 
@@ -49,9 +49,8 @@
 ![Contributing flow](./docs/imgs/contributing.png)
 
 Each stage of the process is aimed at creating feedback cycles which align contributors and maintainers to make sure:
-
-- Contributors don’t waste their time implementing/proposing features which won’t land in master.
-- Maintainers have the necessary context in order to support and review contributions.
+* Contributors don’t waste their time implementing/proposing features which won’t land in master.
+* Maintainers have the necessary context in order to support and review contributions.
 
 ## Forking
 
@@ -103,18 +102,9 @@
 
 We use [Protocol Buffers](https://developers.google.com/protocol-buffers) along with [gogoproto](https://github.com/gogo/protobuf) to generate code for use across Tendermint Core.
 
-<<<<<<< HEAD
-For linting and checking breaking changes, we use [buf](https://buf.build/). If you would like to run linting and check if the changes you have made are breaking then you will need to have docker running locally. Then the linting cmd will be `make proto-lint` and the breaking changes check will be `make proto-check-breaking`.
-
-There are two ways to generate your proto stubs.
-
-1. Use Docker, pull an image that will generate your proto stubs with no need to install anything. `make proto-gen-docker`
-2. Run `make proto-gen` after installing `protoc` and gogoproto.
-=======
 For linting and checking breaking changes, we use [buf](https://buf.build/). If you would like to run linting and check if the changes you have made are breaking then you will have to install the needed dependencies with `make buf`. Then the linting cmd will be `make proto-lint` and the breaking changes check will be `make proto-check-breaking`.
 
 To generate new stubs based off of your changes you can run `make proto-gen` after installing `protoc` and gogoproto.
->>>>>>> 13eff7f7
 
 ### Installation Instructions
 
@@ -196,28 +186,12 @@
 - make changes and update the `CHANGELOG_PENDING.md` to record your change
 - before submitting a pull request, run `git rebase` on top of the latest `master`
 
-When you have submitted a pull request label the pull request with either `R:minor`, if the change can be accepted in a minor release, or `R:major`, if the change is meant for a major release.
-
 ### Pull Merge Procedure
 
 - ensure pull branch is based on a recent `master`
 - run `make test` to ensure that all tests pass
-- [squash](https://stackoverflow.com/questions/5189560/squash-my-last-x-commits-together-using-git) merge pull request
+- squash merge pull request
 - the `unstable` branch may be used to aggregate pull merges before fixing tests
-
-### Git Commit Style
-
-We follow the [Go style guide on commit messages](https://tip.golang.org/doc/contribute.html#commit_messages). Write concise commits that start with the package name and have a description that finishes the sentence "This change modifies Tendermint to...". For example,
-
-\```
-cmd/debug: execute p.Signal only when p is not nil
-
-[potentially longer description in the body]
-
-Fixes #nnnn
-\```
-
-Each PR should have one commit once it lands on `master`; this can be accomplished by using the "squash and merge" button on Github. Be sure to edit your commit message, though!
 
 ### Release Procedure
 
@@ -233,50 +207,20 @@
      release, and add the github aliases of external contributors to the top of
      the changelog. To lookup an alias from an email, try `bash ./scripts/authors.sh <email>`
    - reset the `CHANGELOG_PENDING.md`
-   - bump the appropriate versions in `version.go`
+   - bump versions
 4. push your changes with prepared release details to `vX.X` (this will trigger the release `vX.X.0`)
 5. merge back to master (don't squash merge!)
 
 #### Minor Release
 
-Minor releases are done differently from major releases. Minor release pull requests should be labeled with `R:minor` if they are to be included.
-
-1. Checkout the last major release, `vX.X`.
-
-   - `git checkout vX.X`
-
-2. Create a release candidate branch off the most recent major release with your upcoming version specified, `rc1/vX.X.x`, and push the branch.
-
-   - `git checkout -b rc1/vX.X.x`
-   - `git push -u origin rc1/vX.X.x`
-
-3. Create a cherry-picking branch, and make a pull request into the release candidate.
-
-   - `git checkout -b cherry-picks/rc1/vX.X.x`
-
-     - This is for devs to approve the commits that are entering the release candidate.
-     - There may be merge conflicts.
-
-4. Begin cherry-picking.
-
-   - `git cherry-pick {PR commit from master you wish to cherry pick}`
-   - Fix conflicts
-   - `git cherry-pick --continue`
-   - `git push cherry-picks/rc1/vX.X.x`
-
-   > Once all commits are included and CI/tests have passed, then it is ready for a release.
-
-5. Create a release branch `release/vX.X.x` off the release candidate branch.
-
-   - `git checkout -b release/vX.X.x`
-   - `git push -u origin release/vX.X.x`
-     > Note this Branch is protected once pushed, you will need admin help to make any change merges into the branch.
-
-6. Merge Commit the release branch into the latest major release branch `vX.X`, this will start the release process.
-
-7. Create a Pull Request back to master with the CHANGELOG & version changes from the latest release.
-   - Remove all `R:minor` labels from the pull requests that were included in the release.
-     > Note: Do not merge the release branch into master.
+If there were no breaking changes and you need to create a release nonetheless,
+the procedure is almost exactly like with a new release above.
+
+The only difference is that in the end you create a pull request against the existing `X.X` branch.
+The branch name should match the release number you want to create.
+Merging this PR will trigger the next release.
+For example, if the PR is against an existing 0.34 branch which already contains a v0.34.0 release/tag,
+the patch version will be incremented and the created release will be v0.34.1.
 
 #### Backport Release
 
