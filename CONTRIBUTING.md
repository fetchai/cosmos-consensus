# Contributing

Thank you for your interest in contributing to Tendermint! Before
contributing, it may be helpful to understand the goal of the project. The goal
of Tendermint is to develop a BFT consensus engine robust enough to
support permissionless value-carrying networks. While all contributions are
welcome, contributors should bear this goal in mind in deciding if they should
target the main tendermint project or a potential fork. When targeting the
main Tendermint project, the following process leads to the best chance of
landing changes in master.

All work on the code base should be motivated by a [Github
Issue](https://github.com/tendermint/tendermint/issues).
[Search](https://github.com/tendermint/tendermint/issues?q=is%3Aopen+is%3Aissue+label%3A%22help+wanted%22)
<<<<<<< HEAD
is a good place start when looking for places to contribute.  If you
=======
is a good place start when looking for places to contribute. If you
>>>>>>> 606d0a89
would like to work on an issue which already exists, please indicate so
by leaving a comment.

All new contributions should start with a [Github
Issue](https://github.com/tendermint/tendermint/issues/new/choose). The
issue helps capture the problem you're trying to solve and allows for
early feedback. Once the issue is created the process can proceed in different
directions depending on how well defined the problem and potential
solution are. If the change is simple and well understood, maintainers
will indicate their support with a heartfelt emoji.

If the issue would benefit from thorough discussion, maintainers may
request that you create a [Request For
Comment](https://github.com/tendermint/spec/tree/master/rfc). Discussion
at the RFC stage will build collective understanding of the dimensions
of the problems and help structure conversations around trade-offs.

When the problem is well understood but the solution leads to large
structural changes to the code base, these changes should be proposed in
the form of an [Architectural Decision Record
(ADR)](./docs/architecture/). The ADR will help build consensus on an
overall strategy to ensure the code base maintains coherence
in the larger context. If you are not comfortable with writing an ADR,
you can open a less-formal issue and the maintainers will help you
turn it into an ADR. ADR numbers can be registered [here](https://github.com/tendermint/tendermint/issues/2313).

When the problem as well as proposed solution are well understood,
changes should start with a [draft
pull request](https://github.blog/2019-02-14-introducing-draft-pull-requests/)
against master. The draft signals that work is underway. When the work
is ready for feedback, hitting "Ready for Review" will signal to the
maintainers to take a look.

![Contributing flow](./docs/imgs/contributing.png)

Each stage of the process is aimed at creating feedback cycles which align contributors and maintainers to make sure:
<<<<<<< HEAD
* Contributors don’t waste their time implementing/proposing features which won’t land in master.
* Maintainers have the necessary context in order to support and review contributions.
=======

- Contributors don’t waste their time implementing/proposing features which won’t land in master.
- Maintainers have the necessary context in order to support and review contributions.
>>>>>>> 606d0a89

## Forking

Please note that Go requires code to live under absolute paths, which complicates forking.
While my fork lives at `https://github.com/ebuchman/tendermint`,
the code should never exist at `$GOPATH/src/github.com/ebuchman/tendermint`.
Instead, we use `git remote` to add the fork as a new remote for the original repo,
`$GOPATH/src/github.com/tendermint/tendermint`, and do all the work there.

For instance, to create a fork and work on a branch of it, I would:

- Create the fork on github, using the fork button.
- Go to the original repo checked out locally (i.e. `$GOPATH/src/github.com/tendermint/tendermint`)
- `git remote rename origin upstream`
- `git remote add origin git@github.com:ebuchman/basecoin.git`

Now `origin` refers to my fork and `upstream` refers to the tendermint version.
So I can `git push -u origin master` to update my fork, and make pull requests to tendermint from there.
Of course, replace `ebuchman` with your git handle.

To pull in updates from the origin repo, run

- `git fetch upstream`
- `git rebase upstream/master` (or whatever branch you want)

## Dependencies

We use [go modules](https://github.com/golang/go/wiki/Modules) to manage dependencies.

That said, the master branch of every Tendermint repository should just build
with `go get`, which means they should be kept up-to-date with their
dependencies so we can get away with telling people they can just `go get` our
software.

Since some dependencies are not under our control, a third party may break our
build, in which case we can fall back on `go mod tidy`. Even for dependencies under our control, go helps us to
keep multiple repos in sync as they evolve. Anything with an executable, such
as apps, tools, and the core, should use dep.

Run `go list -u -m all` to get a list of dependencies that may not be
up-to-date.

When updating dependencies, please only update the particular dependencies you
need. Instead of running `go get -u=patch`, which will update anything,
specify exactly the dependency you want to update, eg.
`GO111MODULE=on go get -u github.com/tendermint/go-amino@master`.

## Protobuf

We use [Protocol Buffers](https://developers.google.com/protocol-buffers) along with [gogoproto](https://github.com/gogo/protobuf) to generate code for use across Tendermint Core.

<<<<<<< HEAD
For linting and checking breaking changes, we use [buf](https://buf.build/). If you would like to run linting and check if the changes you have made are breaking then you will have to install the needed dependencies with `make buf`. Then the linting cmd will be `make proto-lint` and the breaking changes check will be `make proto-check-breaking`.

To generate new stubs based off of your changes you can run `make proto-gen` after installing `protoc` and gogoproto.
=======
For linting and checking breaking changes, we use [buf](https://buf.build/). If you would like to run linting and check if the changes you have made are breaking then you will need to have docker running locally. Then the linting cmd will be `make proto-lint` and the breaking changes check will be `make proto-check-breaking`.

There are two ways to generate your proto stubs.

1. Use Docker, pull an image that will generate your proto stubs with no need to install anything. `make proto-gen-docker`
2. Run `make proto-gen` after installing `protoc` and gogoproto.
>>>>>>> 606d0a89

### Installation Instructions

To install `protoc`, download an appropriate release (https://github.com/protocolbuffers/protobuf) and then move the provided binaries into your PATH (follow instructions in README included with the download).

To install `gogoproto`, do the following:

```sh
$ go get github.com/gogo/protobuf/gogoproto
$ cd $GOPATH/pkg/mod/github.com/gogo/protobuf@v1.3.1 # or wherever go get installs things
$ make install
```

You should now be able to run `make proto-gen` from inside the root Tendermint directory to generate new files from proto files.

## Vagrant

If you are a [Vagrant](https://www.vagrantup.com/) user, you can get started
hacking Tendermint with the commands below.

NOTE: In case you installed Vagrant in 2017, you might need to run
`vagrant box update` to upgrade to the latest `ubuntu/xenial64`.

```
vagrant up
vagrant ssh
make test
```

## Changelog

Every fix, improvement, feature, or breaking change should be made in a
pull-request that includes an update to the `CHANGELOG_PENDING.md` file.

Changelog entries should be formatted as follows:

```
- [module] \#xxx Some description about the change (@contributor)
```

Here, `module` is the part of the code that changed (typically a
top-level Go package), `xxx` is the pull-request number, and `contributor`
is the author/s of the change.

It's also acceptable for `xxx` to refer to the relevent issue number, but pull-request
numbers are preferred.
Note this means pull-requests should be opened first so the changelog can then
be updated with the pull-request's number.
There is no need to include the full link, as this will be added
automatically during release. But please include the backslash and pound, eg. `\#2313`.

Changelog entries should be ordered alphabetically according to the
`module`, and numerically according to the pull-request number.

Changes with multiple classifications should be doubly included (eg. a bug fix
that is also a breaking change should be recorded under both).

Breaking changes are further subdivided according to the APIs/users they impact.
Any change that effects multiple APIs/users should be recorded multiply - for
instance, a change to the `Blockchain Protocol` that removes a field from the
header should also be recorded under `CLI/RPC/Config` since the field will be
removed from the header in rpc responses as well.

## Branching Model and Release

The main development branch is master.

Every release is maintained in a release branch named `vX.Y.Z`.

Note all pull requests should be squash merged except for merging to a release branch (named `vX.Y`). This keeps the commit history clean and makes it
easy to reference the pull request where a change was introduced.

### Development Procedure

- the latest state of development is on `master`
- `master` must never fail `make test`
- never --force onto `master` (except when reverting a broken commit, which should seldom happen)
- create a development branch either on github.com/tendermint/tendermint, or your fork (using `git remote add origin`)
- make changes and update the `CHANGELOG_PENDING.md` to record your change
- before submitting a pull request, run `git rebase` on top of the latest `master`

When you have submitted a pull request label the pull request with either `R:minor`, if the change can be accepted in a minor release, or `R:major`, if the change is meant for a major release.

### Pull Merge Procedure

- ensure pull branch is based on a recent `master`
- run `make test` to ensure that all tests pass
- [squash](https://stackoverflow.com/questions/5189560/squash-my-last-x-commits-together-using-git) merge pull request
- the `unstable` branch may be used to aggregate pull merges before fixing tests

### Git Commit Style

We follow the [Go style guide on commit messages](https://tip.golang.org/doc/contribute.html#commit_messages). Write concise commits that start with the package name and have a description that finishes the sentence "This change modifies Tendermint to...". For example,

\```
cmd/debug: execute p.Signal only when p is not nil

[potentially longer description in the body]

Fixes #nnnn
\```

Each PR should have one commit once it lands on `master`; this can be accomplished by using the "squash and merge" button on Github. Be sure to edit your commit message, though!

### Release Procedure

#### Major Release

1. start on `master`
2. run integration tests (see `test_integrations` in Makefile)
3. prepare release in a pull request against `master` (to be squash merged):
   - copy `CHANGELOG_PENDING.md` to top of `CHANGELOG.md`
   - run `python ./scripts/linkify_changelog.py CHANGELOG.md` to add links for
     all issues
   - run `bash ./scripts/authors.sh` to get a list of authors since the latest
     release, and add the github aliases of external contributors to the top of
     the changelog. To lookup an alias from an email, try `bash ./scripts/authors.sh <email>`
   - reset the `CHANGELOG_PENDING.md`
   - bump the appropriate versions in `version.go`
4. push your changes with prepared release details to `vX.X` (this will trigger the release `vX.X.0`)
5. merge back to master (don't squash merge!)

#### Minor Release

Minor releases are done differently from major releases. Minor release pull requests should be labeled with `R:minor` if they are to be included.

1. Checkout the last major release, `vX.X`.

   - `git checkout vX.X`

2. Create a release candidate branch off the most recent major release with your upcoming version specified, `rc1/vX.X.x`, and push the branch.

   - `git checkout -b rc1/vX.X.x`
   - `git push -u origin rc1/vX.X.x`

3. Create a cherry-picking branch, and make a pull request into the release candidate.

   - `git checkout -b cherry-picks/rc1/vX.X.x`

     - This is for devs to approve the commits that are entering the release candidate.
     - There may be merge conflicts.

4. Begin cherry-picking.

   - `git cherry-pick {PR commit from master you wish to cherry pick}`
   - Fix conflicts
   - `git cherry-pick --continue`
   - `git push cherry-picks/rc1/vX.X.x`

   > Once all commits are included and CI/tests have passed, then it is ready for a release.

5. Create a release branch `release/vX.X.x` off the release candidate branch.

   - `git checkout -b release/vX.X.x`
   - `git push -u origin release/vX.X.x`
     > Note this Branch is protected once pushed, you will need admin help to make any change merges into the branch.

6. Merge Commit the release branch into the latest major release branch `vX.X`, this will start the release process.

7. Create a Pull Request back to master with the CHANGELOG & version changes from the latest release.
   - Remove all `R:minor` labels from the pull requests that were included in the release.
     > Note: Do not merge the release branch into master.

#### Backport Release

1. start from the existing release branch you want to backport changes to (e.g. v0.30)
   Branch to a release/vX.X.X branch locally (e.g. release/v0.30.7)
2. cherry pick the commit(s) that contain the changes you want to backport (usually these commits are from squash-merged PRs which were already reviewed)
3. steps 2 and 3 from [Major Release](#major-release)
4. push changes to release/vX.X.X branch
5. open a PR against the existing vX.X branch

## Testing

All repos should be hooked up to [CircleCI](https://circleci.com/).

If they have `.go` files in the root directory, they will be automatically
tested by circle using `go test -v -race ./...`. If not, they will need a
`circle.yml`. Ideally, every repo has a `Makefile` that defines `make test` and
includes its continuous integration status using a badge in the `README.md`.

### RPC Testing

If you contribute to the RPC endpoints it's important to document your changes in the [Swagger file](./rpc/swagger/swagger.yaml)
To test your changes you should install `nodejs` and run:

```bash
npm i -g dredd
make build-linux build-contract-tests-hooks
make contract-tests
```

This command will popup a network and check every endpoint against what has been documented<|MERGE_RESOLUTION|>--- conflicted
+++ resolved
@@ -12,11 +12,7 @@
 All work on the code base should be motivated by a [Github
 Issue](https://github.com/tendermint/tendermint/issues).
 [Search](https://github.com/tendermint/tendermint/issues?q=is%3Aopen+is%3Aissue+label%3A%22help+wanted%22)
-<<<<<<< HEAD
-is a good place start when looking for places to contribute.  If you
-=======
 is a good place start when looking for places to contribute. If you
->>>>>>> 606d0a89
 would like to work on an issue which already exists, please indicate so
 by leaving a comment.
 
@@ -53,14 +49,9 @@
 ![Contributing flow](./docs/imgs/contributing.png)
 
 Each stage of the process is aimed at creating feedback cycles which align contributors and maintainers to make sure:
-<<<<<<< HEAD
-* Contributors don’t waste their time implementing/proposing features which won’t land in master.
-* Maintainers have the necessary context in order to support and review contributions.
-=======
 
 - Contributors don’t waste their time implementing/proposing features which won’t land in master.
 - Maintainers have the necessary context in order to support and review contributions.
->>>>>>> 606d0a89
 
 ## Forking
 
@@ -112,18 +103,12 @@
 
 We use [Protocol Buffers](https://developers.google.com/protocol-buffers) along with [gogoproto](https://github.com/gogo/protobuf) to generate code for use across Tendermint Core.
 
-<<<<<<< HEAD
-For linting and checking breaking changes, we use [buf](https://buf.build/). If you would like to run linting and check if the changes you have made are breaking then you will have to install the needed dependencies with `make buf`. Then the linting cmd will be `make proto-lint` and the breaking changes check will be `make proto-check-breaking`.
-
-To generate new stubs based off of your changes you can run `make proto-gen` after installing `protoc` and gogoproto.
-=======
 For linting and checking breaking changes, we use [buf](https://buf.build/). If you would like to run linting and check if the changes you have made are breaking then you will need to have docker running locally. Then the linting cmd will be `make proto-lint` and the breaking changes check will be `make proto-check-breaking`.
 
 There are two ways to generate your proto stubs.
 
 1. Use Docker, pull an image that will generate your proto stubs with no need to install anything. `make proto-gen-docker`
 2. Run `make proto-gen` after installing `protoc` and gogoproto.
->>>>>>> 606d0a89
 
 ### Installation Instructions
 
