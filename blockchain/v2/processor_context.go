package v2

import (
	"fmt"

	"github.com/tendermint/tendermint/state"
	"github.com/tendermint/tendermint/types"
)

type processorContext interface {
	applyBlock(blockID types.BlockID, block *types.Block) error
	verifyCommit(chainID string, blockID types.BlockID, height int64, commit *types.Commit) error
	saveBlock(block *types.Block, blockParts *types.PartSet, seenCommit *types.Commit)
	tmState() state.State
}

type pContext struct {
	store   blockStore
	applier blockApplier
	state   state.State
}

func newProcessorContext(st blockStore, ex blockApplier, s state.State) *pContext {
	return &pContext{
		store:   st,
		applier: ex,
		state:   s,
	}
}

func (pc *pContext) applyBlock(blockID types.BlockID, block *types.Block) error {
<<<<<<< HEAD
	newState, _, err := pc.applier.ApplyBlock(pc.state, blockID, block)
=======
	newState, err := pc.applier.ApplyBlock(pc.state, blockID, block)
>>>>>>> 13eff7f7
	pc.state = newState
	return err
}

func (pc pContext) tmState() state.State {
	return pc.state
}

func (pc pContext) verifyCommit(chainID string, blockID types.BlockID, height int64, commit *types.Commit) error {
	return pc.state.Validators.VerifyCommit(chainID, blockID, height, commit)
}

func (pc *pContext) saveBlock(block *types.Block, blockParts *types.PartSet, seenCommit *types.Commit) {
	pc.store.SaveBlock(block, blockParts, seenCommit)
}

type mockPContext struct {
	applicationBL  []int64
	verificationBL []int64
	state          state.State
}

func newMockProcessorContext(
	state state.State,
	verificationBlackList []int64,
	applicationBlackList []int64) *mockPContext {
	return &mockPContext{
		applicationBL:  applicationBlackList,
		verificationBL: verificationBlackList,
		state:          state,
	}
}

func (mpc *mockPContext) applyBlock(blockID types.BlockID, block *types.Block) error {
	for _, h := range mpc.applicationBL {
		if h == block.Height {
			return fmt.Errorf("generic application error")
		}
	}
	mpc.state.LastBlockHeight = block.Height
	return nil
}

func (mpc *mockPContext) verifyCommit(chainID string, blockID types.BlockID, height int64, commit *types.Commit) error {
	for _, h := range mpc.verificationBL {
		if h == height {
			return fmt.Errorf("generic verification error")
		}
	}
	return nil
}

func (mpc *mockPContext) saveBlock(block *types.Block, blockParts *types.PartSet, seenCommit *types.Commit) {

}

func (mpc *mockPContext) tmState() state.State {
	return mpc.state
}<|MERGE_RESOLUTION|>--- conflicted
+++ resolved
@@ -29,11 +29,7 @@
 }
 
 func (pc *pContext) applyBlock(blockID types.BlockID, block *types.Block) error {
-<<<<<<< HEAD
-	newState, _, err := pc.applier.ApplyBlock(pc.state, blockID, block)
-=======
 	newState, err := pc.applier.ApplyBlock(pc.state, blockID, block)
->>>>>>> 13eff7f7
 	pc.state = newState
 	return err
 }
