package v2

import (
	"net"
	"os"
	"sort"
	"sync"
	"testing"
	"time"

	"github.com/pkg/errors"
	"github.com/stretchr/testify/assert"
<<<<<<< HEAD
	dbm "github.com/tendermint/tm-db"

=======
>>>>>>> 13eff7f7
	abci "github.com/tendermint/tendermint/abci/types"
	"github.com/tendermint/tendermint/behaviour"
	cfg "github.com/tendermint/tendermint/config"
	"github.com/tendermint/tendermint/libs/log"
	"github.com/tendermint/tendermint/libs/service"
	"github.com/tendermint/tendermint/mock"
	"github.com/tendermint/tendermint/p2p"
	"github.com/tendermint/tendermint/p2p/conn"
	"github.com/tendermint/tendermint/proxy"
	sm "github.com/tendermint/tendermint/state"
	"github.com/tendermint/tendermint/store"
	"github.com/tendermint/tendermint/types"
	tmtime "github.com/tendermint/tendermint/types/time"
<<<<<<< HEAD
=======
	dbm "github.com/tendermint/tm-db"
>>>>>>> 13eff7f7
)

type mockPeer struct {
	service.Service
	id p2p.ID
}

func (mp mockPeer) FlushStop()           {}
func (mp mockPeer) ID() p2p.ID           { return mp.id }
func (mp mockPeer) RemoteIP() net.IP     { return net.IP{} }
func (mp mockPeer) RemoteAddr() net.Addr { return &net.TCPAddr{IP: mp.RemoteIP(), Port: 8800} }

func (mp mockPeer) IsOutbound() bool   { return true }
func (mp mockPeer) IsPersistent() bool { return true }
func (mp mockPeer) CloseConn() error   { return nil }

func (mp mockPeer) NodeInfo() p2p.NodeInfo {
	return p2p.DefaultNodeInfo{
		DefaultNodeID: "",
		ListenAddr:    "",
	}
}
func (mp mockPeer) Status() conn.ConnectionStatus { return conn.ConnectionStatus{} }
func (mp mockPeer) SocketAddr() *p2p.NetAddress   { return &p2p.NetAddress{} }

func (mp mockPeer) Send(byte, []byte) bool    { return true }
func (mp mockPeer) TrySend(byte, []byte) bool { return true }

func (mp mockPeer) Set(string, interface{}) {}
func (mp mockPeer) Get(string) interface{}  { return struct{}{} }

//nolint:unused
type mockBlockStore struct {
	blocks map[int64]*types.Block
}

func (ml *mockBlockStore) Height() int64 {
	return int64(len(ml.blocks))
}

func (ml *mockBlockStore) LoadBlock(height int64) *types.Block {
	return ml.blocks[height]
}

func (ml *mockBlockStore) SaveBlock(block *types.Block, part *types.PartSet, commit *types.Commit) {
	ml.blocks[block.Height] = block
}

type mockBlockApplier struct {
}

// XXX: Add whitelist/blacklist?
<<<<<<< HEAD
func (mba *mockBlockApplier) ApplyBlock(
	state sm.State, blockID types.BlockID, block *types.Block,
) (sm.State, int64, error) {
	state.LastBlockHeight++
	return state, 0, nil
=======
func (mba *mockBlockApplier) ApplyBlock(state sm.State, blockID types.BlockID, block *types.Block) (sm.State, error) {
	state.LastBlockHeight++
	return state, nil
>>>>>>> 13eff7f7
}

type mockSwitchIo struct {
	mtx                 sync.Mutex
	switchedToConsensus bool
	numStatusResponse   int
	numBlockResponse    int
	numNoBlockResponse  int
}

func (sio *mockSwitchIo) sendBlockRequest(peerID p2p.ID, height int64) error {
	return nil
}

func (sio *mockSwitchIo) sendStatusResponse(height int64, peerID p2p.ID) error {
	sio.mtx.Lock()
	defer sio.mtx.Unlock()
	sio.numStatusResponse++
	return nil
}

func (sio *mockSwitchIo) sendBlockToPeer(block *types.Block, peerID p2p.ID) error {
	sio.mtx.Lock()
	defer sio.mtx.Unlock()
	sio.numBlockResponse++
	return nil
}

func (sio *mockSwitchIo) sendBlockNotFound(height int64, peerID p2p.ID) error {
	sio.mtx.Lock()
	defer sio.mtx.Unlock()
	sio.numNoBlockResponse++
	return nil
}

func (sio *mockSwitchIo) trySwitchToConsensus(state sm.State, blocksSynced int) {
	sio.mtx.Lock()
	defer sio.mtx.Unlock()
	sio.switchedToConsensus = true
}

<<<<<<< HEAD
func (sio *mockSwitchIo) broadcastStatusRequest(base int64, height int64) {
=======
func (sio *mockSwitchIo) hasSwitchedToConsensus() bool {
	sio.mtx.Lock()
	defer sio.mtx.Unlock()
	return sio.switchedToConsensus
}

func (sio *mockSwitchIo) broadcastStatusRequest(height int64) {
>>>>>>> 13eff7f7
}

type testReactorParams struct {
	logger      log.Logger
	genDoc      *types.GenesisDoc
	privVals    []types.PrivValidator
	startHeight int64
	bufferSize  int
	mockA       bool
}

func newTestReactor(p testReactorParams) *BlockchainReactor {
	store, state, _ := newReactorStore(p.genDoc, p.privVals, p.startHeight)
	reporter := behaviour.NewMockReporter()

	var appl blockApplier

	if p.mockA {
		appl = &mockBlockApplier{}
	} else {
		app := &testApp{}
		cc := proxy.NewLocalClientCreator(app)
		proxyApp := proxy.NewAppConns(cc)
		err := proxyApp.Start()
		if err != nil {
			panic(errors.Wrap(err, "error start app"))
		}
		db := dbm.NewMemDB()
		appl = sm.NewBlockExecutor(db, p.logger, proxyApp.Consensus(), mock.Mempool{}, sm.MockEvidencePool{})
		sm.SaveState(db, state)
	}

<<<<<<< HEAD
	r := newReactor(state, store, reporter, appl, p.bufferSize, true)
=======
	r := newReactor(state, store, reporter, appl, p.bufferSize)
>>>>>>> 13eff7f7
	logger := log.TestingLogger()
	r.SetLogger(logger.With("module", "blockchain"))

	return r
}

// This test is left here and not deleted to retain the termination cases for
// future improvement in [#4482](https://github.com/tendermint/tendermint/issues/4482).
// func TestReactorTerminationScenarios(t *testing.T) {

// 	config := cfg.ResetTestRoot("blockchain_reactor_v2_test")
// 	defer os.RemoveAll(config.RootDir)
// 	genDoc, privVals := randGenesisDoc(config.ChainID(), 1, false, 30)
// 	refStore, _, _ := newReactorStore(genDoc, privVals, 20)

// 	params := testReactorParams{
// 		logger:      log.TestingLogger(),
// 		genDoc:      genDoc,
// 		privVals:    privVals,
// 		startHeight: 10,
// 		bufferSize:  100,
// 		mockA:       true,
// 	}

// 	type testEvent struct {
// 		evType string
// 		peer   string
// 		height int64
// 	}

// 	tests := []struct {
// 		name   string
// 		params testReactorParams
// 		msgs   []testEvent
// 	}{
// 		{
// 			name:   "simple termination on max peer height - one peer",
// 			params: params,
// 			msgs: []testEvent{
// 				{evType: "AddPeer", peer: "P1"},
// 				{evType: "ReceiveS", peer: "P1", height: 13},
// 				{evType: "BlockReq"},
// 				{evType: "ReceiveB", peer: "P1", height: 11},
// 				{evType: "BlockReq"},
// 				{evType: "BlockReq"},
// 				{evType: "ReceiveB", peer: "P1", height: 12},
// 				{evType: "Process"},
// 				{evType: "ReceiveB", peer: "P1", height: 13},
// 				{evType: "Process"},
// 			},
// 		},
// 		{
// 			name:   "simple termination on max peer height - two peers",
// 			params: params,
// 			msgs: []testEvent{
// 				{evType: "AddPeer", peer: "P1"},
// 				{evType: "AddPeer", peer: "P2"},
// 				{evType: "ReceiveS", peer: "P1", height: 13},
// 				{evType: "ReceiveS", peer: "P2", height: 15},
// 				{evType: "BlockReq"},
// 				{evType: "BlockReq"},
// 				{evType: "ReceiveB", peer: "P1", height: 11},
// 				{evType: "ReceiveB", peer: "P2", height: 12},
// 				{evType: "Process"},
// 				{evType: "BlockReq"},
// 				{evType: "BlockReq"},
// 				{evType: "ReceiveB", peer: "P1", height: 13},
// 				{evType: "Process"},
// 				{evType: "ReceiveB", peer: "P2", height: 14},
// 				{evType: "Process"},
// 				{evType: "BlockReq"},
// 				{evType: "ReceiveB", peer: "P2", height: 15},
// 				{evType: "Process"},
// 			},
// 		},
// 		{
// 			name:   "termination on max peer height - two peers, noBlock error",
// 			params: params,
// 			msgs: []testEvent{
// 				{evType: "AddPeer", peer: "P1"},
// 				{evType: "AddPeer", peer: "P2"},
// 				{evType: "ReceiveS", peer: "P1", height: 13},
// 				{evType: "ReceiveS", peer: "P2", height: 15},
// 				{evType: "BlockReq"},
// 				{evType: "BlockReq"},
// 				{evType: "ReceiveNB", peer: "P1", height: 11},
// 				{evType: "BlockReq"},
// 				{evType: "ReceiveB", peer: "P2", height: 12},
// 				{evType: "ReceiveB", peer: "P2", height: 11},
// 				{evType: "Process"},
// 				{evType: "BlockReq"},
// 				{evType: "BlockReq"},
// 				{evType: "ReceiveB", peer: "P2", height: 13},
// 				{evType: "Process"},
// 				{evType: "ReceiveB", peer: "P2", height: 14},
// 				{evType: "Process"},
// 				{evType: "BlockReq"},
// 				{evType: "ReceiveB", peer: "P2", height: 15},
// 				{evType: "Process"},
// 			},
// 		},
// 		{
// 			name:   "termination on max peer height - two peers, remove one peer",
// 			params: params,
// 			msgs: []testEvent{
// 				{evType: "AddPeer", peer: "P1"},
// 				{evType: "AddPeer", peer: "P2"},
// 				{evType: "ReceiveS", peer: "P1", height: 13},
// 				{evType: "ReceiveS", peer: "P2", height: 15},
// 				{evType: "BlockReq"},
// 				{evType: "BlockReq"},
// 				{evType: "RemovePeer", peer: "P1"},
// 				{evType: "BlockReq"},
// 				{evType: "ReceiveB", peer: "P2", height: 12},
// 				{evType: "ReceiveB", peer: "P2", height: 11},
// 				{evType: "Process"},
// 				{evType: "BlockReq"},
// 				{evType: "BlockReq"},
// 				{evType: "ReceiveB", peer: "P2", height: 13},
// 				{evType: "Process"},
// 				{evType: "ReceiveB", peer: "P2", height: 14},
// 				{evType: "Process"},
// 				{evType: "BlockReq"},
// 				{evType: "ReceiveB", peer: "P2", height: 15},
// 				{evType: "Process"},
// 			},
// 		},
// 	}

// 	for _, tt := range tests {
// 		tt := tt
// 		t.Run(tt.name, func(t *testing.T) {
// 			reactor := newTestReactor(params)
// 			reactor.Start()
// 			reactor.reporter = behaviour.NewMockReporter()
// 			mockSwitch := &mockSwitchIo{switchedToConsensus: false}
// 			reactor.io = mockSwitch
// 			// time for go routines to start
// 			time.Sleep(time.Millisecond)

// 			for _, step := range tt.msgs {
// 				switch step.evType {
// 				case "AddPeer":
// 					reactor.scheduler.send(bcAddNewPeer{peerID: p2p.ID(step.peer)})
// 				case "RemovePeer":
// 					reactor.scheduler.send(bcRemovePeer{peerID: p2p.ID(step.peer)})
// 				case "ReceiveS":
// 					reactor.scheduler.send(bcStatusResponse{
// 						peerID: p2p.ID(step.peer),
// 						height: step.height,
// 						time:   time.Now(),
// 					})
// 				case "ReceiveB":
// 					reactor.scheduler.send(bcBlockResponse{
// 						peerID: p2p.ID(step.peer),
// 						block:  refStore.LoadBlock(step.height),
// 						size:   10,
// 						time:   time.Now(),
// 					})
// 				case "ReceiveNB":
// 					reactor.scheduler.send(bcNoBlockResponse{
// 						peerID: p2p.ID(step.peer),
// 						height: step.height,
// 						time:   time.Now(),
// 					})
// 				case "BlockReq":
// 					reactor.scheduler.send(rTrySchedule{time: time.Now()})
// 				case "Process":
// 					reactor.processor.send(rProcessBlock{})
// 				}
// 				// give time for messages to propagate between routines
// 				time.Sleep(time.Millisecond)
// 			}

// 			// time for processor to finish and reactor to switch to consensus
// 			time.Sleep(20 * time.Millisecond)
// 			assert.True(t, mockSwitch.hasSwitchedToConsensus())
// 			reactor.Stop()
// 		})
// 	}
// }

func TestReactorHelperMode(t *testing.T) {
	var (
		channelID = byte(0x40)
	)

	config := cfg.ResetTestRoot("blockchain_reactor_v2_test")
	defer os.RemoveAll(config.RootDir)
	genDoc, privVals := randGenesisDoc(config.ChainID(), 1, false, 30)

	params := testReactorParams{
		logger:      log.TestingLogger(),
		genDoc:      genDoc,
		privVals:    privVals,
		startHeight: 20,
		bufferSize:  100,
		mockA:       true,
	}

	type testEvent struct {
		peer  string
		event interface{}
	}

	tests := []struct {
		name   string
		params testReactorParams
		msgs   []testEvent
	}{
		{
			name:   "status request",
			params: params,
			msgs: []testEvent{
				{"P1", bcStatusRequestMessage{}},
				{"P1", bcBlockRequestMessage{Height: 13}},
				{"P1", bcBlockRequestMessage{Height: 20}},
				{"P1", bcBlockRequestMessage{Height: 22}},
			},
		},
	}

	for _, tt := range tests {
		tt := tt
		t.Run(tt.name, func(t *testing.T) {
			reactor := newTestReactor(params)
			reactor.Start()
			mockSwitch := &mockSwitchIo{switchedToConsensus: false}
			reactor.io = mockSwitch

			for i := 0; i < len(tt.msgs); i++ {
				step := tt.msgs[i]
				switch ev := step.event.(type) {
				case bcStatusRequestMessage:
					old := mockSwitch.numStatusResponse
					reactor.Receive(channelID, mockPeer{id: p2p.ID(step.peer)}, cdc.MustMarshalBinaryBare(ev))
					assert.Equal(t, old+1, mockSwitch.numStatusResponse)
				case bcBlockRequestMessage:
					if ev.Height > params.startHeight {
						old := mockSwitch.numNoBlockResponse
						reactor.Receive(channelID, mockPeer{id: p2p.ID(step.peer)}, cdc.MustMarshalBinaryBare(ev))
						assert.Equal(t, old+1, mockSwitch.numNoBlockResponse)
					} else {
						old := mockSwitch.numBlockResponse
						reactor.Receive(channelID, mockPeer{id: p2p.ID(step.peer)}, cdc.MustMarshalBinaryBare(ev))
						assert.Equal(t, old+1, mockSwitch.numBlockResponse)
					}
				}
			}
			reactor.Stop()
		})
	}
}

<<<<<<< HEAD
func TestReactorSetSwitchNil(t *testing.T) {
	config := cfg.ResetTestRoot("blockchain_reactor_v2_test")
	defer os.RemoveAll(config.RootDir)
	genDoc, privVals := randGenesisDoc(config.ChainID(), 1, false, 30)

	reactor := newTestReactor(testReactorParams{
		logger:   log.TestingLogger(),
		genDoc:   genDoc,
		privVals: privVals,
	})
	reactor.SetSwitch(nil)

	assert.Nil(t, reactor.Switch)
	assert.Nil(t, reactor.io)
}

=======
>>>>>>> 13eff7f7
//----------------------------------------------
// utility funcs

func makeTxs(height int64) (txs []types.Tx) {
	for i := 0; i < 10; i++ {
		txs = append(txs, types.Tx([]byte{byte(height), byte(i)}))
	}
	return txs
}

func makeBlock(height int64, state sm.State, lastCommit *types.Commit) *types.Block {
	block, _ := state.MakeBlock(height, makeTxs(height), lastCommit, nil, state.Validators.GetProposer().Address)
	return block
}

type testApp struct {
	abci.BaseApplication
}

func randGenesisDoc(chainID string, numValidators int, randPower bool, minPower int64) (
	*types.GenesisDoc, []types.PrivValidator) {
	validators := make([]types.GenesisValidator, numValidators)
	privValidators := make([]types.PrivValidator, numValidators)
	for i := 0; i < numValidators; i++ {
		val, privVal := types.RandValidator(randPower, minPower)
		validators[i] = types.GenesisValidator{
			PubKey: val.PubKey,
			Power:  val.VotingPower,
		}
		privValidators[i] = privVal
	}
	sort.Sort(types.PrivValidatorsByAddress(privValidators))

	return &types.GenesisDoc{
		GenesisTime: tmtime.Now(),
		ChainID:     chainID,
		Validators:  validators,
	}, privValidators
}

// Why are we importing the entire blockExecutor dependency graph here
// when we have the facilities to
func newReactorStore(
	genDoc *types.GenesisDoc,
	privVals []types.PrivValidator,
	maxBlockHeight int64) (*store.BlockStore, sm.State, *sm.BlockExecutor) {
	if len(privVals) != 1 {
		panic("only support one validator")
	}
	app := &testApp{}
	cc := proxy.NewLocalClientCreator(app)
	proxyApp := proxy.NewAppConns(cc)
	err := proxyApp.Start()
	if err != nil {
		panic(errors.Wrap(err, "error start app"))
	}

	stateDB := dbm.NewMemDB()
	blockStore := store.NewBlockStore(dbm.NewMemDB())

	state, err := sm.LoadStateFromDBOrGenesisDoc(stateDB, genDoc)
	if err != nil {
		panic(errors.Wrap(err, "error constructing state from genesis file"))
	}

	db := dbm.NewMemDB()
	blockExec := sm.NewBlockExecutor(db, log.TestingLogger(), proxyApp.Consensus(),
		mock.Mempool{}, sm.MockEvidencePool{})
	sm.SaveState(db, state)

	// add blocks in
	for blockHeight := int64(1); blockHeight <= maxBlockHeight; blockHeight++ {
		lastCommit := types.NewCommit(blockHeight-1, 0, types.BlockID{}, nil)
		if blockHeight > 1 {
			lastBlockMeta := blockStore.LoadBlockMeta(blockHeight - 1)
			lastBlock := blockStore.LoadBlock(blockHeight - 1)
			vote, err := types.MakeVote(
				lastBlock.Header.Height,
				lastBlockMeta.BlockID,
				state.Validators,
				privVals[0],
				lastBlock.Header.ChainID,
				time.Now(),
			)
			if err != nil {
				panic(err)
			}
			lastCommit = types.NewCommit(vote.Height, vote.Round,
				lastBlockMeta.BlockID, []types.CommitSig{vote.CommitSig()})
		}

		thisBlock := makeBlock(blockHeight, state, lastCommit)

		thisParts := thisBlock.MakePartSet(types.BlockPartSizeBytes)
		blockID := types.BlockID{Hash: thisBlock.Hash(), PartsHeader: thisParts.Header()}

<<<<<<< HEAD
		state, _, err = blockExec.ApplyBlock(state, blockID, thisBlock)
=======
		state, err = blockExec.ApplyBlock(state, blockID, thisBlock)
>>>>>>> 13eff7f7
		if err != nil {
			panic(errors.Wrap(err, "error apply block"))
		}

		blockStore.SaveBlock(thisBlock, thisParts, lastCommit)
	}
	return blockStore, state, blockExec
}<|MERGE_RESOLUTION|>--- conflicted
+++ resolved
@@ -10,11 +10,8 @@
 
 	"github.com/pkg/errors"
 	"github.com/stretchr/testify/assert"
-<<<<<<< HEAD
 	dbm "github.com/tendermint/tm-db"
 
-=======
->>>>>>> 13eff7f7
 	abci "github.com/tendermint/tendermint/abci/types"
 	"github.com/tendermint/tendermint/behaviour"
 	cfg "github.com/tendermint/tendermint/config"
@@ -28,10 +25,7 @@
 	"github.com/tendermint/tendermint/store"
 	"github.com/tendermint/tendermint/types"
 	tmtime "github.com/tendermint/tendermint/types/time"
-<<<<<<< HEAD
-=======
 	dbm "github.com/tendermint/tm-db"
->>>>>>> 13eff7f7
 )
 
 type mockPeer struct {
@@ -84,17 +78,9 @@
 }
 
 // XXX: Add whitelist/blacklist?
-<<<<<<< HEAD
-func (mba *mockBlockApplier) ApplyBlock(
-	state sm.State, blockID types.BlockID, block *types.Block,
-) (sm.State, int64, error) {
-	state.LastBlockHeight++
-	return state, 0, nil
-=======
 func (mba *mockBlockApplier) ApplyBlock(state sm.State, blockID types.BlockID, block *types.Block) (sm.State, error) {
 	state.LastBlockHeight++
 	return state, nil
->>>>>>> 13eff7f7
 }
 
 type mockSwitchIo struct {
@@ -136,9 +122,6 @@
 	sio.switchedToConsensus = true
 }
 
-<<<<<<< HEAD
-func (sio *mockSwitchIo) broadcastStatusRequest(base int64, height int64) {
-=======
 func (sio *mockSwitchIo) hasSwitchedToConsensus() bool {
 	sio.mtx.Lock()
 	defer sio.mtx.Unlock()
@@ -146,7 +129,6 @@
 }
 
 func (sio *mockSwitchIo) broadcastStatusRequest(height int64) {
->>>>>>> 13eff7f7
 }
 
 type testReactorParams struct {
@@ -179,11 +161,7 @@
 		sm.SaveState(db, state)
 	}
 
-<<<<<<< HEAD
-	r := newReactor(state, store, reporter, appl, p.bufferSize, true)
-=======
 	r := newReactor(state, store, reporter, appl, p.bufferSize)
->>>>>>> 13eff7f7
 	logger := log.TestingLogger()
 	r.SetLogger(logger.With("module", "blockchain"))
 
@@ -438,25 +416,6 @@
 	}
 }
 
-<<<<<<< HEAD
-func TestReactorSetSwitchNil(t *testing.T) {
-	config := cfg.ResetTestRoot("blockchain_reactor_v2_test")
-	defer os.RemoveAll(config.RootDir)
-	genDoc, privVals := randGenesisDoc(config.ChainID(), 1, false, 30)
-
-	reactor := newTestReactor(testReactorParams{
-		logger:   log.TestingLogger(),
-		genDoc:   genDoc,
-		privVals: privVals,
-	})
-	reactor.SetSwitch(nil)
-
-	assert.Nil(t, reactor.Switch)
-	assert.Nil(t, reactor.io)
-}
-
-=======
->>>>>>> 13eff7f7
 //----------------------------------------------
 // utility funcs
 
@@ -553,11 +512,7 @@
 		thisParts := thisBlock.MakePartSet(types.BlockPartSizeBytes)
 		blockID := types.BlockID{Hash: thisBlock.Hash(), PartsHeader: thisParts.Header()}
 
-<<<<<<< HEAD
-		state, _, err = blockExec.ApplyBlock(state, blockID, thisBlock)
-=======
 		state, err = blockExec.ApplyBlock(state, blockID, thisBlock)
->>>>>>> 13eff7f7
 		if err != nil {
 			panic(errors.Wrap(err, "error apply block"))
 		}
