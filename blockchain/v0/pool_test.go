package v0

import (
	"fmt"
	"testing"
	"time"

	"github.com/stretchr/testify/assert"
	"github.com/stretchr/testify/require"

	"github.com/tendermint/tendermint/libs/log"
	tmrand "github.com/tendermint/tendermint/libs/rand"
	"github.com/tendermint/tendermint/p2p"
	"github.com/tendermint/tendermint/types"
)

func init() {
	peerTimeout = 2 * time.Second
}

type testPeer struct {
	id        p2p.ID
	base      int64
	height    int64
	inputChan chan inputData //make sure each peer's data is sequential
}

type inputData struct {
	t       *testing.T
	pool    *BlockPool
	request BlockRequest
}

func (p testPeer) runInputRoutine() {
	go func() {
		for input := range p.inputChan {
			p.simulateInput(input)
		}
	}()
}

// Request desired, pretend like we got the block immediately.
func (p testPeer) simulateInput(input inputData) {
	block := &types.Block{Header: types.Header{Height: input.request.Height}}
	input.pool.AddBlock(input.request.PeerID, block, 123)
	// TODO: uncommenting this creates a race which is detected by:
	// https://github.com/golang/go/blob/2bd767b1022dd3254bcec469f0ee164024726486/src/testing/testing.go#L854-L856
	// see: https://github.com/tendermint/tendermint/issues/3390#issue-418379890
	// input.t.Logf("Added block from peer %v (height: %v)", input.request.PeerID, input.request.Height)
}

type testPeers map[p2p.ID]testPeer

func (ps testPeers) start() {
	for _, v := range ps {
		v.runInputRoutine()
	}
}

func (ps testPeers) stop() {
	for _, v := range ps {
		close(v.inputChan)
	}
}

func makePeers(numPeers int, minHeight, maxHeight int64) testPeers {
	peers := make(testPeers, numPeers)
	for i := 0; i < numPeers; i++ {
		peerID := p2p.ID(tmrand.Str(12))
		height := minHeight + tmrand.Int63n(maxHeight-minHeight)
<<<<<<< HEAD
		peers[peerID] = testPeer{peerID, height, make(chan inputData, 10)}
=======
		base := minHeight + int64(i)
		if base > height {
			base = height
		}
		peers[peerID] = testPeer{peerID, base, height, make(chan inputData, 10)}
>>>>>>> 606d0a89
	}
	return peers
}

func TestBlockPoolBasic(t *testing.T) {
	start := int64(42)
	peers := makePeers(10, start+1, 1000)
	errorsCh := make(chan peerError, 1000)
	requestsCh := make(chan BlockRequest, 1000)
	pool := NewBlockPool(start, requestsCh, errorsCh)
	pool.SetLogger(log.TestingLogger())

	err := pool.Start()
	if err != nil {
		t.Error(err)
	}

	defer pool.Stop()

	peers.start()
	defer peers.stop()

	// Introduce each peer.
	go func() {
		for _, peer := range peers {
			pool.SetPeerRange(peer.id, peer.base, peer.height)
		}
	}()

	// Start a goroutine to pull blocks
	go func() {
		for {
			if !pool.IsRunning() {
				return
			}
			first, second := pool.PeekTwoBlocks()
			if first != nil && second != nil {
				pool.PopRequest()
			} else {
				time.Sleep(1 * time.Second)
			}
		}
	}()

	// Pull from channels
	for {
		select {
		case err := <-errorsCh:
			t.Error(err)
		case request := <-requestsCh:
			t.Logf("Pulled new BlockRequest %v", request)
			if request.Height == 300 {
				return // Done!
			}

			peers[request.PeerID].inputChan <- inputData{t, pool, request}
		}
	}
}

func TestBlockPoolTimeout(t *testing.T) {
	start := int64(42)
	peers := makePeers(10, start+1, 1000)
	errorsCh := make(chan peerError, 1000)
	requestsCh := make(chan BlockRequest, 1000)
	pool := NewBlockPool(start, requestsCh, errorsCh)
	pool.SetLogger(log.TestingLogger())
	err := pool.Start()
	if err != nil {
		t.Error(err)
	}
	defer pool.Stop()

	for _, peer := range peers {
		t.Logf("Peer %v", peer.id)
	}

	// Introduce each peer.
	go func() {
		for _, peer := range peers {
			pool.SetPeerRange(peer.id, peer.base, peer.height)
		}
	}()

	// Start a goroutine to pull blocks
	go func() {
		for {
			if !pool.IsRunning() {
				return
			}
			first, second := pool.PeekTwoBlocks()
			if first != nil && second != nil {
				pool.PopRequest()
			} else {
				time.Sleep(1 * time.Second)
			}
		}
	}()

	// Pull from channels
	counter := 0
	timedOut := map[p2p.ID]struct{}{}
	for {
		select {
		case err := <-errorsCh:
			t.Log(err)
			// consider error to be always timeout here
			if _, ok := timedOut[err.peerID]; !ok {
				counter++
				if counter == len(peers) {
					return // Done!
				}
			}
		case request := <-requestsCh:
			t.Logf("Pulled new BlockRequest %+v", request)
		}
	}
}

func TestBlockPoolRemovePeer(t *testing.T) {
	peers := make(testPeers, 10)
	for i := 0; i < 10; i++ {
		peerID := p2p.ID(fmt.Sprintf("%d", i+1))
		height := int64(i + 1)
		peers[peerID] = testPeer{peerID, 0, height, make(chan inputData)}
	}
	requestsCh := make(chan BlockRequest)
	errorsCh := make(chan peerError)

	pool := NewBlockPool(1, requestsCh, errorsCh)
	pool.SetLogger(log.TestingLogger())
	err := pool.Start()
	require.NoError(t, err)
	defer pool.Stop()

	// add peers
	for peerID, peer := range peers {
		pool.SetPeerRange(peerID, peer.base, peer.height)
	}
	assert.EqualValues(t, 10, pool.MaxPeerHeight())

	// remove not-existing peer
	assert.NotPanics(t, func() { pool.RemovePeer(p2p.ID("Superman")) })

	// remove peer with biggest height
	pool.RemovePeer(p2p.ID("10"))
	assert.EqualValues(t, 9, pool.MaxPeerHeight())

	// remove all peers
	for peerID := range peers {
		pool.RemovePeer(peerID)
	}

	assert.EqualValues(t, 0, pool.MaxPeerHeight())
}<|MERGE_RESOLUTION|>--- conflicted
+++ resolved
@@ -68,15 +68,11 @@
 	for i := 0; i < numPeers; i++ {
 		peerID := p2p.ID(tmrand.Str(12))
 		height := minHeight + tmrand.Int63n(maxHeight-minHeight)
-<<<<<<< HEAD
-		peers[peerID] = testPeer{peerID, height, make(chan inputData, 10)}
-=======
 		base := minHeight + int64(i)
 		if base > height {
 			base = height
 		}
 		peers[peerID] = testPeer{peerID, base, height, make(chan inputData, 10)}
->>>>>>> 606d0a89
 	}
 	return peers
 }
