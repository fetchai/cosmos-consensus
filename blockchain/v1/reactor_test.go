package v1

import (
	"fmt"
	"os"
	"sort"
	"sync"
	"testing"
	"time"

	"github.com/pkg/errors"
	"github.com/stretchr/testify/assert"
	"github.com/stretchr/testify/require"

	dbm "github.com/tendermint/tm-db"

	abci "github.com/tendermint/tendermint/abci/types"
	cfg "github.com/tendermint/tendermint/config"
	"github.com/tendermint/tendermint/libs/log"
	"github.com/tendermint/tendermint/mock"
	"github.com/tendermint/tendermint/p2p"
	"github.com/tendermint/tendermint/proxy"
	sm "github.com/tendermint/tendermint/state"
	"github.com/tendermint/tendermint/store"
	"github.com/tendermint/tendermint/types"
	tmtime "github.com/tendermint/tendermint/types/time"
)

var config *cfg.Config

func randGenesisDoc(numValidators int, randPower bool, minPower int64) (*types.GenesisDoc, []types.PrivValidator) {
	validators := make([]types.GenesisValidator, numValidators)
	privValidators := make([]types.PrivValidator, numValidators)
	for i := 0; i < numValidators; i++ {
		val, privVal := types.RandValidator(randPower, minPower)
		validators[i] = types.GenesisValidator{
			PubKey: val.PubKey,
			Power:  val.VotingPower,
		}
		privValidators[i] = privVal
	}
	sort.Sort(types.PrivValidatorsByAddress(privValidators))

	return &types.GenesisDoc{
		GenesisTime: tmtime.Now(),
		ChainID:     config.ChainID(),
		Validators:  validators,
	}, privValidators
}

func makeVote(
	t *testing.T,
	header *types.Header,
	blockID types.BlockID,
	valset *types.ValidatorSet,
	privVal types.PrivValidator) *types.Vote {

	pubKey, err := privVal.GetPubKey()
	require.NoError(t, err)

	valIdx, _ := valset.GetByAddress(pubKey.Address())
	vote := &types.Vote{
		ValidatorAddress: pubKey.Address(),
		ValidatorIndex:   valIdx,
		Height:           header.Height,
		Round:            1,
		Timestamp:        tmtime.Now(),
		Type:             types.PrecommitType,
		BlockID:          blockID,
	}

	_ = privVal.SignVote(header.ChainID, vote)

	return vote
}

type BlockchainReactorPair struct {
	bcR  *BlockchainReactor
	conR *consensusReactorTest
}

func newBlockchainReactor(
	t *testing.T,
	logger log.Logger,
	genDoc *types.GenesisDoc,
	privVals []types.PrivValidator,
	maxBlockHeight int64) *BlockchainReactor {
	if len(privVals) != 1 {
		panic("only support one validator")
	}

	app := &testApp{}
	cc := proxy.NewLocalClientCreator(app)
	proxyApp := proxy.NewAppConns(cc)
	err := proxyApp.Start()
	if err != nil {
		panic(errors.Wrap(err, "error start app"))
	}

	blockDB := dbm.NewMemDB()
	stateDB := dbm.NewMemDB()
	blockStore := store.NewBlockStore(blockDB)

	state, err := sm.LoadStateFromDBOrGenesisDoc(stateDB, genDoc)
	if err != nil {
		panic(errors.Wrap(err, "error constructing state from genesis file"))
	}

	// Make the BlockchainReactor itself.
	// NOTE we have to create and commit the blocks first because
	// pool.height is determined from the store.
	fastSync := true
	db := dbm.NewMemDB()
	blockExec := sm.NewBlockExecutor(db, log.TestingLogger(), proxyApp.Consensus(),
		mock.Mempool{}, sm.MockEvidencePool{})
	sm.SaveState(db, state)

	// let's add some blocks in
	for blockHeight := int64(1); blockHeight <= maxBlockHeight; blockHeight++ {
		lastCommit := types.NewCommit(blockHeight-1, 1, types.BlockID{}, nil)
		if blockHeight > 1 {
			lastBlockMeta := blockStore.LoadBlockMeta(blockHeight - 1)
			lastBlock := blockStore.LoadBlock(blockHeight - 1)

<<<<<<< HEAD
			vote := makeVote(&lastBlock.Header, lastBlockMeta.BlockID, state.Validators, privVals[0])
=======
			vote := makeVote(t, &lastBlock.Header, lastBlockMeta.BlockID, state.Validators, privVals[0])
>>>>>>> 606d0a89
			lastCommit = types.NewCommit(vote.Height, vote.Round, lastBlockMeta.BlockID, []types.CommitSig{vote.CommitSig()})
		}

		thisBlock := makeBlock(blockHeight, state, lastCommit)

		thisParts := thisBlock.MakePartSet(types.BlockPartSizeBytes)
		blockID := types.BlockID{Hash: thisBlock.Hash(), PartsHeader: thisParts.Header()}

		state, _, err = blockExec.ApplyBlock(state, blockID, thisBlock)
		if err != nil {
			panic(errors.Wrap(err, "error apply block"))
		}

		blockStore.SaveBlock(thisBlock, thisParts, lastCommit)
	}

	bcReactor := NewBlockchainReactor(state.Copy(), blockExec, blockStore, fastSync)
	bcReactor.SetLogger(logger.With("module", "blockchain"))

	return bcReactor
}

func newBlockchainReactorPair(
	t *testing.T,
	logger log.Logger,
	genDoc *types.GenesisDoc,
	privVals []types.PrivValidator,
	maxBlockHeight int64) BlockchainReactorPair {

	consensusReactor := &consensusReactorTest{}
	consensusReactor.BaseReactor = *p2p.NewBaseReactor("Consensus reactor", consensusReactor)

	return BlockchainReactorPair{
		newBlockchainReactor(t, logger, genDoc, privVals, maxBlockHeight),
		consensusReactor}
}

type consensusReactorTest struct {
	p2p.BaseReactor     // BaseService + p2p.Switch
	switchedToConsensus bool
	mtx                 sync.Mutex
}

func (conR *consensusReactorTest) SwitchToConsensus(state sm.State, blocksSynced uint64) {
	conR.mtx.Lock()
	defer conR.mtx.Unlock()
	conR.switchedToConsensus = true
}

func TestFastSyncNoBlockResponse(t *testing.T) {

	config = cfg.ResetTestRoot("blockchain_new_reactor_test")
	defer os.RemoveAll(config.RootDir)
	genDoc, privVals := randGenesisDoc(1, false, 30)

	maxBlockHeight := int64(65)

	reactorPairs := make([]BlockchainReactorPair, 2)

	logger := log.TestingLogger()
	reactorPairs[0] = newBlockchainReactorPair(t, logger, genDoc, privVals, maxBlockHeight)
	reactorPairs[1] = newBlockchainReactorPair(t, logger, genDoc, privVals, 0)

	p2p.MakeConnectedSwitches(config.P2P, 2, func(i int, s *p2p.Switch) *p2p.Switch {
		s.AddReactor("BLOCKCHAIN", reactorPairs[i].bcR)
		s.AddReactor("CONSENSUS", reactorPairs[i].conR)
		moduleName := fmt.Sprintf("blockchain-%v", i)
		reactorPairs[i].bcR.SetLogger(logger.With("module", moduleName))

		return s

	}, p2p.Connect2Switches)

	defer func() {
		for _, r := range reactorPairs {
			_ = r.bcR.Stop()
			_ = r.conR.Stop()
		}
	}()

	tests := []struct {
		height   int64
		existent bool
	}{
		{maxBlockHeight + 2, false},
		{10, true},
		{1, true},
		{maxBlockHeight + 100, false},
	}

	for {
		time.Sleep(10 * time.Millisecond)
		reactorPairs[1].conR.mtx.Lock()
		if reactorPairs[1].conR.switchedToConsensus {
			reactorPairs[1].conR.mtx.Unlock()
			break
		}
		reactorPairs[1].conR.mtx.Unlock()
	}

	assert.Equal(t, maxBlockHeight, reactorPairs[0].bcR.store.Height())

	for _, tt := range tests {
		block := reactorPairs[1].bcR.store.LoadBlock(tt.height)
		if tt.existent {
			assert.True(t, block != nil)
		} else {
			assert.True(t, block == nil)
		}
	}
}

// NOTE: This is too hard to test without
// an easy way to add test peer to switch
// or without significant refactoring of the module.
// Alternatively we could actually dial a TCP conn but
// that seems extreme.
func TestFastSyncBadBlockStopsPeer(t *testing.T) {
	numNodes := 4
	maxBlockHeight := int64(148)

	config = cfg.ResetTestRoot("blockchain_reactor_test")
	defer os.RemoveAll(config.RootDir)
	genDoc, privVals := randGenesisDoc(1, false, 30)

<<<<<<< HEAD
	// Other chain needs a different valiator set
	otherGenDoc, otherPrivVals := randGenesisDoc(1, false, 30)
	otherChain := newBlockchainReactorPair(log.TestingLogger(), otherGenDoc, otherPrivVals, maxBlockHeight)
=======
	otherChain := newBlockchainReactorPair(t, log.TestingLogger(), genDoc, privVals, maxBlockHeight)
>>>>>>> 606d0a89
	defer func() {
		_ = otherChain.bcR.Stop()
		_ = otherChain.conR.Stop()
	}()

	reactorPairs := make([]BlockchainReactorPair, numNodes)
	logger := make([]log.Logger, numNodes)

	for i := 0; i < numNodes; i++ {
		logger[i] = log.TestingLogger()
		height := int64(0)
		if i == 0 {
			height = maxBlockHeight
		}
		reactorPairs[i] = newBlockchainReactorPair(t, logger[i], genDoc, privVals, height)
	}

	switches := p2p.MakeConnectedSwitches(config.P2P, numNodes, func(i int, s *p2p.Switch) *p2p.Switch {
		reactorPairs[i].conR.mtx.Lock()
		s.AddReactor("BLOCKCHAIN", reactorPairs[i].bcR)
		s.AddReactor("CONSENSUS", reactorPairs[i].conR)
		moduleName := fmt.Sprintf("blockchain-%v", i)
		reactorPairs[i].bcR.SetLogger(logger[i].With("module", moduleName))
		reactorPairs[i].conR.mtx.Unlock()
		return s

	}, p2p.Connect2Switches)

	defer func() {
		for _, r := range reactorPairs {
			_ = r.bcR.Stop()
			_ = r.conR.Stop()
		}
	}()

outerFor:
	for {
		time.Sleep(10 * time.Millisecond)
		for i := 0; i < numNodes; i++ {
			reactorPairs[i].conR.mtx.Lock()
			if !reactorPairs[i].conR.switchedToConsensus {
				reactorPairs[i].conR.mtx.Unlock()
				continue outerFor
			}
			reactorPairs[i].conR.mtx.Unlock()
		}
		break
	}

	//at this time, reactors[0-3] is the newest
	assert.Equal(t, numNodes-1, reactorPairs[1].bcR.Switch.Peers().Size())

	//mark last reactorPair as an invalid peer
	reactorPairs[numNodes-1].bcR.store = otherChain.bcR.store

	lastLogger := log.TestingLogger()
	lastReactorPair := newBlockchainReactorPair(t, lastLogger, genDoc, privVals, 0)
	reactorPairs = append(reactorPairs, lastReactorPair)

	switches = append(switches, p2p.MakeConnectedSwitches(config.P2P, 1, func(i int, s *p2p.Switch) *p2p.Switch {
		s.AddReactor("BLOCKCHAIN", reactorPairs[len(reactorPairs)-1].bcR)
		s.AddReactor("CONSENSUS", reactorPairs[len(reactorPairs)-1].conR)
		moduleName := fmt.Sprintf("blockchain-%v", len(reactorPairs)-1)
		reactorPairs[len(reactorPairs)-1].bcR.SetLogger(lastLogger.With("module", moduleName))
		return s

	}, p2p.Connect2Switches)...)

	for i := 0; i < len(reactorPairs)-1; i++ {
		p2p.Connect2Switches(switches, i, len(reactorPairs)-1)
	}

	for {
		time.Sleep(1 * time.Second)
		lastReactorPair.conR.mtx.Lock()
		if lastReactorPair.conR.switchedToConsensus {
			lastReactorPair.conR.mtx.Unlock()
			break
		}
		lastReactorPair.conR.mtx.Unlock()

		if lastReactorPair.bcR.Switch.Peers().Size() == 0 {
			break
		}
	}

	assert.True(t, lastReactorPair.bcR.Switch.Peers().Size() < len(reactorPairs)-1)
}

func TestBcBlockRequestMessageValidateBasic(t *testing.T) {
	testCases := []struct {
		testName      string
		requestHeight int64
		expectErr     bool
	}{
		{"Valid Request Message", 0, false},
		{"Valid Request Message", 1, false},
		{"Invalid Request Message", -1, true},
	}

	for _, tc := range testCases {
		tc := tc
		t.Run(tc.testName, func(t *testing.T) {
			request := bcBlockRequestMessage{Height: tc.requestHeight}
			assert.Equal(t, tc.expectErr, request.ValidateBasic() != nil, "Validate Basic had an unexpected result")
		})
	}
}

func TestBcNoBlockResponseMessageValidateBasic(t *testing.T) {
	testCases := []struct {
		testName          string
		nonResponseHeight int64
		expectErr         bool
	}{
		{"Valid Non-Response Message", 0, false},
		{"Valid Non-Response Message", 1, false},
		{"Invalid Non-Response Message", -1, true},
	}

	for _, tc := range testCases {
		tc := tc
		t.Run(tc.testName, func(t *testing.T) {
			nonResponse := bcNoBlockResponseMessage{Height: tc.nonResponseHeight}
			assert.Equal(t, tc.expectErr, nonResponse.ValidateBasic() != nil, "Validate Basic had an unexpected result")
		})
	}
}

func TestBcStatusRequestMessageValidateBasic(t *testing.T) {
	testCases := []struct {
		testName      string
		requestHeight int64
		expectErr     bool
	}{
		{"Valid Request Message", 0, false},
		{"Valid Request Message", 1, false},
		{"Invalid Request Message", -1, true},
	}

	for _, tc := range testCases {
		tc := tc
		t.Run(tc.testName, func(t *testing.T) {
			request := bcStatusRequestMessage{Height: tc.requestHeight}
			assert.Equal(t, tc.expectErr, request.ValidateBasic() != nil, "Validate Basic had an unexpected result")
		})
	}
}

func TestBcStatusResponseMessageValidateBasic(t *testing.T) {
	testCases := []struct {
		testName       string
		responseHeight int64
		expectErr      bool
	}{
		{"Valid Response Message", 0, false},
		{"Valid Response Message", 1, false},
		{"Invalid Response Message", -1, true},
	}

	for _, tc := range testCases {
		tc := tc
		t.Run(tc.testName, func(t *testing.T) {
			response := bcStatusResponseMessage{Height: tc.responseHeight}
			assert.Equal(t, tc.expectErr, response.ValidateBasic() != nil, "Validate Basic had an unexpected result")
		})
	}
}

//----------------------------------------------
// utility funcs

func makeTxs(height int64) (txs []types.Tx) {
	for i := 0; i < 10; i++ {
		txs = append(txs, types.Tx([]byte{byte(height), byte(i)}))
	}
	return txs
}

func makeBlock(height int64, state sm.State, lastCommit *types.Commit) *types.Block {
	block, _ := state.MakeBlock(height, makeTxs(height), lastCommit, nil, state.Validators.GetProposer().Address)
	return block
}

type testApp struct {
	abci.BaseApplication
}<|MERGE_RESOLUTION|>--- conflicted
+++ resolved
@@ -122,11 +122,7 @@
 			lastBlockMeta := blockStore.LoadBlockMeta(blockHeight - 1)
 			lastBlock := blockStore.LoadBlock(blockHeight - 1)
 
-<<<<<<< HEAD
-			vote := makeVote(&lastBlock.Header, lastBlockMeta.BlockID, state.Validators, privVals[0])
-=======
 			vote := makeVote(t, &lastBlock.Header, lastBlockMeta.BlockID, state.Validators, privVals[0])
->>>>>>> 606d0a89
 			lastCommit = types.NewCommit(vote.Height, vote.Round, lastBlockMeta.BlockID, []types.CommitSig{vote.CommitSig()})
 		}
 
@@ -252,13 +248,9 @@
 	defer os.RemoveAll(config.RootDir)
 	genDoc, privVals := randGenesisDoc(1, false, 30)
 
-<<<<<<< HEAD
 	// Other chain needs a different valiator set
 	otherGenDoc, otherPrivVals := randGenesisDoc(1, false, 30)
-	otherChain := newBlockchainReactorPair(log.TestingLogger(), otherGenDoc, otherPrivVals, maxBlockHeight)
-=======
-	otherChain := newBlockchainReactorPair(t, log.TestingLogger(), genDoc, privVals, maxBlockHeight)
->>>>>>> 606d0a89
+	otherChain := newBlockchainReactorPair(t, log.TestingLogger(), otherGenDoc, otherPrivVals, maxBlockHeight)
 	defer func() {
 		_ = otherChain.bcR.Stop()
 		_ = otherChain.conR.Stop()
