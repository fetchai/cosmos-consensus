package rpctest

import (
	"context"
	"fmt"
	"os"
	"path/filepath"
	"strings"
	"time"

	abci "github.com/tendermint/tendermint/abci/types"
	"github.com/tendermint/tendermint/libs/log"

	cfg "github.com/tendermint/tendermint/config"
	tmnet "github.com/tendermint/tendermint/libs/net"
	nm "github.com/tendermint/tendermint/node"
	"github.com/tendermint/tendermint/p2p"
	"github.com/tendermint/tendermint/privval"
	"github.com/tendermint/tendermint/proxy"
	ctypes "github.com/tendermint/tendermint/rpc/core/types"
	core_grpc "github.com/tendermint/tendermint/rpc/grpc"
	rpcclient "github.com/tendermint/tendermint/rpc/jsonrpc/client"
)

// Options helps with specifying some parameters for our RPC testing for greater
// control.
type Options struct {
	suppressStdout bool
	recreateConfig bool
}

var globalConfig *cfg.Config
var defaultOptions = Options{
	suppressStdout: false,
	recreateConfig: false,
}

func waitForRPC() {
	laddr := GetConfig().RPC.ListenAddress
<<<<<<< HEAD
	client, err := rpcclient.NewJSONRPCClient(laddr)
=======
	client, err := rpcclient.New(laddr)
>>>>>>> 606d0a89
	if err != nil {
		panic(err)
	}
	ctypes.RegisterAmino(client.Codec())
	result := new(ctypes.ResultStatus)
	for {
		_, err := client.Call("status", map[string]interface{}{}, result)
		if err == nil {
			return
		}

		fmt.Println("error", err)
		time.Sleep(time.Millisecond)
	}
}

func waitForGRPC() {
	client := GetGRPCClient()
	for {
		_, err := client.Ping(context.Background(), &core_grpc.RequestPing{})
		if err == nil {
			return
		}
	}
}

// f**ing long, but unique for each test
func makePathname() string {
	// get path
	p, err := os.Getwd()
	if err != nil {
		panic(err)
	}
	// fmt.Println(p)
	sep := string(filepath.Separator)
	return strings.Replace(p, sep, "_", -1)
}

func randPort() int {
	port, err := tmnet.GetFreePort()
	if err != nil {
		panic(err)
	}
	return port
}

func makeAddrs() (string, string, string) {
	return fmt.Sprintf("tcp://127.0.0.1:%d", randPort()),
		fmt.Sprintf("tcp://127.0.0.1:%d", randPort()),
		fmt.Sprintf("tcp://127.0.0.1:%d", randPort())
}

func createConfig() *cfg.Config {
	pathname := makePathname()
	c := cfg.ResetTestRoot(pathname)

	// and we use random ports to run in parallel
	tm, rpc, grpc := makeAddrs()
	c.P2P.ListenAddress = tm
	c.RPC.ListenAddress = rpc
	c.RPC.CORSAllowedOrigins = []string{"https://tendermint.com/"}
	c.RPC.GRPCListenAddress = grpc
	c.TxIndex.IndexKeys = "app.creator,tx.height" // see kvstore application
	return c
}

// GetConfig returns a config for the test cases as a singleton
func GetConfig(forceCreate ...bool) *cfg.Config {
	if globalConfig == nil || (len(forceCreate) > 0 && forceCreate[0]) {
		globalConfig = createConfig()
	}
	return globalConfig
}

func GetGRPCClient() core_grpc.BroadcastAPIClient {
	grpcAddr := globalConfig.RPC.GRPCListenAddress
	return core_grpc.StartGRPCClient(grpcAddr)
}

// StartTendermint starts a test tendermint server in a go routine and returns when it is initialized
func StartTendermint(app abci.Application, opts ...func(*Options)) *nm.Node {
	nodeOpts := defaultOptions
	for _, opt := range opts {
		opt(&nodeOpts)
	}
	node := NewTendermint(app, &nodeOpts)
	err := node.Start()
	if err != nil {
		panic(err)
	}

	// wait for rpc
	waitForRPC()
	waitForGRPC()

	if !nodeOpts.suppressStdout {
		fmt.Println("Tendermint running!")
	}

	return node
}

// StopTendermint stops a test tendermint server, waits until it's stopped and
// cleans up test/config files.
func StopTendermint(node *nm.Node) {
	node.Stop()
	node.Wait()
	os.RemoveAll(node.Config().RootDir)
}

// NewTendermint creates a new tendermint server and sleeps forever
func NewTendermint(app abci.Application, opts *Options) *nm.Node {
	// Create & start node
	config := GetConfig(opts.recreateConfig)
	var logger log.Logger
	if opts.suppressStdout {
		logger = log.NewNopLogger()
	} else {
		logger = log.NewTMLogger(log.NewSyncWriter(os.Stdout))
		logger = log.NewFilter(logger, log.AllowError())
	}
	pvKeyFile := config.PrivValidatorKeyFile()
	pvKeyStateFile := config.PrivValidatorStateFile()
	pv := privval.LoadOrGenFilePV(pvKeyFile, pvKeyStateFile)
	papp := proxy.NewLocalClientCreator(app)
	nodeKey, err := p2p.LoadOrGenNodeKey(config.NodeKeyFile())
	if err != nil {
		panic(err)
	}
	node, err := nm.NewNode(config, pv, nodeKey, papp,
		nm.DefaultGenesisDocProviderFunc(config),
		nm.DefaultDBProvider,
		nm.DefaultMetricsProvider(config.Instrumentation),
		logger)
	if err != nil {
		panic(err)
	}
	return node
}

// SuppressStdout is an option that tries to make sure the RPC test Tendermint
// node doesn't log anything to stdout.
func SuppressStdout(o *Options) {
	o.suppressStdout = true
}

// RecreateConfig instructs the RPC test to recreate the configuration each
// time, instead of treating it as a global singleton.
func RecreateConfig(o *Options) {
	o.recreateConfig = true
}<|MERGE_RESOLUTION|>--- conflicted
+++ resolved
@@ -37,11 +37,7 @@
 
 func waitForRPC() {
 	laddr := GetConfig().RPC.ListenAddress
-<<<<<<< HEAD
-	client, err := rpcclient.NewJSONRPCClient(laddr)
-=======
 	client, err := rpcclient.New(laddr)
->>>>>>> 606d0a89
 	if err != nil {
 		panic(err)
 	}
