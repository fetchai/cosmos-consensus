openapi: 3.0.0
info:
  title: RPC client for Tendermint
  description: A REST interface for state queries, transaction generation and broadcasting.
  version: "Master"
  license:
    name: Apache 2.0
    url: https://github.com/tendermint/tendermint/blob/master/LICENSE
servers:
  - url: https://rpc.cosmos.network
    description: Cosmos mainnet node to interact with the Tendermint RPC
  - url: http://localhost:26657
    description: Interact with the Tendermint RPC locally on your device
tags:
  - name: Websocket
    description: Subscribe/unsubscribe are reserved for websocket events.
  - name: Info
    description: Informations about the node APIs
  - name: Tx
    description: Transactions broadcast APIs
  - name: ABCI
    description: ABCI APIs
  - name: Evidence
    description: Evidence APIs
paths:
  /broadcast_tx_sync:
    get:
      summary: Returns with the response from CheckTx. Does not wait for DeliverTx result.
      tags:
        - Tx
      operationId: broadcast_tx_sync
      description: |
        If you want to be sure that the transaction is included in a block, you can
        subscribe for the result using JSONRPC via a websocket. See
        https://docs.tendermint.com/master/app-dev/subscribing-to-events-via-websocket.html
        If you haven't received anything after a couple of blocks, resend it. If the
        same happens again, send it to some other node. A few reasons why it could
        happen:

        1. malicious node can drop or pretend it had committed your tx
        2. malicious proposer (not necessary the one you're communicating with) can
        drop transactions, which might become valid in the future
        (https://github.com/tendermint/tendermint/issues/3322)


        Please refer to
        https://docs.tendermint.com/master/tendermint-core/using-tendermint.html#formatting
        for formatting/encoding rules.
      parameters:
        - in: query
          name: tx
          required: true
          schema:
            type: string
            example: "456"
          description: The transaction
      responses:
        200:
          description: Empty
          content:
            application/json:
              schema:
                $ref: "#/components/schemas/BroadcastTxResponse"
        500:
          description: Error
          content:
            application/json:
              schema:
                $ref: "#/components/schemas/ErrorResponse"
  /broadcast_tx_async:
    get:
      summary: Returns right away, with no response. Does not wait for CheckTx nor DeliverTx results.
      tags:
        - Tx
      operationId: broadcast_tx_async
      description: |
        If you want to be sure that the transaction is included in a block, you can
        subscribe for the result using JSONRPC via a websocket. See
        https://docs.tendermint.com/master/app-dev/subscribing-to-events-via-websocket.html
        If you haven't received anything after a couple of blocks, resend it. If the
        same happens again, send it to some other node. A few reasons why it could
        happen:

        1. malicious node can drop or pretend it had committed your tx
        2. malicious proposer (not necessary the one you're communicating with) can
        drop transactions, which might become valid in the future
        (https://github.com/tendermint/tendermint/issues/3322)
        3. node can be offline

        Please refer to
        https://docs.tendermint.com/master/tendermint-core/using-tendermint.html#formatting
        for formatting/encoding rules.
      parameters:
        - in: query
          name: tx
          required: true
          schema:
            type: string
            example: "123"
          description: The transaction
      responses:
        200:
          description: empty answer
          content:
            application/json:
              schema:
                $ref: "#/components/schemas/BroadcastTxResponse"
        500:
          description: empty error
          content:
            application/json:
              schema:
                $ref: "#/components/schemas/ErrorResponse"
  /broadcast_tx_commit:
    get:
      summary: Returns with the responses from CheckTx and DeliverTx.
      tags:
        - Tx
      operationId: broadcast_tx_commit
      description: |
        IMPORTANT: use only for testing and development. In production, use
        BroadcastTxSync or BroadcastTxAsync. You can subscribe for the transaction
        result using JSONRPC via a websocket. See
        https://docs.tendermint.com/master/app-dev/subscribing-to-events-via-websocket.html

        CONTRACT: only returns error if mempool.CheckTx() errs or if we timeout
        waiting for tx to commit.

        If CheckTx or DeliverTx fail, no error will be returned, but the returned result
        will contain a non-OK ABCI code.

        Please refer to
        https://docs.tendermint.com/master/tendermint-core/using-tendermint.html#formatting
        for formatting/encoding rules.
      parameters:
        - in: query
          name: tx
          required: true
          schema:
            type: string
            example: "785"
          description: The transaction
      responses:
        200:
          description: empty answer
          content:
            application/json:
              schema:
                $ref: "#/components/schemas/BroadcastTxCommitResponse"
        500:
          description: empty error
          content:
            application/json:
              schema:
                $ref: "#/components/schemas/ErrorResponse"
  /subscribe:
    get:
      summary: Subscribe for events via WebSocket.
      tags:
        - Websocket
      operationId: subscribe
      description: |
        To tell which events you want, you need to provide a query. query is a
        string, which has a form: "condition AND condition ..." (no OR at the
        moment). condition has a form: "key operation operand". key is a string with
        a restricted set of possible symbols ( \t\n\r\\()"'=>< are not allowed).
        operation can be "=", "<", "<=", ">", ">=", "CONTAINS" AND "EXISTS". operand
        can be a string (escaped with single quotes), number, date or time.

        Examples:
              tm.event = 'NewBlock'               # new blocks
              tm.event = 'CompleteProposal'       # node got a complete proposal
              tm.event = 'Tx' AND tx.hash = 'XYZ' # single transaction
              tm.event = 'Tx' AND tx.height = 5   # all txs of the fifth block
              tx.height = 5                       # all txs of the fifth block

        Tendermint provides a few predefined keys: tm.event, tx.hash and tx.height.
        Note for transactions, you can define additional keys by providing events with
        DeliverTx response.

        import (
            abci "github.com/tendermint/tendermint/abci/types"
            "github.com/tendermint/tendermint/libs/pubsub/query"
        )

        abci.ResponseDeliverTx{
          Events: []abci.Event{
              {
                  Type: "rewards.withdraw",
                  Attributes: kv.Pairs{
                      kv.Pair{Key: []byte("address"), Value: []byte("AddrA")},
                      kv.Pair{Key: []byte("source"), Value: []byte("SrcX")},
                      kv.Pair{Key: []byte("amount"), Value: []byte("...")},
                      kv.Pair{Key: []byte("balance"), Value: []byte("...")},
                  },
              },
              {
                  Type: "rewards.withdraw",
                  Attributes: kv.Pairs{
                      kv.Pair{Key: []byte("address"), Value: []byte("AddrB")},
                      kv.Pair{Key: []byte("source"), Value: []byte("SrcY")},
                      kv.Pair{Key: []byte("amount"), Value: []byte("...")},
                      kv.Pair{Key: []byte("balance"), Value: []byte("...")},
                  },
              },
              {
                  Type: "transfer",
                  Attributes: kv.Pairs{
                      kv.Pair{Key: []byte("sender"), Value: []byte("AddrC")},
                      kv.Pair{Key: []byte("recipient"), Value: []byte("AddrD")},
                      kv.Pair{Key: []byte("amount"), Value: []byte("...")},
                  },
              },
          },
        }

        All events are indexed by a composite key of the form {eventType}.{evenAttrKey}.
        In the above examples, the following keys would be indexed:
           - rewards.withdraw.address
           - rewards.withdraw.source
           - rewards.withdraw.amount
           - rewards.withdraw.balance
           - transfer.sender
           - transfer.recipient
           - transfer.amount

        Multiple event types with duplicate keys are allowed and are meant to
        categorize unique and distinct events. In the above example, all events
        indexed under the key `rewards.withdraw.address` will have the following
        values stored and queryable:

           - AddrA
           - AddrB

        To create a query for txs where address AddrA withdrew rewards:
        query.MustParse("tm.event = 'Tx' AND rewards.withdraw.address = 'AddrA'")

        To create a query for txs where address AddrA withdrew rewards from source Y:
        query.MustParse("tm.event = 'Tx' AND rewards.withdraw.address = 'AddrA' AND rewards.withdraw.source = 'Y'")

        To create a query for txs where AddrA transferred funds:
        query.MustParse("tm.event = 'Tx' AND transfer.sender = 'AddrA'")

        The following queries would return no results:
        query.MustParse("tm.event = 'Tx' AND transfer.sender = 'AddrZ'")
        query.MustParse("tm.event = 'Tx' AND rewards.withdraw.address = 'AddrZ'")
        query.MustParse("tm.event = 'Tx' AND rewards.withdraw.source = 'W'")

        See list of all possible events here
        https://godoc.org/github.com/tendermint/tendermint/types#pkg-constants

        For complete query syntax, check out
        https://godoc.org/github.com/tendermint/tendermint/libs/pubsub/query.

        ```go
        import rpchttp "github.com/tendermint/rpc/client/http"
        import "github.com/tendermint/tendermint/types"

        client := rpchttp.New("tcp:0.0.0.0:26657", "/websocket")
        err := client.Start()
        if err != nil {
          handle error
        }
        defer client.Stop()
        ctx, cancel := context.WithTimeout(context.Background(), 1 * time.Second)
        defer cancel()
        query := "tm.event = 'Tx' AND tx.height = 3"
        txs, err := client.Subscribe(ctx, "test-client", query)
        if err != nil {
          handle error
        }

        go func() {
         for e := range txs {
           fmt.Println("got ", e.Data.(types.EventDataTx))
           }
        }()
        ```
      parameters:
        - in: query
          name: query
          required: true
          schema:
            type: string
            example: tm.event = 'Tx' AND tx.height = 5
          description: |
            query is a string, which has a form: "condition AND condition ..." (no OR at the
            moment). condition has a form: "key operation operand". key is a string with
            a restricted set of possible symbols ( \t\n\r\\()"'=>< are not allowed).
            operation can be "=", "<", "<=", ">", ">=", "CONTAINS". operand can be a
            string (escaped with single quotes), number, date or time.
      responses:
        200:
          description: empty answer
          content:
            application/json:
              schema:
                $ref: "#/components/schemas/EmptyResponse"
        500:
          description: empty error
          content:
            application/json:
              schema:
                $ref: "#/components/schemas/ErrorResponse"
  /unsubscribe:
    get:
      summary: Unsubscribe from event on Websocket
      tags:
        - Websocket
      operationId: unsubscribe
      description: |
        ```go
        client := rpchttp.New("tcp:0.0.0.0:26657", "/websocket")
        err := client.Start()
        if err != nil {
           handle error
        }
        defer client.Stop()
        query := "tm.event = 'Tx' AND tx.height = 3"
        err = client.Unsubscribe(context.Background(), "test-client", query)
        if err != nil {
           handle error
        }
        ```
      parameters:
        - in: query
          name: query
          required: true
          schema:
            type: string
            example: tm.event = 'Tx' AND tx.height = 5
          description: |
            query is a string, which has a form: "condition AND condition ..." (no OR at the
            moment). condition has a form: "key operation operand". key is a string with
            a restricted set of possible symbols ( \t\n\r\\()"'=>< are not allowed).
            operation can be "=", "<", "<=", ">", ">=", "CONTAINS". operand can be a
            string (escaped with single quotes), number, date or time.
      responses:
        200:
          description: Answer
          content:
            application/json:
              schema:
                $ref: "#/components/schemas/EmptyResponse"
        500:
          description: Error
          content:
            application/json:
              schema:
                $ref: "#/components/schemas/ErrorResponse"
  /unsubscribe_all:
    get:
      summary: Unsubscribe from all events via WebSocket
      tags:
        - Websocket
      operationId: unsubscribe_all
      description: |
        Unsubscribe from all events via WebSocket
      responses:
        200:
          description: empty answer
          content:
            application/json:
              schema:
                $ref: "#/components/schemas/EmptyResponse"
        500:
          description: empty error
          content:
            application/json:
              schema:
                $ref: "#/components/schemas/ErrorResponse"
  /health:
    get:
      summary: Node heartbeat
      tags:
        - Info
      operationId: health
      description: |
        Get node health. Returns empty result (200 OK) on success, no response - in case of an error.
      responses:
        200:
          description: Gets Node Health
          content:
            application/json:
              schema:
                $ref: "#/components/schemas/EmptyResponse"
        500:
          description: empty error
          content:
            application/json:
              schema:
                $ref: "#/components/schemas/ErrorResponse"
  /status:
    get:
      summary: Node Status
      operationId: status
      tags:
        - Info
      description: |
        Get Tendermint status including node info, pubkey, latest block hash, app hash, block height and time.
      responses:
        200:
          description: Status of the node
          content:
            application/json:
              schema:
                $ref: "#/components/schemas/StatusResponse"
        500:
          description: empty error
          content:
            application/json:
              schema:
                $ref: "#/components/schemas/ErrorResponse"
  /net_info:
    get:
      summary: Network informations
      operationId: net_info
      tags:
        - Info
      description: |
        Get network info.
      responses:
        200:
          description: empty answer
          content:
            application/json:
              schema:
                $ref: "#/components/schemas/NetInfoResponse"
        500:
          description: empty error
          content:
            application/json:
              schema:
                $ref: "#/components/schemas/ErrorResponse"
  /dial_seeds:
    post:
      summary: Dial Seeds (Unsafe)
      operationId: dial_seeds
      tags:
        - unsafe
      description: |
        Dial a peer, this route in under unsafe, and has to manually enabled to use
      parameters:
        - description: string of possible peers
          in: body
          name: Array of peers to connect to
          required: true
          schema:
            $ref: "#/components/schemas/dialSeedsPost"
      responses:
        200:
          description: Dialing seeds in progress. See /net_info for details
          content:
            application/json:
              schema:
                $ref: "#/components/schemas/dialResp"
        500:
          description: empty error
          content:
            application/json:
              schema:
                $ref: "#/components/schemas/ErrorResponse"
  /dial_peers:
    post:
      summary: Add Peers/Persistent Peers (unsafe)
      operationId: dial_peers
      tags:
        - unsafe
      description: |
        Set a persistent peer, this route in under unsafe, and has to manually enabled to use
      parameters:
        - description: string of possible peers, bool argument if they should be added as persistent
          in: body
          name: Array of peers to connect to & if they should be persistent
          required: true
          schema:
            $ref: "#/components/schemas/dialPeersPost"
      responses:
        200:
          description: Dialing seeds in progress. See /net_info for details
          content:
            application/json:
              schema:
                $ref: "#/components/schemas/dialResp"
        500:
          description: empty error
          content:
            application/json:
              schema:
                $ref: "#/components/schemas/ErrorResponse"
  /blockchain:
    get:
      summary: Get block headers for minHeight <= height <= maxHeight.
      operationId: blockchain
      parameters:
        - in: query
          name: minHeight
          description: Minimum block height to return
          schema:
            type: number
            example: 1
        - in: query
          name: maxHeight
          description: Maximum block height to return
          schema:
            type: number
            example: 2
      tags:
        - Info
      description: |
        Get Blockchain info.
      responses:
        200:
          description: Block headers, returned in descending order (highest first).
          content:
            application/json:
              schema:
                $ref: "#/components/schemas/BlockchainResponse"
        500:
          description: Error
          content:
            application/json:
              schema:
                $ref: "#/components/schemas/ErrorResponse"
  /block:
    get:
      summary: Get block at a specified height
      operationId: block
      parameters:
        - in: query
          name: height
          schema:
            type: number
            default: 0
            example: 1
          description: height to return. If no height is provided, it will fetch the latest block.
      tags:
        - Info
      description: |
        Get Block.
      responses:
        200:
          description: Block informations.
          content:
            application/json:
              schema:
                $ref: "#/components/schemas/BlockResponse"
        500:
          description: Error
          content:
            application/json:
              schema:
                $ref: "#/components/schemas/ErrorResponse"
  /block_by_hash:
    get:
      summary: Get block by hash
      operationId: block_by_hash
      parameters:
        - in: query
          name: hash
          description: block hash
          required: true
          schema:
            type: string
            example: "0xD70952032620CC4E2737EB8AC379806359D8E0B17B0488F627997A0B043ABDED"
      tags:
        - Info
      description: |
        Get Block By Hash.
      responses:
        200:
          description: Block informations.
          content:
            application/json:
              schema:
                $ref: "#/components/schemas/BlockResponse"
        500:
          description: Error
          content:
            application/json:
              schema:
                $ref: "#/components/schemas/ErrorResponse"
  /block_results:
    get:
      summary: Get block results at a specified height
      operationId: block_results
      parameters:
        - in: query
          name: height
          description: height to return. If no height is provided, it will fetch informations regarding the latest block.
          schema:
            type: number
            default: 0
            example: 1
      tags:
        - Info
      description: |
        Get block_results.
      responses:
        200:
          description: Block results.
          content:
            application/json:
              schema:
                $ref: "#/components/schemas/BlockResultsResponse"
        500:
          description: Error
          content:
            application/json:
              schema:
                $ref: "#/components/schemas/ErrorResponse"
  /commit:
    get:
      summary: Get commit results at a specified height
      operationId: commit
      parameters:
        - in: query
          name: height
          description: height to return. If no height is provided, it will fetch commit informations regarding the latest block.
          schema:
            type: number
            default: 0
            example: 1
      tags:
        - Info
      description: |
        Get Commit.
      responses:
        200:
          description: Commit results.
          content:
            application/json:
              schema:
                $ref: "#/components/schemas/CommitResponse"
        500:
          description: Error
          content:
            application/json:
              schema:
                $ref: "#/components/schemas/ErrorResponse"
  /validators:
    get:
      summary: Get validator set at a specified height
      operationId: validators
      parameters:
        - in: query
          name: height
          description: height to return. If no height is provided, it will fetch validator set which corresponds to the latest block.
          schema:
            type: number
            default: 0
            example: 1
        - in: query
          name: page
          description: "Page number (1-based)"
          required: false
          schema:
            type: number
            default: 0
            example: 1
        - in: query
          name: per_page
          description: "Number of entries per page (max: 100)"
          required: false
          schema:
            type: number
            example: 30
            default: 30
      tags:
        - Info
      description: |
        Get Validators.
      responses:
        200:
          description: Commit results.
          content:
            application/json:
              schema:
                $ref: "#/components/schemas/ValidatorsResponse"
        500:
          description: Error
          content:
            application/json:
              schema:
                $ref: "#/components/schemas/ErrorResponse"
  /genesis:
    get:
      summary: Get Genesis
      operationId: genesis
      tags:
        - Info
      description: |
        Get genesis.
      responses:
        200:
          description: Genesis results.
          content:
            application/json:
              schema:
                $ref: "#/components/schemas/GenesisResponse"
        500:
          description: Error
          content:
            application/json:
              schema:
                $ref: "#/components/schemas/ErrorResponse"
  /dump_consensus_state:
    get:
      summary: Get consensus state
      operationId: dump_consensus_state
      tags:
        - Info
      description: |
        Get consensus state.
<<<<<<< HEAD
=======

        Not safe to call from inside the ABCI application during a block execution.
>>>>>>> 606d0a89
      responses:
        200:
          description: consensus state results.
          content:
            application/json:
              schema:
                $ref: "#/components/schemas/DumpConsensusResponse"
        500:
          description: Error
          content:
            application/json:
              schema:
                $ref: "#/components/schemas/ErrorResponse"
  /consensus_state:
    get:
      summary: Get consensus state
      operationId: consensus_state
      tags:
        - Info
      description: |
        Get consensus state.
<<<<<<< HEAD
=======

        Not safe to call from inside the ABCI application during a block execution.
>>>>>>> 606d0a89
      responses:
        200:
          description: consensus state results.
          content:
            application/json:
              schema:
                $ref: "#/components/schemas/ConsensusStateResponse"
        500:
          description: Error
          content:
            application/json:
              schema:
                $ref: "#/components/schemas/ErrorResponse"
  /consensus_params:
    get:
      summary: Get consensus parameters
      operationId: consensus_params
      parameters:
        - in: query
          name: height
          description: height to return. If no height is provided, it will fetch commit informations regarding the latest block.
          schema:
            type: number
            default: 0
            example: 1
      tags:
        - Info
      description: |
        Get consensus parameters.
      responses:
        200:
          description: consensus parameters results.
          content:
            application/json:
              schema:
                $ref: "#/components/schemas/ConsensusParamsResponse"
        500:
          description: Error
          content:
            application/json:
              schema:
                $ref: "#/components/schemas/ErrorResponse"
  /unconfirmed_txs:
    get:
      summary: Get the list of unconfirmed transactions
      operationId: unconfirmed_txs
      parameters:
        - in: query
          name: limit
          description: Maximum number of unconfirmed transactions to return
          schema:
            type: number
            example: 1
      tags:
        - Info
      description: |
        Get list of unconfirmed transactions
      responses:
        200:
          description: List of unconfirmed transactions
          content:
            application/json:
              schema:
                $ref: "#/components/schemas/UnconfirmedTransactionsResponse"
        500:
          description: Error
          content:
            application/json:
              schema:
                $ref: "#/components/schemas/ErrorResponse"
  /num_unconfirmed_txs:
    get:
      summary: Get data about unconfirmed transactions
      operationId: num_unconfirmed_txs
      tags:
        - Info
      description: |
        Get data about unconfirmed transactions
      responses:
        200:
          description: status about unconfirmed transactions
          content:
            application/json:
              schema:
                $ref: "#/components/schemas/NumUnconfirmedTransactionsResponse"
        500:
          description: Error
          content:
            application/json:
              schema:
                $ref: "#/components/schemas/ErrorResponse"
  /tx_search:
    get:
      summary: Search for transactions
      operationId: tx_search
      parameters:
        - in: query
          name: query
          description: Query
          required: true
          schema:
            type: string
            example: "tx.height=1000"
        - in: query
          name: prove
          description: Include proofs of the transactions inclusion in the block
          required: false
          schema:
            type: boolean
            default: false
            example: true
        - in: query
          name: page
          description: "Page number (1-based)"
          required: false
          schema:
            type: number
            default: 1
            example: 1
        - in: query
          name: per_page
          description: "Number of entries per page (max: 100)"
          required: false
          schema:
            type: number
            default: 30
            example: 30
        - in: query
          name: order_by
          description: Order in which transactions are sorted ("asc" or "desc"), by height & index. If empty, default sorting will be still applied.
          required: false
          schema:
            type: string
            default: "asc"
            example: "asc"
      tags:
        - Info
      description: |
        Get list of unconfirmed transactions
      responses:
        200:
          description: List of unconfirmed transactions
          content:
            application/json:
              schema:
                $ref: "#/components/schemas/TxSearchResponse"
        500:
          description: Error
          content:
            application/json:
              schema:
                $ref: "#/components/schemas/ErrorResponse"
  /tx:
    get:
      summary: Get transactions by hash
      operationId: tx
      parameters:
        - in: query
          name: hash
          description: transaction Hash to retrive
          required: true
          schema:
            type: string
            example: "0xD70952032620CC4E2737EB8AC379806359D8E0B17B0488F627997A0B043ABDED"
        - in: query
          name: prove
          description: Include proofs of the transactions inclusion in the block
          required: false
          schema:
            type: boolean
            example: true
            default: false
      tags:
        - Info
      description: |
        Get a trasasction
      responses:
        200:
          description: Get a transaction`
          content:
            application/json:
              schema:
                $ref: "#/components/schemas/TxResponse"
        500:
          description: Error
          content:
            application/json:
              schema:
                $ref: "#/components/schemas/ErrorResponse"
  /abci_info:
    get:
      summary: Get some info about the application.
      operationId: abci_info
      tags:
        - ABCI
      description: |
        Get some info about the application.
      responses:
        200:
          description: Get some info about the application.
          content:
            application/json:
              schema:
                $ref: "#/components/schemas/ABCIInfoResponse"
        500:
          description: Error
          content:
            application/json:
              schema:
                $ref: "#/components/schemas/ErrorResponse"
  /abci_query:
    get:
      summary: Query the application for some information.
      operationId: abci_query
      parameters:
        - in: query
          name: path
          description: Path to the data ("/a/b/c")
          required: true
          schema:
            type: string
            example: "/a/b/c"
        - in: query
          name: data
          description: Data
          required: true
          schema:
            type: string
            example: "IHAVENOIDEA"
        - in: query
          name: height
          description: Height (0 means latest)
          required: false
          schema:
            type: number
            example: 1
            default: 0
        - in: query
          name: prove
          description: Include proofs of the transactions inclusion in the block
          required: false
          schema:
            type: boolean
            example: true
            default: false
      tags:
        - ABCI
      description: |
        Query the application for some information.
      responses:
        200:
          description: Response of the submitted query
          content:
            application/json:
              schema:
                $ref: "#/components/schemas/ABCIQueryResponse"
        500:
          description: Error
          content:
            application/json:
              schema:
                $ref: "#/components/schemas/ErrorResponse"
  /broadcast_evidence:
    get:
      summary: Broadcast evidence of the misbehavior.
      operationId: broadcast_evidence
      parameters:
        - in: query
          name: evidence
          description: Amino-encoded JSON evidence
          required: true
          schema:
            type: string
            example: "JSON_EVIDENCE_Amino_encoded"
      tags:
        - Info
      description: |
        Broadcast evidence of the misbehavior.
      responses:
        200:
          description: Broadcast evidence of the misbehavior.
          content:
            application/json:
              schema:
                $ref: "#/components/schemas/BroadcastEvidenceResponse"
        500:
          description: Error
          content:
            application/json:
              schema:
                $ref: "#/components/schemas/ErrorResponse"

components:
  schemas:
    JSONRPC:
      type: object
      properties:
        id:
          type: number
          example: 0
        jsonrpc:
<<<<<<< HEAD
          type: string
          example: "2.0"
    EmptyResponse:
      description: Empty Response
      allOf:
        - $ref: "#/components/schemas/JSONRPC"
        - type: object
          properties:
            result:
              type: object
              additionalProperties: {}
    ErrorResponse:
      description: Error Response
      allOf:
        - $ref: "#/components/schemas/JSONRPC"
        - type: object
          properties:
            error:
              type: string
              example: "Description of failure"
    ProtocolVersion:
      type: object
      properties:
        p2p:
          type: string
=======
          type: string
          example: "2.0"
    EmptyResponse:
      description: Empty Response
      allOf:
        - $ref: "#/components/schemas/JSONRPC"
        - type: object
          properties:
            result:
              type: object
              additionalProperties: {}
    ErrorResponse:
      description: Error Response
      allOf:
        - $ref: "#/components/schemas/JSONRPC"
        - type: object
          properties:
            error:
              type: string
              example: "Description of failure"
    ProtocolVersion:
      type: object
      properties:
        p2p:
          type: string
>>>>>>> 606d0a89
          example: "7"
        block:
          type: string
          example: "10"
        app:
          type: string
          example: "0"
    PubKey:
      type: object
      properties:
        type:
          type: string
          example: "tendermint/PubKeyEd25519"
        value:
          type: string
          example: "A6DoBUypNtUAyEHWtQ9bFjfNg8Bo9CrnkUGl6k6OHN4="
    NodeInfo:
      type: object
      properties:
        protocol_version:
          $ref: "#/components/schemas/ProtocolVersion"
        id:
          type: string
          example: "5576458aef205977e18fd50b274e9b5d9014525a"
        listen_addr:
          type: string
          example: "tcp:0.0.0.0:26656"
        network:
          type: string
          example: "cosmoshub-2"
        version:
          type: string
          example: "0.32.1"
        channels:
          type: string
          example: "4020212223303800"
        moniker:
          type: string
          example: "moniker-node"
        other:
          type: object
          properties:
            tx_index:
              type: string
              example: "on"
            rpc_address:
              type: string
              example: "tcp:0.0.0.0:26657"
          example: "moniker-node"
    SyncInfo:
      type: object
      properties:
        latest_block_hash:
          type: string
          example: "790BA84C3545FCCC49A5C629CEE6EA58A6E875C3862175BDC11EE7AF54703501"
        latest_app_hash:
          type: string
          example: "C9AEBB441B787D9F1D846DE51F3826F4FD386108B59B08239653ABF59455C3F8"
        latest_block_height:
          type: string
          example: "1262196"
        latest_block_time:
          type: string
          example: "2019-08-01T11:52:22.818762194Z"
<<<<<<< HEAD
=======
          earliest_block_hash:
            type: string
            example: "790BA84C3545FCCC49A5C629CEE6EA58A6E875C3862175BDC11EE7AF54703501"
          earliest_app_hash:
            type: string
            example: "C9AEBB441B787D9F1D846DE51F3826F4FD386108B59B08239653ABF59455C3F8"
          earliest_block_height:
            type: string
            example: "1262196"
          earliest_block_time:
            type: string
            example: "2019-08-01T11:52:22.818762194Z"
>>>>>>> 606d0a89
        catching_up:
          type: boolean
          example: false
    ValidatorInfo:
      type: object
      properties:
        address:
          type: string
          example: "5D6A51A8E9899C44079C6AF90618BA0369070E6E"
        pub_key:
          $ref: "#/components/schemas/PubKey"
        voting_power:
          type: string
          example: "0"
    Status:
      description: Status Response
      type: object
      properties:
        node_info:
          $ref: "#/components/schemas/NodeInfo"
        sync_info:
          $ref: "#/components/schemas/SyncInfo"
        validator_info:
          $ref: "#/components/schemas/ValidatorInfo"
    StatusResponse:
      description: Status Response
      allOf:
        - $ref: "#/components/schemas/JSONRPC"
        - type: object
          properties:
            result:
              $ref: "#/components/schemas/Status"
    Monitor:
      type: object
      properties:
        Active:
          type: boolean
          example: true
        Start:
          type: string
          example: "2019-07-31T14:31:28.66Z"
        Duration:
          type: string
          example: "168901060000000"
        Idle:
          type: string
          example: "168901040000000"
        Bytes:
          type: string
          example: "5"
        Samples:
          type: string
          example: "1"
        InstRate:
          type: string
          example: "0"
        CurRate:
          type: string
          example: "0"
        AvgRate:
          type: string
          example: "0"
        PeakRate:
          type: string
          example: "0"
        BytesRem:
          type: string
          example: "0"
        TimeRem:
          type: string
          example: "0"
        Progress:
          type: number
          example: 0
    Channel:
      type: object
      properties:
        ID:
          type: number
          example: 48
        SendQueueCapacity:
          type: string
          example: "1"
        SendQueueSize:
          type: string
          example: "0"
        Priority:
          type: string
          example: "5"
        RecentlySent:
          type: string
          example: "0"
    ConnectionStatus:
      type: object
      properties:
        Duration:
          type: string
          example: "168901057956119"
        SendMonitor:
          $ref: "#/components/schemas/Monitor"
        RecvMonitor:
          $ref: "#/components/schemas/Monitor"
        Channels:
          type: array
          items:
            $ref: "#/components/schemas/Channel"
    Peer:
      type: object
      properties:
        node_info:
          $ref: "#/components/schemas/NodeInfo"
        is_outbound:
          type: boolean
          example: true
        connection_status:
          $ref: "#/components/schemas/ConnectionStatus"
        remote_ip:
          type: string
          example: "95.179.155.35"
    NetInfo:
      type: object
      properties:
        listening:
          type: boolean
          example: true
        listeners:
          type: array
          items:
            type: string
            example: "Listener(@)"
        n_peers:
          type: number
          example: "1"
        peers:
          type: array
          items:
            $ref: "#/components/schemas/Peer"
    NetInfoResponse:
      description: NetInfo Response
      allOf:
        - $ref: "#/components/schemas/JSONRPC"
        - type: object
          properties:
            result:
              $ref: "#/components/schemas/NetInfo"
    BlockID:
      required:
        - "hash"
        - "parts"
      properties:
        hash:
          type: string
          example: "D82C2734BB0E76C772A10994B210EF9D11505D1B98CB189D9CF7F9A5488672A5"
        parts:
          required:
            - "total"
            - "hash"
          properties:
            total:
              type: string
              example: "1"
            hash:
              type: string
              example: "CB02DCAA7FB46BF874052EC2273FD0B1F2CF2E1593298D9781E60FE9C3DB8638"
          type: object
      type: object
    BlockHeader:
      required:
        - "version"
        - "chain_id"
        - "height"
        - "time"
        - "last_block_id"
        - "last_commit_hash"
        - "data_hash"
        - "validators_hash"
        - "next_validators_hash"
        - "consensus_hash"
        - "app_hash"
        - "last_results_hash"
        - "evidence_hash"
        - "proposer_address"
      properties:
        version:
          required:
            - "block"
            - "app"
          properties:
            block:
              type: string
              example: "10"
            app:
              type: string
              example: "0"
          type: object
        chain_id:
          type: string
          example: "cosmoshub-2"
        height:
          type: string
          example: "12"
        time:
          type: string
          example: "2019-04-22T17:01:51.701356223Z"
        last_block_id:
          $ref: "#/components/schemas/BlockID"
        last_commit_hash:
          type: string
          example: "21B9BC845AD2CB2C4193CDD17BFC506F1EBE5A7402E84AD96E64171287A34812"
        data_hash:
          type: string
          example: "970886F99E77ED0D60DA8FCE0447C2676E59F2F77302B0C4AA10E1D02F18EF73"
        validators_hash:
          type: string
          example: "D658BFD100CA8025CFD3BECFE86194322731D387286FBD26E059115FD5F2BCA0"
        next_validators_hash:
          type: string
          example: "D658BFD100CA8025CFD3BECFE86194322731D387286FBD26E059115FD5F2BCA0"
        consensus_hash:
          type: string
          example: "0F2908883A105C793B74495EB7D6DF2EEA479ED7FC9349206A65CB0F9987A0B8"
        app_hash:
          type: string
          example: "223BF64D4A01074DC523A80E76B9BBC786C791FB0A1893AC5B14866356FCFD6C"
        last_results_hash:
          type: string
          example: ""
        evidence_hash:
          type: string
          example: ""
        proposer_address:
          type: string
          example: "D540AB022088612AC74B287D076DBFBC4A377A2E"
      type: object
    BlockId:
      required:
        - "hash"
        - "parts"
      properties:
        hash:
          type: string
          example: "112BC173FD838FB68EB43476816CD7B4C6661B6884A9E357B417EE957E1CF8F7"
        parts:
          required:
            - "total"
            - "hash"
          properties:
            total:
              type: string
              example: "1"
            hash:
              type: string
              example: "38D4B26B5B725C4F13571EFE022C030390E4C33C8CF6F88EDD142EA769642DBD"
          type: object
      type: object
    BlockMeta:
      type: object
      properties:
        block_id:
          $ref: "#/components/schemas/BlockId"
        block_size:
          type: number
          example: 1000000
        header:
          $ref: "#/components/schemas/BlockHeader"
        num_txs:
          type: string
          example: "54"
    Blockchain:
      type: object
      required:
        - "last_height"
        - "block_metas"
      properties:
        last_height:
          type: string
          example: "1276718"
        block_metas:
          type: "array"
          items:
            $ref: "#/components/schemas/BlockMeta"
    BlockchainResponse:
      description: Blockchain info
      allOf:
        - $ref: "#/components/schemas/JSONRPC"
        - type: object
          properties:
            result:
              $ref: "#/components/schemas/Blockchain"
    Commit:
      required:
        - "type"
        - "height"
        - "round"
        - "block_id"
        - "timestamp"
        - "validator_address"
        - "validator_index"
        - "signature"
      properties:
        type:
          type: number
          example: 2
        height:
          type: string
          example: "1262085"
        round:
          type: string
          example: "0"
        block_id:
          $ref: "#/components/schemas/BlockID"
        timestamp:
          type: string
          example: "2019-08-01T11:39:38.867269833Z"
        validator_address:
          type: string
          example: "000001E443FD237E4B616E2FA69DF4EE3D49A94F"
        validator_index:
          type: string
          example: "0"
        signature:
          type: string
          example: "DBchvucTzAUEJnGYpNvMdqLhBAHG4Px8BsOBB3J3mAFCLGeuG7uJqy+nVngKzZdPhPi8RhmE/xcw/M9DOJjEDg=="
    Block:
      type: object
      properties:
        header:
          $ref: "#/components/schemas/BlockHeader"
        data:
          type: array
          items:
            type: string
            example: "yQHwYl3uCkKoo2GaChRnd+THLQ2RM87nEZrE19910Z28ABIUWW/t8AtIMwcyU0sT32RcMDI9GF0aEAoFdWF0b20SBzEwMDAwMDASEwoNCgV1YXRvbRIEMzEwMRCd8gEaagom61rphyEDoJPxlcjRoNDtZ9xMdvs+lRzFaHe2dl2P5R2yVCWrsHISQKkqX5H1zXAIJuC57yw0Yb03Fwy75VRip0ZBtLiYsUqkOsPUoQZAhDNP+6LY+RUwz/nVzedkF0S29NZ32QXdGv0="
        evidence:
          type: array
          items:
            $ref: "#/components/schemas/Evidence"
        last_commit:
          type: object
          properties:
            height:
              type: number
            round:
              type: number
            block_id:
              $ref: "#/components/schemas/BlockID"
            signatures:
              type: array
              items:
                $ref: "#/components/schemas/Commit"
    Validator:
      type: object
      properties:
        pub_key:
          $ref: "#/components/schemas/PubKey"
        voting_power:
          type: number
        address:
          type: string
    Evidence:
      type: object
      properties:
        type:
          type: string
        height:
          type: number
        time:
          type: number
        total_voting_power:
          type: number
        validator:
          $ref: "#/components/schemas/Validator"
    BlockComplete:
      type: object
      properties:
        block_id:
          $ref: "#/components/schemas/BlockID"
        block:
          $ref: "#/components/schemas/Block"
    BlockResponse:
      description: Blockc info
      allOf:
        - $ref: "#/components/schemas/JSONRPC"
        - type: object
          properties:
            result:
              $ref: "#/components/schemas/BlockComplete"
    Tag:
      type: object
      properties:
        key:
          type: string
          example: "YWN0aW9u"
        value:
          type: string
          example: "c2VuZA=="
    ################## FROM NOW ON NEEDS REFACTOR ##################
    BlockResultsResponse:
      type: "object"
      required:
        - "jsonrpc"
        - "id"
        - "result"
      properties:
        jsonrpc:
          type: "string"
          example: "2.0"
        id:
          type: "number"
          example: 0
        result:
          type: "object"
          required:
            - "height"
          properties:
            height:
              type: "string"
              example: "12"
            txs_results:
              type: "array"
              x-nullable: true
              items:
                type: "object"
                properties:
                  code:
                    type: "string"
                    example: "0"
                  data:
                    type: "string"
                    example: ""
                  log:
                    type: "string"
                    example: "not enough gas"
                  info:
                    type: "string"
                    example: ""
                  gasWanted:
                    type: "string"
                    example: "100"
                  gasUsed:
                    type: "string"
                    example: "100"
                  events:
                    type: "array"
                    x-nullable: true
                    items:
                      type: "object"
                      properties:
                        type:
                          type: "string"
                          example: "app"
                        attributes:
                          type: "array"
                          x-nullable: false
                          items:
                            type: "object"
                            properties:
                              key:
                                type: "string"
                                example: "Y3JlYXRvcg=="
                              value:
                                type: "string"
                                example: "Q29zbW9zaGkgTmV0b3dva28="
                  codespace:
                    type: "string"
                    example: "ibc"
            begin_block_events:
              type: "array"
              x-nullable: true
              items:
                type: "object"
                properties:
                  type:
                    type: "string"
                    example: "app"
                  attributes:
                    type: "array"
                    x-nullable: false
                    items:
                      type: "object"
                      properties:
                        key:
                          type: "string"
                          example: "Y3JlYXRvcg=="
                        value:
                          type: "string"
                          example: "Q29zbW9zaGkgTmV0b3dva28="
            end_block:
              type: "array"
              x-nullable: true
              items:
                type: "object"
                properties:
                  type:
                    type: "string"
                    example: "app"
                  attributes:
                    type: "array"
                    x-nullable: false
                    items:
                      type: "object"
                      properties:
                        key:
                          type: "string"
                          example: "Y3JlYXRvcg=="
                        value:
                          type: "string"
                          example: "Q29zbW9zaGkgTmV0b3dva28="
            validator_updates:
              type: "array"
              x-nullable: true
              items:
                type: "object"
                properties:
                  pub_key:
                    type: "object"
                    required:
                      - "type"
                      - "value"
                    properties:
                      type:
                        type: "string"
                        example: "tendermint/PubKeyEd25519"
                      value:
                        type: "string"
                        example: "9tK9IT+FPdf2qm+5c2qaxi10sWP+3erWTKgftn2PaQM="
                  power:
                    type: "string"
                    example: "300"
            consensus_param_updates:
              type: "object"
              x-nullable: true
              required:
                - "block"
                - "evidence"
                - "validator"
              properties:
                block:
                  type: "object"
                  required:
                    - "max_bytes"
                    - "max_gas"
                    - "time_iota_ms"
                  properties:
                    max_bytes:
                      type: "string"
                      example: "22020096"
                    max_gas:
                      type: "string"
                      example: "1000"
                    time_iota_ms:
                      type: "string"
                      example: "1000"
                evidence:
                  type: "object"
                  required:
                    - "max_age"
                  properties:
                    max_age:
                      type: "string"
                      example: "100000"
                validator:
                  type: "object"
                  required:
                    - "pub_key_types"
                  properties:
                    pub_key_types:
                      type: "array"
                      items:
                        type: "string"
                      example:
                        - "ed25519"

    CommitResponse:
      type: "object"
      required:
        - "jsonrpc"
        - "id"
        - "result"
      properties:
        jsonrpc:
          type: "string"
          example: "2.0"
        id:
          type: "number"
          example: 0
        result:
          required:
            - "signed_header"
            - "canonical"
          properties:
            signed_header:
              required:
                - "header"
                - "commit"
              properties:
                header:
                  required:
                    - "version"
                    - "chain_id"
                    - "height"
                    - "time"
                    - "last_block_id"
                    - "last_commit_hash"
                    - "data_hash"
                    - "validators_hash"
                    - "next_validators_hash"
                    - "consensus_hash"
                    - "app_hash"
                    - "last_results_hash"
                    - "evidence_hash"
                    - "proposer_address"
                  properties:
                    version:
                      required:
                        - "block"
                        - "app"
                      properties:
                        block:
                          type: "string"
                          example: "10"
                        app:
                          type: "string"
                          example: "0"
                      type: "object"
                    chain_id:
                      type: "string"
                      example: "cosmoshub-2"
                    height:
                      type: "string"
                      example: "12"
                    time:
                      type: "string"
                      example: "2019-04-22T17:01:51.701356223Z"
                    last_block_id:
                      required:
                        - "hash"
                        - "parts"
                      properties:
                        hash:
                          type: "string"
                          example: "D82C2734BB0E76C772A10994B210EF9D11505D1B98CB189D9CF7F9A5488672A5"
                        parts:
                          required:
                            - "total"
                            - "hash"
                          properties:
                            total:
                              type: "string"
                              example: "1"
                            hash:
                              type: "string"
                              example: "CB02DCAA7FB46BF874052EC2273FD0B1F2CF2E1593298D9781E60FE9C3DB8638"
                          type: "object"
                      type: "object"
                    last_commit_hash:
                      type: "string"
                      example: "21B9BC845AD2CB2C4193CDD17BFC506F1EBE5A7402E84AD96E64171287A34812"
                    data_hash:
                      type: "string"
                      example: "970886F99E77ED0D60DA8FCE0447C2676E59F2F77302B0C4AA10E1D02F18EF73"
                    validators_hash:
                      type: "string"
                      example: "D658BFD100CA8025CFD3BECFE86194322731D387286FBD26E059115FD5F2BCA0"
                    next_validators_hash:
                      type: "string"
                      example: "D658BFD100CA8025CFD3BECFE86194322731D387286FBD26E059115FD5F2BCA0"
                    consensus_hash:
                      type: "string"
                      example: "0F2908883A105C793B74495EB7D6DF2EEA479ED7FC9349206A65CB0F9987A0B8"
                    app_hash:
                      type: "string"
                      example: "223BF64D4A01074DC523A80E76B9BBC786C791FB0A1893AC5B14866356FCFD6C"
                    last_results_hash:
                      type: "string"
                      example: ""
                    evidence_hash:
                      type: "string"
                      example: ""
                    proposer_address:
                      type: "string"
                      example: "D540AB022088612AC74B287D076DBFBC4A377A2E"
                  type: "object"
                commit:
                  required:
                    - "height"
                    - "round"
                    - "block_id"
                    - "signatures"
                  properties:
                    height:
                      type: "string"
                      example: "1311801"
                    round:
                      type: "string"
                      example: "0"
                    block_id:
                      required:
                        - "hash"
                        - "parts"
                      properties:
                        hash:
                          type: "string"
                          example: "112BC173FD838FB68EB43476816CD7B4C6661B6884A9E357B417EE957E1CF8F7"
                        parts:
                          required:
                            - "total"
                            - "hash"
                          properties:
                            total:
                              type: "string"
                              example: "1"
                            hash:
                              type: "string"
                              example: "38D4B26B5B725C4F13571EFE022C030390E4C33C8CF6F88EDD142EA769642DBD"
                          type: "object"
                      type: "object"
                    signatures:
                      type: "array"
                      items:
                        type: "object"
                        properties:
                          block_id_flag:
                            type: "number"
                            example: 2
                          validator_address:
                            type: "string"
                            example: "000001E443FD237E4B616E2FA69DF4EE3D49A94F"
                          timestamp:
                            type: "string"
                            example: "2019-04-22T17:01:58.376629719Z"
                          signature:
                            type: "string"
                            example: "14jaTQXYRt8kbLKEhdHq7AXycrFImiLuZx50uOjs2+Zv+2i7RTG/jnObD07Jo2ubZ8xd7bNBJMqkgtkd0oQHAw=="
                  type: "object"
              type: "object"
            canonical:
              type: "boolean"
              example: true
          type: "object"
    ValidatorsResponse:
      type: object
      required:
        - "jsonrpc"
        - "id"
        - "result"
      properties:
        jsonrpc:
          type: "string"
          example: "2.0"
        id:
          type: "number"
          example: 0
        result:
          required:
            - "block_height"
            - "validators"
          properties:
            block_height:
              type: "string"
              example: "55"
            validators:
              type: "array"
              items:
                type: "object"
                properties:
                  address:
                    type: "string"
                    example: "000001E443FD237E4B616E2FA69DF4EE3D49A94F"
                  pub_key:
                    required:
                      - "type"
                      - "value"
                    properties:
                      type:
                        type: "string"
                        example: "tendermint/PubKeyEd25519"
                      value:
                        type: "string"
                        example: "9tK9IT+FPdf2qm+5c2qaxi10sWP+3erWTKgftn2PaQM="
                    type: "object"
                  voting_power:
                    type: "string"
                    example: "250353"
                  proposer_priority:
                    type: "string"
                    example: "13769415"
<<<<<<< HEAD
=======
            count:
              type: "number"
              example: 1
            total:
              type: "number"
              example: 25
>>>>>>> 606d0a89
          type: "object"
    GenesisResponse:
      type: object
      required:
        - "jsonrpc"
        - "id"
        - "result"
      properties:
        jsonrpc:
          type: "string"
          example: "2.0"
        id:
          type: "number"
          example: 0
        result:
          type: "object"
          required:
            - "genesis"
          properties:
            genesis:
              type: "object"
              required:
                - "genesis_time"
                - "chain_id"
                - "consensus_params"
                - "validators"
                - "app_hash"
              properties:
                genesis_time:
                  type: "string"
                  example: "2019-04-22T17:00:00Z"
                chain_id:
                  type: "string"
                  example: "cosmoshub-2"
                consensus_params:
                  type: "object"
                  required:
                    - "block"
                    - "evidence"
                    - "validator"
                  properties:
                    block:
                      type: "object"
                      required:
                        - "max_bytes"
                        - "max_gas"
                        - "time_iota_ms"
                      properties:
                        max_bytes:
                          type: "string"
                          example: "22020096"
                        max_gas:
                          type: "string"
                          example: "1000"
                        time_iota_ms:
<<<<<<< HEAD
                          type: "string"
                          example: "1000"
                    evidence:
                      type: "object"
                      required:
                        - "max_age"
                      properties:
                        max_age:
                          type: "string"
                          example: "100000"
                    validator:
                      type: "object"
                      required:
                        - "pub_key_types"
                      properties:
                        pub_key_types:
                          type: "array"
                          items:
                            type: "string"
                          example:
                            - "ed25519"
                validators:
                  type: "array"
                  items:
                    type: "object"
                    properties:
                      address:
                        type: "string"
                        example: "B00A6323737F321EB0B8D59C6FD497A14B60938A"
                      pub_key:
                        required:
                          - "type"
                          - "value"
                        properties:
                          type:
                            type: "string"
                            example: "tendermint/PubKeyEd25519"
                          value:
                            type: "string"
                            example: "cOQZvh/h9ZioSeUMZB/1Vy1Xo5x2sjrVjlE/qHnYifM="
                        type: "object"
                      power:
                        type: "string"
                        example: "9328525"
                      name:
                        type: "string"
                        example: "Certus One"
                app_hash:
                  type: "string"
                  example: ""
                app_state:
                  properties: {}
                  type: "object"

    DumpConsensusResponse:
      type: object
      required:
        - "jsonrpc"
        - "id"
        - "result"
      properties:
        jsonrpc:
          type: "string"
          example: "2.0"
        id:
          type: "number"
          example: 0
        result:
          required:
            - "round_state"
            - "peers"
          properties:
            round_state:
              required:
                - "height"
                - "round"
                - "step"
                - "start_time"
                - "commit_time"
                - "validators"
                - "proposal"
                - "proposal_block"
                - "proposal_block_parts"
                - "locked_round"
                - "locked_block"
                - "locked_block_parts"
                - "valid_round"
                - "valid_block"
                - "valid_block_parts"
                - "votes"
                - "commit_round"
                - "last_commit"
                - "last_validators"
                - "triggered_timeout_precommit"
              properties:
                height:
                  type: "string"
                  example: "1311801"
                round:
                  type: "string"
                  example: "0"
                step:
                  type: "number"
                  example: 3
                start_time:
                  type: "string"
                  example: "2019-08-05T11:28:49.064658805Z"
                commit_time:
                  type: "string"
                  example: "2019-08-05T11:28:44.064658805Z"
                validators:
                  required:
                    - "validators"
                    - "proposer"
                  properties:
                    validators:
                      type: "array"
                      items:
                        type: "object"
                        properties:
                          address:
                            type: "string"
                            example: "000001E443FD237E4B616E2FA69DF4EE3D49A94F"
                          pub_key:
                            required:
                              - "type"
                              - "value"
                            properties:
                              type:
                                type: "string"
                                example: "tendermint/PubKeyEd25519"
                              value:
                                type: "string"
                                example: "9tK9IT+FPdf2qm+5c2qaxi10sWP+3erWTKgftn2PaQM="
                            type: "object"
                          voting_power:
                            type: "string"
                            example: "239727"
                          proposer_priority:
                            type: "string"
                            example: "-11896414"
                    proposer:
                      required:
                        - "address"
                        - "pub_key"
                        - "voting_power"
                        - "proposer_priority"
                      properties:
                        address:
                          type: "string"
                          example: "708FDDCE121CDADA502F2B0252FEF13FDAA31E50"
                        pub_key:
                          required:
                            - "type"
                            - "value"
                          properties:
                            type:
                              type: "string"
                              example: "tendermint/PubKeyEd25519"
                            value:
                              type: "string"
                              example: "VNMNfw7mrQBSpEvCtA9ykOe6BoR00RM9b/a9v3vXZhY="
                          type: "object"
                        voting_power:
                          type: "string"
                          example: "295360"
                        proposer_priority:
                          type: "string"
                          example: "-88886833"
                      type: "object"
                  type: "object"
                locked_round:
                  type: "string"
                  example: "-1"
                valid_round:
                  type: "string"
                  example: "-1"
                votes:
                  type: "array"
                  items:
                    type: "object"
                    properties:
                      round:
                        type: "string"
                        example: "0"
                      prevotes:
                        type: "array"
                        x-nullable: true
                        items:
                          type: "string"
                        example:
                          - "nil-Vote"
                          - "Vote{19:46A3F8B8393B 1311801/00/1(Prevote) 000000000000 64CE682305CB @ 2019-08-05T11:28:47.374703444Z}"
                      prevotes_bit_array:
                        type: "string"
                        example: "BA{100:___________________x________________________________________________________________________________} 209706/170220253 = 0.00"
                      precommits:
                        type: "array"
                        x-nullable: true
                        items:
                          type: "string"
                        example:
                          - "nil-Vote"
                      precommits_bit_array:
                        type: "string"
                        example: "BA{100:____________________________________________________________________________________________________} 0/170220253 = 0.00"
                commit_round:
                  type: "string"
                  example: "-1"
                last_commit:
                  x-nullable: true
                  required:
                    - "votes"
                    - "votes_bit_array"
                    - "peer_maj_23s"
                  properties:
                    votes:
                      type: "array"
                      items:
                        type: "string"
                      example:
                        - "Vote{0:000001E443FD 1311800/00/2(Precommit) 3071ADB27D1A 77EE1B6B6847 @ 2019-08-05T11:28:43.810128139Z}"
                    votes_bit_array:
                      type: "string"
                      example: "BA{100:xxxxxxxxxxxxxxxxxxxxxxxxxxxxxxxxxxxxxxxxxxxxxxxxxxxxxxxxxxxxxxxxxxxxxxxxxxxxxxxxxxxxxxxxxxxxxxxxxxxx} 170220253/170220253 = 1.00"
                    peer_maj_23s:
                      properties: {}
                      type: "object"
                  type: "object"
                last_validators:
                  required:
                    - "validators"
                    - "proposer"
                  properties:
                    validators:
                      type: "array"
                      items:
                        type: "object"
                        properties:
                          address:
                            type: "string"
                            example: "000001E443FD237E4B616E2FA69DF4EE3D49A94F"
                          pub_key:
                            required:
                              - "type"
                              - "value"
                            properties:
                              type:
                                type: "string"
                                example: "tendermint/PubKeyEd25519"
                              value:
                                type: "string"
                                example: "9tK9IT+FPdf2qm+5c2qaxi10sWP+3erWTKgftn2PaQM="
                            type: "object"
                          voting_power:
                            type: "string"
                            example: "239727"
                          proposer_priority:
                            type: "string"
                            example: "-12136141"
                    proposer:
                      required:
                        - "address"
                        - "pub_key"
                        - "voting_power"
                        - "proposer_priority"
                      properties:
                        address:
                          type: "string"
                          example: "B00A6323737F321EB0B8D59C6FD497A14B60938A"
                        pub_key:
                          required:
                            - "type"
                            - "value"
                          properties:
                            type:
                              type: "string"
                              example: "tendermint/PubKeyEd25519"
                            value:
                              type: "string"
                              example: "cOQZvh/h9ZioSeUMZB/1Vy1Xo5x2sjrVjlE/qHnYifM="
                          type: "object"
                        voting_power:
                          type: "string"
                          example: "8590153"
                        proposer_priority:
                          type: "string"
                          example: "-79515145"
                      type: "object"
                  type: "object"
                triggered_timeout_precommit:
                  type: "boolean"
                  example: false
              type: "object"
            peers:
              type: "array"
              items:
                type: "object"
                properties:
                  node_address:
                    type: "string"
                    example: "357f6a6c1d27414579a8185060aa8adf9815c43c@68.183.41.207:26656"
                  peer_state:
                    required:
                      - "round_state"
                      - "stats"
                    properties:
                      round_state:
                        required:
                          - "height"
                          - "round"
                          - "step"
                          - "start_time"
                          - "proposal"
                          - "proposal_block_parts_header"
                          - "proposal_block_parts"
                          - "proposal_pol_round"
                          - "proposal_pol"
                          - "prevotes"
                          - "precommits"
                          - "last_commit_round"
                          - "last_commit"
                          - "catchup_commit_round"
                          - "catchup_commit"
                        properties:
                          height:
                            type: "string"
                            example: "1311801"
                          round:
                            type: "string"
                            example: "0"
                          step:
                            type: "number"
                            example: 3
                          start_time:
                            type: "string"
                            example: "2019-08-05T11:28:49.21730864Z"
                          proposal:
                            type: "boolean"
                            example: false
                          proposal_block_parts_header:
                            required:
                              - "total"
                              - "hash"
                            properties:
                              total:
                                type: "string"
                                example: "0"
                              hash:
                                type: "string"
                                example: ""
                            type: "object"
                          proposal_pol_round:
                            x-nullable: true
                            type: "string"
                            example: "-1"
                          proposal_pol:
                            x-nullable: true
                            type: "string"
                            example: "____________________________________________________________________________________________________"
                          prevotes:
                            x-nullable: true
                            type: "string"
                            example: "___________________x________________________________________________________________________________"
                          precommits:
                            x-nullable: true
                            type: "string"
                            example: "____________________________________________________________________________________________________"
                          last_commit_round:
                            x-nullable: true
                            type: "string"
                            example: "0"
                          last_commit:
                            x-nullable: true
                            type: "string"
                            example: "xxxxxxxxxxxxxxxxxxxxxxxxxxxxxxxxxxxxxxxxxxxxxxxxxxxxxxxxxxxxxxxxxxxxxxxxxxxxxxxxxxxxxxxxxxxxxxxxxxxx"
                          catchup_commit_round:
                            type: "string"
                            x-nullable: true
                            example: "-1"
                          catchup_commit:
                            x-nullable: true
                            type: "string"
                            example: "____________________________________________________________________________________________________"
                        type: "object"
                      stats:
                        required:
                          - "votes"
                          - "block_parts"
                        properties:
                          votes:
                            type: "string"
                            example: "1159558"
                          block_parts:
                            type: "string"
                            example: "4786"
                        type: "object"
                    type: "object"
          type: "object"
    ConsensusStateResponse:
      type: object
      required:
        - "jsonrpc"
        - "id"
        - "result"
      properties:
        jsonrpc:
          type: "string"
          example: "2.0"
        id:
          type: "number"
          example: 0
        result:
          required:
            - "round_state"
          properties:
            round_state:
              required:
                - "height/round/step"
                - "start_time"
                - "proposal_block_hash"
                - "locked_block_hash"
                - "valid_block_hash"
                - "height_vote_set"
                - "proposer"
              properties:
                height/round/step:
                  type: "string"
                  example: "1262197/0/8"
                start_time:
                  type: "string"
                  example: "2019-08-01T11:52:38.962730289Z"
                proposal_block_hash:
                  type: "string"
                  example: "634ADAF1F402663BEC2ABC340ECE8B4B45AA906FA603272ACC5F5EED3097E009"
                locked_block_hash:
                  type: "string"
                  example: "634ADAF1F402663BEC2ABC340ECE8B4B45AA906FA603272ACC5F5EED3097E009"
                valid_block_hash:
                  type: "string"
                  example: "634ADAF1F402663BEC2ABC340ECE8B4B45AA906FA603272ACC5F5EED3097E009"
                height_vote_set:
                  type: "array"
                  items:
                    type: "object"
                    properties:
                      round:
                        type: "string"
                        example: "0"
                      prevotes:
                        type: "array"
                        items:
                          type: "string"
                        example:
                          - "Vote{0:000001E443FD 1262197/00/1(Prevote) 634ADAF1F402 7BB974E1BA40 @ 2019-08-01T11:52:35.513572509Z}"
                          - "nil-Vote"
                      prevotes_bit_array:
                        type: "string"
                        example: "BA{100:xxxxxxxxxxxxxxxxx_xxxxxxxxxxxxxxxxxxxxxxxxxxxxxxxxxxxxxxxxxxxxxxxxxxxxxxxxxxxxxxxxxxxxxxxxxxxxxxxxxx} 169753436/170151262 = 1.00"
                      precommits:
                        type: "array"
                        items:
                          type: "string"
                        example:
                          - "Vote{5:18C78D135C9D 1262197/00/2(Precommit) 634ADAF1F402 8B5EFFFEABCD @ 2019-08-01T11:52:36.25600005Z}"
                          - "nil-Vote"
                      precommits_bit_array:
                        type: "string"
                        example: "BA{100:xxxxxx_xxxxx_xxxx_x_xxx_xx_xx_xx__x_x_x__xxxxxxxxxxxxxx_xxxx_xx_xxxxxx_xxxxxxxx_xxxx_xxx_x_xxxx__xxx} 118726247/170151262 = 0.70"
                proposer:
                  type: "object"
                  properties:
                    address:
                      type: "string"
                      example: "D540AB022088612AC74B287D076DBFBC4A377A2E"
                    index:
                      type: "string"
                      example: "0"
              type: "object"
          type: "object"
    ConsensusParamsResponse:
      type: object
      required:
        - "jsonrpc"
        - "id"
        - "result"
      properties:
        jsonrpc:
          type: "string"
          example: "2.0"
        id:
          type: "number"
          example: 0
        result:
          type: "object"
          required:
            - "block_height"
            - "consensus_params"
          properties:
            block_height:
              type: "string"
              example: "1313448"
            consensus_params:
              type: "object"
              required:
                - "block"
                - "evidence"
                - "validator"
              properties:
                block:
                  type: "object"
                  required:
                    - "max_bytes"
                    - "max_gas"
                    - "time_iota_ms"
                  properties:
                    max_bytes:
                      type: "string"
                      example: "22020096"
                    max_gas:
                      type: "string"
                      example: "1000"
                    time_iota_ms:
                      type: "string"
                      example: "1000"
                evidence:
                  type: "object"
                  required:
                    - "max_age"
                  properties:
                    max_age:
                      type: "string"
                      example: "100000"
                validator:
                  type: "object"
                  required:
                    - "pub_key_types"
                  properties:
                    pub_key_types:
                      type: "array"
                      items:
                        type: "string"
                      example:
                        - "ed25519"

    NumUnconfirmedTransactionsResponse:
      type: object
      required:
        - "jsonrpc"
        - "id"
        - "result"
      properties:
        jsonrpc:
          type: "string"
          example: "2.0"
        id:
          type: "number"
          example: 0
        result:
          required:
            - "n_txs"
            - "total"
            - "total_bytes"
          properties:
            n_txs:
              type: "string"
              example: "31"
            total:
              type: "string"
              example: "82"
            total_bytes:
              type: "string"
              example: "19974"
          #          txs:
          #            type: "array"
          #            x-nullable: true
          #            items:
          #              type: "string"
          #              x-nullable: true
          #            example:
          #              - "gAPwYl3uCjCMTXENChSMnIkb5ZpYHBKIZqecFEV2tuZr7xIUA75/FmYq9WymsOBJ0XSJ8yV8zmQKMIxNcQ0KFIyciRvlmlgcEohmp5wURXa25mvvEhQbrvwbvlNiT+Yjr86G+YQNx7kRVgowjE1xDQoUjJyJG+WaWBwSiGannBRFdrbma+8SFK2m+1oxgILuQLO55n8mWfnbIzyPCjCMTXENChSMnIkb5ZpYHBKIZqecFEV2tuZr7xIUQNGfkmhTNMis4j+dyMDIWXdIPiYKMIxNcQ0KFIyciRvlmlgcEohmp5wURXa25mvvEhS8sL0D0wwgGCItQwVowak5YB38KRIUCg4KBXVhdG9tEgUxMDA1NBDoxRgaagom61rphyECn8x7emhhKdRCB2io7aS/6Cpuq5NbVqbODmqOT3jWw6kSQKUresk+d+Gw0BhjiggTsu8+1voW+VlDCQ1GRYnMaFOHXhyFv7BCLhFWxLxHSAYT8a5XqoMayosZf9mANKdXArA="
          type: "object"
    UnconfirmedTransactionsResponse:
      type: object
      required:
        - "jsonrpc"
        - "id"
        - "result"
      properties:
        jsonrpc:
          type: "string"
          example: "2.0"
        id:
          type: "number"
          example: 0
        result:
          required:
            - "n_txs"
            - "total"
            - "total_bytes"
            - "txs"
          properties:
            n_txs:
              type: "string"
              example: "82"
            total:
              type: "string"
              example: "82"
            total_bytes:
              type: "string"
              example: "19974"
            txs:
              type: array
              x-nullable: true
              items:
                type: string
                x-nullable: true
              example:
                - "gAPwYl3uCjCMTXENChSMnIkb5ZpYHBKIZqecFEV2tuZr7xIUA75/FmYq9WymsOBJ0XSJ8yV8zmQKMIxNcQ0KFIyciRvlmlgcEohmp5wURXa25mvvEhQbrvwbvlNiT+Yjr86G+YQNx7kRVgowjE1xDQoUjJyJG+WaWBwSiGannBRFdrbma+8SFK2m+1oxgILuQLO55n8mWfnbIzyPCjCMTXENChSMnIkb5ZpYHBKIZqecFEV2tuZr7xIUQNGfkmhTNMis4j+dyMDIWXdIPiYKMIxNcQ0KFIyciRvlmlgcEohmp5wURXa25mvvEhS8sL0D0wwgGCItQwVowak5YB38KRIUCg4KBXVhdG9tEgUxMDA1NBDoxRgaagom61rphyECn8x7emhhKdRCB2io7aS/6Cpuq5NbVqbODmqOT3jWw6kSQKUresk+d+Gw0BhjiggTsu8+1voW+VlDCQ1GRYnMaFOHXhyFv7BCLhFWxLxHSAYT8a5XqoMayosZf9mANKdXArA="
          type: "object"
    TxSearchResponse:
      type: object
      required:
        - "jsonrpc"
        - "id"
        - "result"
      properties:
        jsonrpc:
          type: "string"
          example: "2.0"
        id:
          type: "number"
          example: 0
        result:
          required:
            - "txs"
            - "total_count"
          properties:
            txs:
              type: "array"
              items:
                type: "object"
                properties:
                  hash:
                    type: "string"
                    example: "D70952032620CC4E2737EB8AC379806359D8E0B17B0488F627997A0B043ABDED"
                  height:
                    type: "string"
                    example: "1000"
                  index:
                    type: "number"
                    example: 0
                  tx_result:
                    required:
                      - "log"
                      - "gasWanted"
                      - "gasUsed"
                      - "tags"
                    properties:
                      log:
                        type: "string"
                        example: '[{"msg_index":"0","success":true,"log":""}]'
                      gasWanted:
                        type: "string"
                        example: "200000"
                      gasUsed:
                        type: "string"
                        example: "28596"
                      tags:
                        type: "array"
                        items:
                          type: "object"
                          properties:
                            key:
                              type: "string"
                              example: "YWN0aW9u"
                            value:
                              type: "string"
                              example: "c2VuZA=="
                    type: "object"
                  tx:
                    type: "string"
                    example: "5wHwYl3uCkaoo2GaChQmSIu8hxpJxLcCuIi8fiHN4TMwrRIU/Af1cEG7Rcs/6LjTl7YjRSymJfYaFAoFdWF0b20SCzE0OTk5OTk1MDAwEhMKDQoFdWF0b20SBDUwMDAQwJoMGmoKJuta6YchAwswBShaB1wkZBctLIhYqBC3JrAI28XGzxP+rVEticGEEkAc+khTkKL9CDE47aDvjEHvUNt+izJfT4KVF2v2JkC+bmlH9K08q3PqHeMI9Z5up+XMusnTqlP985KF+SI5J3ZOIhhNYWRlIGJ5IENpcmNsZSB3aXRoIGxvdmU="
                  proof:
                    required:
                      - "RootHash"
                      - "Data"
                      - "Proof"
                    properties:
                      RootHash:
                        type: "string"
                        example: "72FE6BF6D4109105357AECE0A82E99D0F6288854D16D8767C5E72C57F876A14D"
                      Data:
                        type: "string"
                        example: "5wHwYl3uCkaoo2GaChQmSIu8hxpJxLcCuIi8fiHN4TMwrRIU/Af1cEG7Rcs/6LjTl7YjRSymJfYaFAoFdWF0b20SCzE0OTk5OTk1MDAwEhMKDQoFdWF0b20SBDUwMDAQwJoMGmoKJuta6YchAwswBShaB1wkZBctLIhYqBC3JrAI28XGzxP+rVEticGEEkAc+khTkKL9CDE47aDvjEHvUNt+izJfT4KVF2v2JkC+bmlH9K08q3PqHeMI9Z5up+XMusnTqlP985KF+SI5J3ZOIhhNYWRlIGJ5IENpcmNsZSB3aXRoIGxvdmU="
                      Proof:
                        required:
                          - "total"
                          - "index"
                          - "leaf_hash"
                          - "aunts"
                        properties:
                          total:
                            type: "string"
                            example: "2"
                          index:
                            type: "string"
                            example: "0"
                          leaf_hash:
                            type: "string"
                            example: "eoJxKCzF3m72Xiwb/Q43vJ37/2Sx8sfNS9JKJohlsYI="
                          aunts:
                            type: "array"
                            items:
                              type: "string"
                            example:
                              - "eWb+HG/eMmukrQj4vNGyFYb3nKQncAWacq4HF5eFzDY="
                        type: "object"
                    type: "object"
            total_count:
              type: "string"
              example: "2"
          type: "object"
    TxResponse:
      type: object
      required:
        - "jsonrpc"
        - "id"
        - "result"
      properties:
        jsonrpc:
          type: "string"
          example: "2.0"
        id:
          type: "number"
          example: 0
        result:
          required:
            - "hash"
            - "height"
            - "index"
            - "tx_result"
            - "tx"
          properties:
            hash:
              type: "string"
              example: "D70952032620CC4E2737EB8AC379806359D8E0B17B0488F627997A0B043ABDED"
            height:
              type: "string"
              example: "1000"
            index:
              type: "number"
              example: 0
            tx_result:
              required:
                - "log"
                - "gasWanted"
                - "gasUsed"
                - "tags"
              properties:
                log:
                  type: "string"
                  example: '[{"msg_index":"0","success":true,"log":""}]'
                gasWanted:
                  type: "string"
                  example: "200000"
                gasUsed:
                  type: "string"
                  example: "28596"
                tags:
                  type: "array"
                  items:
                    type: "object"
                    properties:
                      key:
                        type: "string"
                        example: "YWN0aW9u"
                      value:
                        type: "string"
                        example: "c2VuZA=="
              type: "object"
            tx:
              type: "string"
              example: "5wHwYl3uCkaoo2GaChQmSIu8hxpJxLcCuIi8fiHN4TMwrRIU/Af1cEG7Rcs/6LjTl7YjRSymJfYaFAoFdWF0b20SCzE0OTk5OTk1MDAwEhMKDQoFdWF0b20SBDUwMDAQwJoMGmoKJuta6YchAwswBShaB1wkZBctLIhYqBC3JrAI28XGzxP+rVEticGEEkAc+khTkKL9CDE47aDvjEHvUNt+izJfT4KVF2v2JkC+bmlH9K08q3PqHeMI9Z5up+XMusnTqlP985KF+SI5J3ZOIhhNYWRlIGJ5IENpcmNsZSB3aXRoIGxvdmU="
          type: "object"
    ABCIInfoResponse:
      type: object
      required:
        - "jsonrpc"
        - "id"
      properties:
        jsonrpc:
          type: "string"
          example: "2.0"
        id:
          type: "number"
          example: 0
        result:
          required:
            - "response"
          properties:
            response:
              required:
                - "data"
                - "app_version"
                - "version"
              properties:
                data:
                  type: "string"
                  example: '{"size":0}'
                version:
                  type: string
                  example: "0.16.1"
                app_version:
                  type: "string"
                  example: "1314126"
              type: "object"
          type: "object"
    ABCIQueryResponse:
      type: object
      required:
        - "error"
        - "result"
        - "id"
        - "jsonrpc"
      properties:
        error:
          type: "string"
          example: ""
        result:
          required:
            - "response"
          properties:
            response:
              required:
                - "log"
                - "height"
                - "proof"
                - "value"
                - "key"
                - "index"
                - "code"
              properties:
                log:
                  type: "string"
                  example: "exists"
                height:
                  type: "string"
                  example: "0"
                proof:
                  type: "string"
                  example: "010114FED0DAD959F36091AD761C922ABA3CBF1D8349990101020103011406AA2262E2F448242DF2C2607C3CDC705313EE3B0001149D16177BC71E445476174622EA559715C293740C"
                value:
                  type: "string"
                  example: "61626364"
                key:
                  type: "string"
                  example: "61626364"
                index:
                  type: "string"
                  example: "-1"
                code:
                  type: "string"
                  example: "0"
              type: "object"
          type: "object"
        id:
          type: "number"
          example: 0
        jsonrpc:
          type: "string"
          example: "2.0"
=======
                          type: "string"
                          example: "1000"
                    evidence:
                      type: "object"
                      required:
                        - "max_age"
                      properties:
                        max_age:
                          type: "string"
                          example: "100000"
                    validator:
                      type: "object"
                      required:
                        - "pub_key_types"
                      properties:
                        pub_key_types:
                          type: "array"
                          items:
                            type: "string"
                          example:
                            - "ed25519"
                validators:
                  type: "array"
                  items:
                    type: "object"
                    properties:
                      address:
                        type: "string"
                        example: "B00A6323737F321EB0B8D59C6FD497A14B60938A"
                      pub_key:
                        required:
                          - "type"
                          - "value"
                        properties:
                          type:
                            type: "string"
                            example: "tendermint/PubKeyEd25519"
                          value:
                            type: "string"
                            example: "cOQZvh/h9ZioSeUMZB/1Vy1Xo5x2sjrVjlE/qHnYifM="
                        type: "object"
                      power:
                        type: "string"
                        example: "9328525"
                      name:
                        type: "string"
                        example: "Certus One"
                app_hash:
                  type: "string"
                  example: ""
                app_state:
                  properties: {}
                  type: "object"

    DumpConsensusResponse:
      type: object
      required:
        - "jsonrpc"
        - "id"
        - "result"
      properties:
        jsonrpc:
          type: "string"
          example: "2.0"
        id:
          type: "number"
          example: 0
        result:
          required:
            - "round_state"
            - "peers"
          properties:
            round_state:
              required:
                - "height"
                - "round"
                - "step"
                - "start_time"
                - "commit_time"
                - "validators"
                - "proposal"
                - "proposal_block"
                - "proposal_block_parts"
                - "locked_round"
                - "locked_block"
                - "locked_block_parts"
                - "valid_round"
                - "valid_block"
                - "valid_block_parts"
                - "votes"
                - "commit_round"
                - "last_commit"
                - "last_validators"
                - "triggered_timeout_precommit"
              properties:
                height:
                  type: "string"
                  example: "1311801"
                round:
                  type: "string"
                  example: "0"
                step:
                  type: "number"
                  example: 3
                start_time:
                  type: "string"
                  example: "2019-08-05T11:28:49.064658805Z"
                commit_time:
                  type: "string"
                  example: "2019-08-05T11:28:44.064658805Z"
                validators:
                  required:
                    - "validators"
                    - "proposer"
                  properties:
                    validators:
                      type: "array"
                      items:
                        type: "object"
                        properties:
                          address:
                            type: "string"
                            example: "000001E443FD237E4B616E2FA69DF4EE3D49A94F"
                          pub_key:
                            required:
                              - "type"
                              - "value"
                            properties:
                              type:
                                type: "string"
                                example: "tendermint/PubKeyEd25519"
                              value:
                                type: "string"
                                example: "9tK9IT+FPdf2qm+5c2qaxi10sWP+3erWTKgftn2PaQM="
                            type: "object"
                          voting_power:
                            type: "string"
                            example: "239727"
                          proposer_priority:
                            type: "string"
                            example: "-11896414"
                    proposer:
                      required:
                        - "address"
                        - "pub_key"
                        - "voting_power"
                        - "proposer_priority"
                      properties:
                        address:
                          type: "string"
                          example: "708FDDCE121CDADA502F2B0252FEF13FDAA31E50"
                        pub_key:
                          required:
                            - "type"
                            - "value"
                          properties:
                            type:
                              type: "string"
                              example: "tendermint/PubKeyEd25519"
                            value:
                              type: "string"
                              example: "VNMNfw7mrQBSpEvCtA9ykOe6BoR00RM9b/a9v3vXZhY="
                          type: "object"
                        voting_power:
                          type: "string"
                          example: "295360"
                        proposer_priority:
                          type: "string"
                          example: "-88886833"
                      type: "object"
                  type: "object"
                locked_round:
                  type: "string"
                  example: "-1"
                valid_round:
                  type: "string"
                  example: "-1"
                votes:
                  type: "array"
                  items:
                    type: "object"
                    properties:
                      round:
                        type: "string"
                        example: "0"
                      prevotes:
                        type: "array"
                        x-nullable: true
                        items:
                          type: "string"
                        example:
                          - "nil-Vote"
                          - "Vote{19:46A3F8B8393B 1311801/00/1(Prevote) 000000000000 64CE682305CB @ 2019-08-05T11:28:47.374703444Z}"
                      prevotes_bit_array:
                        type: "string"
                        example: "BA{100:___________________x________________________________________________________________________________} 209706/170220253 = 0.00"
                      precommits:
                        type: "array"
                        x-nullable: true
                        items:
                          type: "string"
                        example:
                          - "nil-Vote"
                      precommits_bit_array:
                        type: "string"
                        example: "BA{100:____________________________________________________________________________________________________} 0/170220253 = 0.00"
                commit_round:
                  type: "string"
                  example: "-1"
                last_commit:
                  x-nullable: true
                  required:
                    - "votes"
                    - "votes_bit_array"
                    - "peer_maj_23s"
                  properties:
                    votes:
                      type: "array"
                      items:
                        type: "string"
                      example:
                        - "Vote{0:000001E443FD 1311800/00/2(Precommit) 3071ADB27D1A 77EE1B6B6847 @ 2019-08-05T11:28:43.810128139Z}"
                    votes_bit_array:
                      type: "string"
                      example: "BA{100:xxxxxxxxxxxxxxxxxxxxxxxxxxxxxxxxxxxxxxxxxxxxxxxxxxxxxxxxxxxxxxxxxxxxxxxxxxxxxxxxxxxxxxxxxxxxxxxxxxxx} 170220253/170220253 = 1.00"
                    peer_maj_23s:
                      properties: {}
                      type: "object"
                  type: "object"
                last_validators:
                  required:
                    - "validators"
                    - "proposer"
                  properties:
                    validators:
                      type: "array"
                      items:
                        type: "object"
                        properties:
                          address:
                            type: "string"
                            example: "000001E443FD237E4B616E2FA69DF4EE3D49A94F"
                          pub_key:
                            required:
                              - "type"
                              - "value"
                            properties:
                              type:
                                type: "string"
                                example: "tendermint/PubKeyEd25519"
                              value:
                                type: "string"
                                example: "9tK9IT+FPdf2qm+5c2qaxi10sWP+3erWTKgftn2PaQM="
                            type: "object"
                          voting_power:
                            type: "string"
                            example: "239727"
                          proposer_priority:
                            type: "string"
                            example: "-12136141"
                    proposer:
                      required:
                        - "address"
                        - "pub_key"
                        - "voting_power"
                        - "proposer_priority"
                      properties:
                        address:
                          type: "string"
                          example: "B00A6323737F321EB0B8D59C6FD497A14B60938A"
                        pub_key:
                          required:
                            - "type"
                            - "value"
                          properties:
                            type:
                              type: "string"
                              example: "tendermint/PubKeyEd25519"
                            value:
                              type: "string"
                              example: "cOQZvh/h9ZioSeUMZB/1Vy1Xo5x2sjrVjlE/qHnYifM="
                          type: "object"
                        voting_power:
                          type: "string"
                          example: "8590153"
                        proposer_priority:
                          type: "string"
                          example: "-79515145"
                      type: "object"
                  type: "object"
                triggered_timeout_precommit:
                  type: "boolean"
                  example: false
              type: "object"
            peers:
              type: "array"
              items:
                type: "object"
                properties:
                  node_address:
                    type: "string"
                    example: "357f6a6c1d27414579a8185060aa8adf9815c43c@68.183.41.207:26656"
                  peer_state:
                    required:
                      - "round_state"
                      - "stats"
                    properties:
                      round_state:
                        required:
                          - "height"
                          - "round"
                          - "step"
                          - "start_time"
                          - "proposal"
                          - "proposal_block_parts_header"
                          - "proposal_block_parts"
                          - "proposal_pol_round"
                          - "proposal_pol"
                          - "prevotes"
                          - "precommits"
                          - "last_commit_round"
                          - "last_commit"
                          - "catchup_commit_round"
                          - "catchup_commit"
                        properties:
                          height:
                            type: "string"
                            example: "1311801"
                          round:
                            type: "string"
                            example: "0"
                          step:
                            type: "number"
                            example: 3
                          start_time:
                            type: "string"
                            example: "2019-08-05T11:28:49.21730864Z"
                          proposal:
                            type: "boolean"
                            example: false
                          proposal_block_parts_header:
                            required:
                              - "total"
                              - "hash"
                            properties:
                              total:
                                type: "string"
                                example: "0"
                              hash:
                                type: "string"
                                example: ""
                            type: "object"
                          proposal_pol_round:
                            x-nullable: true
                            type: "string"
                            example: "-1"
                          proposal_pol:
                            x-nullable: true
                            type: "string"
                            example: "____________________________________________________________________________________________________"
                          prevotes:
                            x-nullable: true
                            type: "string"
                            example: "___________________x________________________________________________________________________________"
                          precommits:
                            x-nullable: true
                            type: "string"
                            example: "____________________________________________________________________________________________________"
                          last_commit_round:
                            x-nullable: true
                            type: "string"
                            example: "0"
                          last_commit:
                            x-nullable: true
                            type: "string"
                            example: "xxxxxxxxxxxxxxxxxxxxxxxxxxxxxxxxxxxxxxxxxxxxxxxxxxxxxxxxxxxxxxxxxxxxxxxxxxxxxxxxxxxxxxxxxxxxxxxxxxxx"
                          catchup_commit_round:
                            type: "string"
                            x-nullable: true
                            example: "-1"
                          catchup_commit:
                            x-nullable: true
                            type: "string"
                            example: "____________________________________________________________________________________________________"
                        type: "object"
                      stats:
                        required:
                          - "votes"
                          - "block_parts"
                        properties:
                          votes:
                            type: "string"
                            example: "1159558"
                          block_parts:
                            type: "string"
                            example: "4786"
                        type: "object"
                    type: "object"
          type: "object"
    ConsensusStateResponse:
      type: object
      required:
        - "jsonrpc"
        - "id"
        - "result"
      properties:
        jsonrpc:
          type: "string"
          example: "2.0"
        id:
          type: "number"
          example: 0
        result:
          required:
            - "round_state"
          properties:
            round_state:
              required:
                - "height/round/step"
                - "start_time"
                - "proposal_block_hash"
                - "locked_block_hash"
                - "valid_block_hash"
                - "height_vote_set"
                - "proposer"
              properties:
                height/round/step:
                  type: "string"
                  example: "1262197/0/8"
                start_time:
                  type: "string"
                  example: "2019-08-01T11:52:38.962730289Z"
                proposal_block_hash:
                  type: "string"
                  example: "634ADAF1F402663BEC2ABC340ECE8B4B45AA906FA603272ACC5F5EED3097E009"
                locked_block_hash:
                  type: "string"
                  example: "634ADAF1F402663BEC2ABC340ECE8B4B45AA906FA603272ACC5F5EED3097E009"
                valid_block_hash:
                  type: "string"
                  example: "634ADAF1F402663BEC2ABC340ECE8B4B45AA906FA603272ACC5F5EED3097E009"
                height_vote_set:
                  type: "array"
                  items:
                    type: "object"
                    properties:
                      round:
                        type: "string"
                        example: "0"
                      prevotes:
                        type: "array"
                        items:
                          type: "string"
                        example:
                          - "Vote{0:000001E443FD 1262197/00/1(Prevote) 634ADAF1F402 7BB974E1BA40 @ 2019-08-01T11:52:35.513572509Z}"
                          - "nil-Vote"
                      prevotes_bit_array:
                        type: "string"
                        example: "BA{100:xxxxxxxxxxxxxxxxx_xxxxxxxxxxxxxxxxxxxxxxxxxxxxxxxxxxxxxxxxxxxxxxxxxxxxxxxxxxxxxxxxxxxxxxxxxxxxxxxxxx} 169753436/170151262 = 1.00"
                      precommits:
                        type: "array"
                        items:
                          type: "string"
                        example:
                          - "Vote{5:18C78D135C9D 1262197/00/2(Precommit) 634ADAF1F402 8B5EFFFEABCD @ 2019-08-01T11:52:36.25600005Z}"
                          - "nil-Vote"
                      precommits_bit_array:
                        type: "string"
                        example: "BA{100:xxxxxx_xxxxx_xxxx_x_xxx_xx_xx_xx__x_x_x__xxxxxxxxxxxxxx_xxxx_xx_xxxxxx_xxxxxxxx_xxxx_xxx_x_xxxx__xxx} 118726247/170151262 = 0.70"
                proposer:
                  type: "object"
                  properties:
                    address:
                      type: "string"
                      example: "D540AB022088612AC74B287D076DBFBC4A377A2E"
                    index:
                      type: "string"
                      example: "0"
              type: "object"
          type: "object"
    ConsensusParamsResponse:
      type: object
      required:
        - "jsonrpc"
        - "id"
        - "result"
      properties:
        jsonrpc:
          type: "string"
          example: "2.0"
        id:
          type: "number"
          example: 0
        result:
          type: "object"
          required:
            - "block_height"
            - "consensus_params"
          properties:
            block_height:
              type: "string"
              example: "1313448"
            consensus_params:
              type: "object"
              required:
                - "block"
                - "evidence"
                - "validator"
              properties:
                block:
                  type: "object"
                  required:
                    - "max_bytes"
                    - "max_gas"
                    - "time_iota_ms"
                  properties:
                    max_bytes:
                      type: "string"
                      example: "22020096"
                    max_gas:
                      type: "string"
                      example: "1000"
                    time_iota_ms:
                      type: "string"
                      example: "1000"
                evidence:
                  type: "object"
                  required:
                    - "max_age"
                  properties:
                    max_age:
                      type: "string"
                      example: "100000"
                validator:
                  type: "object"
                  required:
                    - "pub_key_types"
                  properties:
                    pub_key_types:
                      type: "array"
                      items:
                        type: "string"
                      example:
                        - "ed25519"

    NumUnconfirmedTransactionsResponse:
      type: object
      required:
        - "jsonrpc"
        - "id"
        - "result"
      properties:
        jsonrpc:
          type: "string"
          example: "2.0"
        id:
          type: "number"
          example: 0
        result:
          required:
            - "n_txs"
            - "total"
            - "total_bytes"
          properties:
            n_txs:
              type: "string"
              example: "31"
            total:
              type: "string"
              example: "82"
            total_bytes:
              type: "string"
              example: "19974"
          #          txs:
          #            type: "array"
          #            x-nullable: true
          #            items:
          #              type: "string"
          #              x-nullable: true
          #            example:
          #              - "gAPwYl3uCjCMTXENChSMnIkb5ZpYHBKIZqecFEV2tuZr7xIUA75/FmYq9WymsOBJ0XSJ8yV8zmQKMIxNcQ0KFIyciRvlmlgcEohmp5wURXa25mvvEhQbrvwbvlNiT+Yjr86G+YQNx7kRVgowjE1xDQoUjJyJG+WaWBwSiGannBRFdrbma+8SFK2m+1oxgILuQLO55n8mWfnbIzyPCjCMTXENChSMnIkb5ZpYHBKIZqecFEV2tuZr7xIUQNGfkmhTNMis4j+dyMDIWXdIPiYKMIxNcQ0KFIyciRvlmlgcEohmp5wURXa25mvvEhS8sL0D0wwgGCItQwVowak5YB38KRIUCg4KBXVhdG9tEgUxMDA1NBDoxRgaagom61rphyECn8x7emhhKdRCB2io7aS/6Cpuq5NbVqbODmqOT3jWw6kSQKUresk+d+Gw0BhjiggTsu8+1voW+VlDCQ1GRYnMaFOHXhyFv7BCLhFWxLxHSAYT8a5XqoMayosZf9mANKdXArA="
          type: "object"
    UnconfirmedTransactionsResponse:
      type: object
      required:
        - "jsonrpc"
        - "id"
        - "result"
      properties:
        jsonrpc:
          type: "string"
          example: "2.0"
        id:
          type: "number"
          example: 0
        result:
          required:
            - "n_txs"
            - "total"
            - "total_bytes"
            - "txs"
          properties:
            n_txs:
              type: "string"
              example: "82"
            total:
              type: "string"
              example: "82"
            total_bytes:
              type: "string"
              example: "19974"
            txs:
              type: array
              x-nullable: true
              items:
                type: string
                x-nullable: true
              example:
                - "gAPwYl3uCjCMTXENChSMnIkb5ZpYHBKIZqecFEV2tuZr7xIUA75/FmYq9WymsOBJ0XSJ8yV8zmQKMIxNcQ0KFIyciRvlmlgcEohmp5wURXa25mvvEhQbrvwbvlNiT+Yjr86G+YQNx7kRVgowjE1xDQoUjJyJG+WaWBwSiGannBRFdrbma+8SFK2m+1oxgILuQLO55n8mWfnbIzyPCjCMTXENChSMnIkb5ZpYHBKIZqecFEV2tuZr7xIUQNGfkmhTNMis4j+dyMDIWXdIPiYKMIxNcQ0KFIyciRvlmlgcEohmp5wURXa25mvvEhS8sL0D0wwgGCItQwVowak5YB38KRIUCg4KBXVhdG9tEgUxMDA1NBDoxRgaagom61rphyECn8x7emhhKdRCB2io7aS/6Cpuq5NbVqbODmqOT3jWw6kSQKUresk+d+Gw0BhjiggTsu8+1voW+VlDCQ1GRYnMaFOHXhyFv7BCLhFWxLxHSAYT8a5XqoMayosZf9mANKdXArA="
          type: "object"
    TxSearchResponse:
      type: object
      required:
        - "jsonrpc"
        - "id"
        - "result"
      properties:
        jsonrpc:
          type: "string"
          example: "2.0"
        id:
          type: "number"
          example: 0
        result:
          required:
            - "txs"
            - "total_count"
          properties:
            txs:
              type: "array"
              items:
                type: "object"
                properties:
                  hash:
                    type: "string"
                    example: "D70952032620CC4E2737EB8AC379806359D8E0B17B0488F627997A0B043ABDED"
                  height:
                    type: "string"
                    example: "1000"
                  index:
                    type: "number"
                    example: 0
                  tx_result:
                    required:
                      - "log"
                      - "gasWanted"
                      - "gasUsed"
                      - "tags"
                    properties:
                      log:
                        type: "string"
                        example: '[{"msg_index":"0","success":true,"log":""}]'
                      gasWanted:
                        type: "string"
                        example: "200000"
                      gasUsed:
                        type: "string"
                        example: "28596"
                      tags:
                        type: "array"
                        items:
                          type: "object"
                          properties:
                            key:
                              type: "string"
                              example: "YWN0aW9u"
                            value:
                              type: "string"
                              example: "c2VuZA=="
                    type: "object"
                  tx:
                    type: "string"
                    example: "5wHwYl3uCkaoo2GaChQmSIu8hxpJxLcCuIi8fiHN4TMwrRIU/Af1cEG7Rcs/6LjTl7YjRSymJfYaFAoFdWF0b20SCzE0OTk5OTk1MDAwEhMKDQoFdWF0b20SBDUwMDAQwJoMGmoKJuta6YchAwswBShaB1wkZBctLIhYqBC3JrAI28XGzxP+rVEticGEEkAc+khTkKL9CDE47aDvjEHvUNt+izJfT4KVF2v2JkC+bmlH9K08q3PqHeMI9Z5up+XMusnTqlP985KF+SI5J3ZOIhhNYWRlIGJ5IENpcmNsZSB3aXRoIGxvdmU="
                  proof:
                    required:
                      - "RootHash"
                      - "Data"
                      - "Proof"
                    properties:
                      RootHash:
                        type: "string"
                        example: "72FE6BF6D4109105357AECE0A82E99D0F6288854D16D8767C5E72C57F876A14D"
                      Data:
                        type: "string"
                        example: "5wHwYl3uCkaoo2GaChQmSIu8hxpJxLcCuIi8fiHN4TMwrRIU/Af1cEG7Rcs/6LjTl7YjRSymJfYaFAoFdWF0b20SCzE0OTk5OTk1MDAwEhMKDQoFdWF0b20SBDUwMDAQwJoMGmoKJuta6YchAwswBShaB1wkZBctLIhYqBC3JrAI28XGzxP+rVEticGEEkAc+khTkKL9CDE47aDvjEHvUNt+izJfT4KVF2v2JkC+bmlH9K08q3PqHeMI9Z5up+XMusnTqlP985KF+SI5J3ZOIhhNYWRlIGJ5IENpcmNsZSB3aXRoIGxvdmU="
                      Proof:
                        required:
                          - "total"
                          - "index"
                          - "leaf_hash"
                          - "aunts"
                        properties:
                          total:
                            type: "string"
                            example: "2"
                          index:
                            type: "string"
                            example: "0"
                          leaf_hash:
                            type: "string"
                            example: "eoJxKCzF3m72Xiwb/Q43vJ37/2Sx8sfNS9JKJohlsYI="
                          aunts:
                            type: "array"
                            items:
                              type: "string"
                            example:
                              - "eWb+HG/eMmukrQj4vNGyFYb3nKQncAWacq4HF5eFzDY="
                        type: "object"
                    type: "object"
            total_count:
              type: "string"
              example: "2"
          type: "object"
    TxResponse:
      type: object
      required:
        - "jsonrpc"
        - "id"
        - "result"
      properties:
        jsonrpc:
          type: "string"
          example: "2.0"
        id:
          type: "number"
          example: 0
        result:
          required:
            - "hash"
            - "height"
            - "index"
            - "tx_result"
            - "tx"
          properties:
            hash:
              type: "string"
              example: "D70952032620CC4E2737EB8AC379806359D8E0B17B0488F627997A0B043ABDED"
            height:
              type: "string"
              example: "1000"
            index:
              type: "number"
              example: 0
            tx_result:
              required:
                - "log"
                - "gasWanted"
                - "gasUsed"
                - "tags"
              properties:
                log:
                  type: "string"
                  example: '[{"msg_index":"0","success":true,"log":""}]'
                gasWanted:
                  type: "string"
                  example: "200000"
                gasUsed:
                  type: "string"
                  example: "28596"
                tags:
                  type: "array"
                  items:
                    type: "object"
                    properties:
                      key:
                        type: "string"
                        example: "YWN0aW9u"
                      value:
                        type: "string"
                        example: "c2VuZA=="
              type: "object"
            tx:
              type: "string"
              example: "5wHwYl3uCkaoo2GaChQmSIu8hxpJxLcCuIi8fiHN4TMwrRIU/Af1cEG7Rcs/6LjTl7YjRSymJfYaFAoFdWF0b20SCzE0OTk5OTk1MDAwEhMKDQoFdWF0b20SBDUwMDAQwJoMGmoKJuta6YchAwswBShaB1wkZBctLIhYqBC3JrAI28XGzxP+rVEticGEEkAc+khTkKL9CDE47aDvjEHvUNt+izJfT4KVF2v2JkC+bmlH9K08q3PqHeMI9Z5up+XMusnTqlP985KF+SI5J3ZOIhhNYWRlIGJ5IENpcmNsZSB3aXRoIGxvdmU="
          type: "object"
    ABCIInfoResponse:
      type: object
      required:
        - "jsonrpc"
        - "id"
      properties:
        jsonrpc:
          type: "string"
          example: "2.0"
        id:
          type: "number"
          example: 0
        result:
          required:
            - "response"
          properties:
            response:
              required:
                - "data"
                - "app_version"
                - "version"
              properties:
                data:
                  type: "string"
                  example: '{"size":0}'
                version:
                  type: string
                  example: "0.16.1"
                app_version:
                  type: "string"
                  example: "1314126"
              type: "object"
          type: "object"
    ABCIQueryResponse:
      type: object
      required:
        - "error"
        - "result"
        - "id"
        - "jsonrpc"
      properties:
        error:
          type: "string"
          example: ""
        result:
          required:
            - "response"
          properties:
            response:
              required:
                - "log"
                - "height"
                - "proof"
                - "value"
                - "key"
                - "index"
                - "code"
              properties:
                log:
                  type: "string"
                  example: "exists"
                height:
                  type: "string"
                  example: "0"
                proof:
                  type: "string"
                  example: "010114FED0DAD959F36091AD761C922ABA3CBF1D8349990101020103011406AA2262E2F448242DF2C2607C3CDC705313EE3B0001149D16177BC71E445476174622EA559715C293740C"
                value:
                  type: "string"
                  example: "61626364"
                key:
                  type: "string"
                  example: "61626364"
                index:
                  type: "string"
                  example: "-1"
                code:
                  type: "string"
                  example: "0"
              type: "object"
          type: "object"
        id:
          type: "number"
          example: 0
        jsonrpc:
          type: "string"
          example: "2.0"
>>>>>>> 606d0a89
    BroadcastEvidenceResponse:
      type: object
      required:
        - "id"
        - "jsonrpc"
      properties:
        error:
          type: "string"
          example: ""
        result:
          type: "string"
          example: ""
        id:
          type: "number"
          example: 0
        jsonrpc:
          type: "string"
          example: "2.0"
    BroadcastTxCommitResponse:
      type: object
      required:
        - "error"
        - "result"
        - "id"
        - "jsonrpc"
      properties:
        error:
          type: "string"
          example: ""
        result:
          required:
            - "height"
            - "hash"
            - "deliver_tx"
            - "check_tx"
          properties:
            height:
              type: "string"
              example: "26682"
            hash:
              type: "string"
              example: "75CA0F856A4DA078FC4911580360E70CEFB2EBEE"
            deliver_tx:
              required:
                - "log"
                - "data"
                - "code"
              properties:
                log:
                  type: "string"
                  example: ""
                data:
                  type: "string"
                  example: ""
                code:
                  type: "string"
                  example: "0"
              type: "object"
            check_tx:
              required:
                - "log"
                - "data"
                - "code"
              properties:
                log:
                  type: "string"
                  example: ""
                data:
                  type: "string"
                  example: ""
                code:
                  type: "string"
                  example: "0"
              type: "object"
          type: "object"
        id:
          type: "number"
          example: 0
        jsonrpc:
          type: "string"
          example: "2.0"
    BroadcastTxResponse:
      type: object
      required:
        - "jsonrpc"
        - "id"
        - "result"
        - "error"
      properties:
        jsonrpc:
          type: "string"
          example: "2.0"
        id:
          type: "number"
          example: 0
        result:
          required:
            - "code"
            - "data"
            - "log"
            - "hash"
          properties:
            code:
              type: "string"
              example: "0"
            data:
              type: "string"
              example: ""
            log:
              type: "string"
              example: ""
<<<<<<< HEAD
=======
            codespace:
              type: "string"
              example: "ibc"
>>>>>>> 606d0a89
            hash:
              type: "string"
              example: "0D33F2F03A5234F38706E43004489E061AC40A2E"
          type: "object"
        error:
          type: "string"
          example: ""
    dialPeersPost:
      type: object
      properties:
        Persistent:
          type: boolean
          example: false
        Peers:
          type: array
          items:
            type: "string"
          example: ["6f172048b821e3b1ab98ffb0973ba737966eecf8@192.168.1.2:26656"]
    dialSeedsPost:
      type: object
      properties:
        Peers:
          type: array
          items:
            type: "string"
          example: ["6f172048b821e3b1ab98ffb0973ba737966eecf8@192.168.1.2:26656"]
    dialResp:
      type: object
      properties:
        Log:
          type: string
          example: "Dialing seeds in progress. See /net_info for details"<|MERGE_RESOLUTION|>--- conflicted
+++ resolved
@@ -712,11 +712,8 @@
         - Info
       description: |
         Get consensus state.
-<<<<<<< HEAD
-=======
 
         Not safe to call from inside the ABCI application during a block execution.
->>>>>>> 606d0a89
       responses:
         200:
           description: consensus state results.
@@ -738,11 +735,8 @@
         - Info
       description: |
         Get consensus state.
-<<<<<<< HEAD
-=======
 
         Not safe to call from inside the ABCI application during a block execution.
->>>>>>> 606d0a89
       responses:
         200:
           description: consensus state results.
@@ -1044,7 +1038,6 @@
           type: number
           example: 0
         jsonrpc:
-<<<<<<< HEAD
           type: string
           example: "2.0"
     EmptyResponse:
@@ -1070,33 +1063,6 @@
       properties:
         p2p:
           type: string
-=======
-          type: string
-          example: "2.0"
-    EmptyResponse:
-      description: Empty Response
-      allOf:
-        - $ref: "#/components/schemas/JSONRPC"
-        - type: object
-          properties:
-            result:
-              type: object
-              additionalProperties: {}
-    ErrorResponse:
-      description: Error Response
-      allOf:
-        - $ref: "#/components/schemas/JSONRPC"
-        - type: object
-          properties:
-            error:
-              type: string
-              example: "Description of failure"
-    ProtocolVersion:
-      type: object
-      properties:
-        p2p:
-          type: string
->>>>>>> 606d0a89
           example: "7"
         block:
           type: string
@@ -1161,8 +1127,6 @@
         latest_block_time:
           type: string
           example: "2019-08-01T11:52:22.818762194Z"
-<<<<<<< HEAD
-=======
           earliest_block_hash:
             type: string
             example: "790BA84C3545FCCC49A5C629CEE6EA58A6E875C3862175BDC11EE7AF54703501"
@@ -1175,7 +1139,6 @@
           earliest_block_time:
             type: string
             example: "2019-08-01T11:52:22.818762194Z"
->>>>>>> 606d0a89
         catching_up:
           type: boolean
           example: false
@@ -1963,15 +1926,12 @@
                   proposer_priority:
                     type: "string"
                     example: "13769415"
-<<<<<<< HEAD
-=======
             count:
               type: "number"
               example: 1
             total:
               type: "number"
               example: 25
->>>>>>> 606d0a89
           type: "object"
     GenesisResponse:
       type: object
@@ -2027,7 +1987,6 @@
                           type: "string"
                           example: "1000"
                         time_iota_ms:
-<<<<<<< HEAD
                           type: "string"
                           example: "1000"
                     evidence:
@@ -2900,880 +2859,6 @@
         jsonrpc:
           type: "string"
           example: "2.0"
-=======
-                          type: "string"
-                          example: "1000"
-                    evidence:
-                      type: "object"
-                      required:
-                        - "max_age"
-                      properties:
-                        max_age:
-                          type: "string"
-                          example: "100000"
-                    validator:
-                      type: "object"
-                      required:
-                        - "pub_key_types"
-                      properties:
-                        pub_key_types:
-                          type: "array"
-                          items:
-                            type: "string"
-                          example:
-                            - "ed25519"
-                validators:
-                  type: "array"
-                  items:
-                    type: "object"
-                    properties:
-                      address:
-                        type: "string"
-                        example: "B00A6323737F321EB0B8D59C6FD497A14B60938A"
-                      pub_key:
-                        required:
-                          - "type"
-                          - "value"
-                        properties:
-                          type:
-                            type: "string"
-                            example: "tendermint/PubKeyEd25519"
-                          value:
-                            type: "string"
-                            example: "cOQZvh/h9ZioSeUMZB/1Vy1Xo5x2sjrVjlE/qHnYifM="
-                        type: "object"
-                      power:
-                        type: "string"
-                        example: "9328525"
-                      name:
-                        type: "string"
-                        example: "Certus One"
-                app_hash:
-                  type: "string"
-                  example: ""
-                app_state:
-                  properties: {}
-                  type: "object"
-
-    DumpConsensusResponse:
-      type: object
-      required:
-        - "jsonrpc"
-        - "id"
-        - "result"
-      properties:
-        jsonrpc:
-          type: "string"
-          example: "2.0"
-        id:
-          type: "number"
-          example: 0
-        result:
-          required:
-            - "round_state"
-            - "peers"
-          properties:
-            round_state:
-              required:
-                - "height"
-                - "round"
-                - "step"
-                - "start_time"
-                - "commit_time"
-                - "validators"
-                - "proposal"
-                - "proposal_block"
-                - "proposal_block_parts"
-                - "locked_round"
-                - "locked_block"
-                - "locked_block_parts"
-                - "valid_round"
-                - "valid_block"
-                - "valid_block_parts"
-                - "votes"
-                - "commit_round"
-                - "last_commit"
-                - "last_validators"
-                - "triggered_timeout_precommit"
-              properties:
-                height:
-                  type: "string"
-                  example: "1311801"
-                round:
-                  type: "string"
-                  example: "0"
-                step:
-                  type: "number"
-                  example: 3
-                start_time:
-                  type: "string"
-                  example: "2019-08-05T11:28:49.064658805Z"
-                commit_time:
-                  type: "string"
-                  example: "2019-08-05T11:28:44.064658805Z"
-                validators:
-                  required:
-                    - "validators"
-                    - "proposer"
-                  properties:
-                    validators:
-                      type: "array"
-                      items:
-                        type: "object"
-                        properties:
-                          address:
-                            type: "string"
-                            example: "000001E443FD237E4B616E2FA69DF4EE3D49A94F"
-                          pub_key:
-                            required:
-                              - "type"
-                              - "value"
-                            properties:
-                              type:
-                                type: "string"
-                                example: "tendermint/PubKeyEd25519"
-                              value:
-                                type: "string"
-                                example: "9tK9IT+FPdf2qm+5c2qaxi10sWP+3erWTKgftn2PaQM="
-                            type: "object"
-                          voting_power:
-                            type: "string"
-                            example: "239727"
-                          proposer_priority:
-                            type: "string"
-                            example: "-11896414"
-                    proposer:
-                      required:
-                        - "address"
-                        - "pub_key"
-                        - "voting_power"
-                        - "proposer_priority"
-                      properties:
-                        address:
-                          type: "string"
-                          example: "708FDDCE121CDADA502F2B0252FEF13FDAA31E50"
-                        pub_key:
-                          required:
-                            - "type"
-                            - "value"
-                          properties:
-                            type:
-                              type: "string"
-                              example: "tendermint/PubKeyEd25519"
-                            value:
-                              type: "string"
-                              example: "VNMNfw7mrQBSpEvCtA9ykOe6BoR00RM9b/a9v3vXZhY="
-                          type: "object"
-                        voting_power:
-                          type: "string"
-                          example: "295360"
-                        proposer_priority:
-                          type: "string"
-                          example: "-88886833"
-                      type: "object"
-                  type: "object"
-                locked_round:
-                  type: "string"
-                  example: "-1"
-                valid_round:
-                  type: "string"
-                  example: "-1"
-                votes:
-                  type: "array"
-                  items:
-                    type: "object"
-                    properties:
-                      round:
-                        type: "string"
-                        example: "0"
-                      prevotes:
-                        type: "array"
-                        x-nullable: true
-                        items:
-                          type: "string"
-                        example:
-                          - "nil-Vote"
-                          - "Vote{19:46A3F8B8393B 1311801/00/1(Prevote) 000000000000 64CE682305CB @ 2019-08-05T11:28:47.374703444Z}"
-                      prevotes_bit_array:
-                        type: "string"
-                        example: "BA{100:___________________x________________________________________________________________________________} 209706/170220253 = 0.00"
-                      precommits:
-                        type: "array"
-                        x-nullable: true
-                        items:
-                          type: "string"
-                        example:
-                          - "nil-Vote"
-                      precommits_bit_array:
-                        type: "string"
-                        example: "BA{100:____________________________________________________________________________________________________} 0/170220253 = 0.00"
-                commit_round:
-                  type: "string"
-                  example: "-1"
-                last_commit:
-                  x-nullable: true
-                  required:
-                    - "votes"
-                    - "votes_bit_array"
-                    - "peer_maj_23s"
-                  properties:
-                    votes:
-                      type: "array"
-                      items:
-                        type: "string"
-                      example:
-                        - "Vote{0:000001E443FD 1311800/00/2(Precommit) 3071ADB27D1A 77EE1B6B6847 @ 2019-08-05T11:28:43.810128139Z}"
-                    votes_bit_array:
-                      type: "string"
-                      example: "BA{100:xxxxxxxxxxxxxxxxxxxxxxxxxxxxxxxxxxxxxxxxxxxxxxxxxxxxxxxxxxxxxxxxxxxxxxxxxxxxxxxxxxxxxxxxxxxxxxxxxxxx} 170220253/170220253 = 1.00"
-                    peer_maj_23s:
-                      properties: {}
-                      type: "object"
-                  type: "object"
-                last_validators:
-                  required:
-                    - "validators"
-                    - "proposer"
-                  properties:
-                    validators:
-                      type: "array"
-                      items:
-                        type: "object"
-                        properties:
-                          address:
-                            type: "string"
-                            example: "000001E443FD237E4B616E2FA69DF4EE3D49A94F"
-                          pub_key:
-                            required:
-                              - "type"
-                              - "value"
-                            properties:
-                              type:
-                                type: "string"
-                                example: "tendermint/PubKeyEd25519"
-                              value:
-                                type: "string"
-                                example: "9tK9IT+FPdf2qm+5c2qaxi10sWP+3erWTKgftn2PaQM="
-                            type: "object"
-                          voting_power:
-                            type: "string"
-                            example: "239727"
-                          proposer_priority:
-                            type: "string"
-                            example: "-12136141"
-                    proposer:
-                      required:
-                        - "address"
-                        - "pub_key"
-                        - "voting_power"
-                        - "proposer_priority"
-                      properties:
-                        address:
-                          type: "string"
-                          example: "B00A6323737F321EB0B8D59C6FD497A14B60938A"
-                        pub_key:
-                          required:
-                            - "type"
-                            - "value"
-                          properties:
-                            type:
-                              type: "string"
-                              example: "tendermint/PubKeyEd25519"
-                            value:
-                              type: "string"
-                              example: "cOQZvh/h9ZioSeUMZB/1Vy1Xo5x2sjrVjlE/qHnYifM="
-                          type: "object"
-                        voting_power:
-                          type: "string"
-                          example: "8590153"
-                        proposer_priority:
-                          type: "string"
-                          example: "-79515145"
-                      type: "object"
-                  type: "object"
-                triggered_timeout_precommit:
-                  type: "boolean"
-                  example: false
-              type: "object"
-            peers:
-              type: "array"
-              items:
-                type: "object"
-                properties:
-                  node_address:
-                    type: "string"
-                    example: "357f6a6c1d27414579a8185060aa8adf9815c43c@68.183.41.207:26656"
-                  peer_state:
-                    required:
-                      - "round_state"
-                      - "stats"
-                    properties:
-                      round_state:
-                        required:
-                          - "height"
-                          - "round"
-                          - "step"
-                          - "start_time"
-                          - "proposal"
-                          - "proposal_block_parts_header"
-                          - "proposal_block_parts"
-                          - "proposal_pol_round"
-                          - "proposal_pol"
-                          - "prevotes"
-                          - "precommits"
-                          - "last_commit_round"
-                          - "last_commit"
-                          - "catchup_commit_round"
-                          - "catchup_commit"
-                        properties:
-                          height:
-                            type: "string"
-                            example: "1311801"
-                          round:
-                            type: "string"
-                            example: "0"
-                          step:
-                            type: "number"
-                            example: 3
-                          start_time:
-                            type: "string"
-                            example: "2019-08-05T11:28:49.21730864Z"
-                          proposal:
-                            type: "boolean"
-                            example: false
-                          proposal_block_parts_header:
-                            required:
-                              - "total"
-                              - "hash"
-                            properties:
-                              total:
-                                type: "string"
-                                example: "0"
-                              hash:
-                                type: "string"
-                                example: ""
-                            type: "object"
-                          proposal_pol_round:
-                            x-nullable: true
-                            type: "string"
-                            example: "-1"
-                          proposal_pol:
-                            x-nullable: true
-                            type: "string"
-                            example: "____________________________________________________________________________________________________"
-                          prevotes:
-                            x-nullable: true
-                            type: "string"
-                            example: "___________________x________________________________________________________________________________"
-                          precommits:
-                            x-nullable: true
-                            type: "string"
-                            example: "____________________________________________________________________________________________________"
-                          last_commit_round:
-                            x-nullable: true
-                            type: "string"
-                            example: "0"
-                          last_commit:
-                            x-nullable: true
-                            type: "string"
-                            example: "xxxxxxxxxxxxxxxxxxxxxxxxxxxxxxxxxxxxxxxxxxxxxxxxxxxxxxxxxxxxxxxxxxxxxxxxxxxxxxxxxxxxxxxxxxxxxxxxxxxx"
-                          catchup_commit_round:
-                            type: "string"
-                            x-nullable: true
-                            example: "-1"
-                          catchup_commit:
-                            x-nullable: true
-                            type: "string"
-                            example: "____________________________________________________________________________________________________"
-                        type: "object"
-                      stats:
-                        required:
-                          - "votes"
-                          - "block_parts"
-                        properties:
-                          votes:
-                            type: "string"
-                            example: "1159558"
-                          block_parts:
-                            type: "string"
-                            example: "4786"
-                        type: "object"
-                    type: "object"
-          type: "object"
-    ConsensusStateResponse:
-      type: object
-      required:
-        - "jsonrpc"
-        - "id"
-        - "result"
-      properties:
-        jsonrpc:
-          type: "string"
-          example: "2.0"
-        id:
-          type: "number"
-          example: 0
-        result:
-          required:
-            - "round_state"
-          properties:
-            round_state:
-              required:
-                - "height/round/step"
-                - "start_time"
-                - "proposal_block_hash"
-                - "locked_block_hash"
-                - "valid_block_hash"
-                - "height_vote_set"
-                - "proposer"
-              properties:
-                height/round/step:
-                  type: "string"
-                  example: "1262197/0/8"
-                start_time:
-                  type: "string"
-                  example: "2019-08-01T11:52:38.962730289Z"
-                proposal_block_hash:
-                  type: "string"
-                  example: "634ADAF1F402663BEC2ABC340ECE8B4B45AA906FA603272ACC5F5EED3097E009"
-                locked_block_hash:
-                  type: "string"
-                  example: "634ADAF1F402663BEC2ABC340ECE8B4B45AA906FA603272ACC5F5EED3097E009"
-                valid_block_hash:
-                  type: "string"
-                  example: "634ADAF1F402663BEC2ABC340ECE8B4B45AA906FA603272ACC5F5EED3097E009"
-                height_vote_set:
-                  type: "array"
-                  items:
-                    type: "object"
-                    properties:
-                      round:
-                        type: "string"
-                        example: "0"
-                      prevotes:
-                        type: "array"
-                        items:
-                          type: "string"
-                        example:
-                          - "Vote{0:000001E443FD 1262197/00/1(Prevote) 634ADAF1F402 7BB974E1BA40 @ 2019-08-01T11:52:35.513572509Z}"
-                          - "nil-Vote"
-                      prevotes_bit_array:
-                        type: "string"
-                        example: "BA{100:xxxxxxxxxxxxxxxxx_xxxxxxxxxxxxxxxxxxxxxxxxxxxxxxxxxxxxxxxxxxxxxxxxxxxxxxxxxxxxxxxxxxxxxxxxxxxxxxxxxx} 169753436/170151262 = 1.00"
-                      precommits:
-                        type: "array"
-                        items:
-                          type: "string"
-                        example:
-                          - "Vote{5:18C78D135C9D 1262197/00/2(Precommit) 634ADAF1F402 8B5EFFFEABCD @ 2019-08-01T11:52:36.25600005Z}"
-                          - "nil-Vote"
-                      precommits_bit_array:
-                        type: "string"
-                        example: "BA{100:xxxxxx_xxxxx_xxxx_x_xxx_xx_xx_xx__x_x_x__xxxxxxxxxxxxxx_xxxx_xx_xxxxxx_xxxxxxxx_xxxx_xxx_x_xxxx__xxx} 118726247/170151262 = 0.70"
-                proposer:
-                  type: "object"
-                  properties:
-                    address:
-                      type: "string"
-                      example: "D540AB022088612AC74B287D076DBFBC4A377A2E"
-                    index:
-                      type: "string"
-                      example: "0"
-              type: "object"
-          type: "object"
-    ConsensusParamsResponse:
-      type: object
-      required:
-        - "jsonrpc"
-        - "id"
-        - "result"
-      properties:
-        jsonrpc:
-          type: "string"
-          example: "2.0"
-        id:
-          type: "number"
-          example: 0
-        result:
-          type: "object"
-          required:
-            - "block_height"
-            - "consensus_params"
-          properties:
-            block_height:
-              type: "string"
-              example: "1313448"
-            consensus_params:
-              type: "object"
-              required:
-                - "block"
-                - "evidence"
-                - "validator"
-              properties:
-                block:
-                  type: "object"
-                  required:
-                    - "max_bytes"
-                    - "max_gas"
-                    - "time_iota_ms"
-                  properties:
-                    max_bytes:
-                      type: "string"
-                      example: "22020096"
-                    max_gas:
-                      type: "string"
-                      example: "1000"
-                    time_iota_ms:
-                      type: "string"
-                      example: "1000"
-                evidence:
-                  type: "object"
-                  required:
-                    - "max_age"
-                  properties:
-                    max_age:
-                      type: "string"
-                      example: "100000"
-                validator:
-                  type: "object"
-                  required:
-                    - "pub_key_types"
-                  properties:
-                    pub_key_types:
-                      type: "array"
-                      items:
-                        type: "string"
-                      example:
-                        - "ed25519"
-
-    NumUnconfirmedTransactionsResponse:
-      type: object
-      required:
-        - "jsonrpc"
-        - "id"
-        - "result"
-      properties:
-        jsonrpc:
-          type: "string"
-          example: "2.0"
-        id:
-          type: "number"
-          example: 0
-        result:
-          required:
-            - "n_txs"
-            - "total"
-            - "total_bytes"
-          properties:
-            n_txs:
-              type: "string"
-              example: "31"
-            total:
-              type: "string"
-              example: "82"
-            total_bytes:
-              type: "string"
-              example: "19974"
-          #          txs:
-          #            type: "array"
-          #            x-nullable: true
-          #            items:
-          #              type: "string"
-          #              x-nullable: true
-          #            example:
-          #              - "gAPwYl3uCjCMTXENChSMnIkb5ZpYHBKIZqecFEV2tuZr7xIUA75/FmYq9WymsOBJ0XSJ8yV8zmQKMIxNcQ0KFIyciRvlmlgcEohmp5wURXa25mvvEhQbrvwbvlNiT+Yjr86G+YQNx7kRVgowjE1xDQoUjJyJG+WaWBwSiGannBRFdrbma+8SFK2m+1oxgILuQLO55n8mWfnbIzyPCjCMTXENChSMnIkb5ZpYHBKIZqecFEV2tuZr7xIUQNGfkmhTNMis4j+dyMDIWXdIPiYKMIxNcQ0KFIyciRvlmlgcEohmp5wURXa25mvvEhS8sL0D0wwgGCItQwVowak5YB38KRIUCg4KBXVhdG9tEgUxMDA1NBDoxRgaagom61rphyECn8x7emhhKdRCB2io7aS/6Cpuq5NbVqbODmqOT3jWw6kSQKUresk+d+Gw0BhjiggTsu8+1voW+VlDCQ1GRYnMaFOHXhyFv7BCLhFWxLxHSAYT8a5XqoMayosZf9mANKdXArA="
-          type: "object"
-    UnconfirmedTransactionsResponse:
-      type: object
-      required:
-        - "jsonrpc"
-        - "id"
-        - "result"
-      properties:
-        jsonrpc:
-          type: "string"
-          example: "2.0"
-        id:
-          type: "number"
-          example: 0
-        result:
-          required:
-            - "n_txs"
-            - "total"
-            - "total_bytes"
-            - "txs"
-          properties:
-            n_txs:
-              type: "string"
-              example: "82"
-            total:
-              type: "string"
-              example: "82"
-            total_bytes:
-              type: "string"
-              example: "19974"
-            txs:
-              type: array
-              x-nullable: true
-              items:
-                type: string
-                x-nullable: true
-              example:
-                - "gAPwYl3uCjCMTXENChSMnIkb5ZpYHBKIZqecFEV2tuZr7xIUA75/FmYq9WymsOBJ0XSJ8yV8zmQKMIxNcQ0KFIyciRvlmlgcEohmp5wURXa25mvvEhQbrvwbvlNiT+Yjr86G+YQNx7kRVgowjE1xDQoUjJyJG+WaWBwSiGannBRFdrbma+8SFK2m+1oxgILuQLO55n8mWfnbIzyPCjCMTXENChSMnIkb5ZpYHBKIZqecFEV2tuZr7xIUQNGfkmhTNMis4j+dyMDIWXdIPiYKMIxNcQ0KFIyciRvlmlgcEohmp5wURXa25mvvEhS8sL0D0wwgGCItQwVowak5YB38KRIUCg4KBXVhdG9tEgUxMDA1NBDoxRgaagom61rphyECn8x7emhhKdRCB2io7aS/6Cpuq5NbVqbODmqOT3jWw6kSQKUresk+d+Gw0BhjiggTsu8+1voW+VlDCQ1GRYnMaFOHXhyFv7BCLhFWxLxHSAYT8a5XqoMayosZf9mANKdXArA="
-          type: "object"
-    TxSearchResponse:
-      type: object
-      required:
-        - "jsonrpc"
-        - "id"
-        - "result"
-      properties:
-        jsonrpc:
-          type: "string"
-          example: "2.0"
-        id:
-          type: "number"
-          example: 0
-        result:
-          required:
-            - "txs"
-            - "total_count"
-          properties:
-            txs:
-              type: "array"
-              items:
-                type: "object"
-                properties:
-                  hash:
-                    type: "string"
-                    example: "D70952032620CC4E2737EB8AC379806359D8E0B17B0488F627997A0B043ABDED"
-                  height:
-                    type: "string"
-                    example: "1000"
-                  index:
-                    type: "number"
-                    example: 0
-                  tx_result:
-                    required:
-                      - "log"
-                      - "gasWanted"
-                      - "gasUsed"
-                      - "tags"
-                    properties:
-                      log:
-                        type: "string"
-                        example: '[{"msg_index":"0","success":true,"log":""}]'
-                      gasWanted:
-                        type: "string"
-                        example: "200000"
-                      gasUsed:
-                        type: "string"
-                        example: "28596"
-                      tags:
-                        type: "array"
-                        items:
-                          type: "object"
-                          properties:
-                            key:
-                              type: "string"
-                              example: "YWN0aW9u"
-                            value:
-                              type: "string"
-                              example: "c2VuZA=="
-                    type: "object"
-                  tx:
-                    type: "string"
-                    example: "5wHwYl3uCkaoo2GaChQmSIu8hxpJxLcCuIi8fiHN4TMwrRIU/Af1cEG7Rcs/6LjTl7YjRSymJfYaFAoFdWF0b20SCzE0OTk5OTk1MDAwEhMKDQoFdWF0b20SBDUwMDAQwJoMGmoKJuta6YchAwswBShaB1wkZBctLIhYqBC3JrAI28XGzxP+rVEticGEEkAc+khTkKL9CDE47aDvjEHvUNt+izJfT4KVF2v2JkC+bmlH9K08q3PqHeMI9Z5up+XMusnTqlP985KF+SI5J3ZOIhhNYWRlIGJ5IENpcmNsZSB3aXRoIGxvdmU="
-                  proof:
-                    required:
-                      - "RootHash"
-                      - "Data"
-                      - "Proof"
-                    properties:
-                      RootHash:
-                        type: "string"
-                        example: "72FE6BF6D4109105357AECE0A82E99D0F6288854D16D8767C5E72C57F876A14D"
-                      Data:
-                        type: "string"
-                        example: "5wHwYl3uCkaoo2GaChQmSIu8hxpJxLcCuIi8fiHN4TMwrRIU/Af1cEG7Rcs/6LjTl7YjRSymJfYaFAoFdWF0b20SCzE0OTk5OTk1MDAwEhMKDQoFdWF0b20SBDUwMDAQwJoMGmoKJuta6YchAwswBShaB1wkZBctLIhYqBC3JrAI28XGzxP+rVEticGEEkAc+khTkKL9CDE47aDvjEHvUNt+izJfT4KVF2v2JkC+bmlH9K08q3PqHeMI9Z5up+XMusnTqlP985KF+SI5J3ZOIhhNYWRlIGJ5IENpcmNsZSB3aXRoIGxvdmU="
-                      Proof:
-                        required:
-                          - "total"
-                          - "index"
-                          - "leaf_hash"
-                          - "aunts"
-                        properties:
-                          total:
-                            type: "string"
-                            example: "2"
-                          index:
-                            type: "string"
-                            example: "0"
-                          leaf_hash:
-                            type: "string"
-                            example: "eoJxKCzF3m72Xiwb/Q43vJ37/2Sx8sfNS9JKJohlsYI="
-                          aunts:
-                            type: "array"
-                            items:
-                              type: "string"
-                            example:
-                              - "eWb+HG/eMmukrQj4vNGyFYb3nKQncAWacq4HF5eFzDY="
-                        type: "object"
-                    type: "object"
-            total_count:
-              type: "string"
-              example: "2"
-          type: "object"
-    TxResponse:
-      type: object
-      required:
-        - "jsonrpc"
-        - "id"
-        - "result"
-      properties:
-        jsonrpc:
-          type: "string"
-          example: "2.0"
-        id:
-          type: "number"
-          example: 0
-        result:
-          required:
-            - "hash"
-            - "height"
-            - "index"
-            - "tx_result"
-            - "tx"
-          properties:
-            hash:
-              type: "string"
-              example: "D70952032620CC4E2737EB8AC379806359D8E0B17B0488F627997A0B043ABDED"
-            height:
-              type: "string"
-              example: "1000"
-            index:
-              type: "number"
-              example: 0
-            tx_result:
-              required:
-                - "log"
-                - "gasWanted"
-                - "gasUsed"
-                - "tags"
-              properties:
-                log:
-                  type: "string"
-                  example: '[{"msg_index":"0","success":true,"log":""}]'
-                gasWanted:
-                  type: "string"
-                  example: "200000"
-                gasUsed:
-                  type: "string"
-                  example: "28596"
-                tags:
-                  type: "array"
-                  items:
-                    type: "object"
-                    properties:
-                      key:
-                        type: "string"
-                        example: "YWN0aW9u"
-                      value:
-                        type: "string"
-                        example: "c2VuZA=="
-              type: "object"
-            tx:
-              type: "string"
-              example: "5wHwYl3uCkaoo2GaChQmSIu8hxpJxLcCuIi8fiHN4TMwrRIU/Af1cEG7Rcs/6LjTl7YjRSymJfYaFAoFdWF0b20SCzE0OTk5OTk1MDAwEhMKDQoFdWF0b20SBDUwMDAQwJoMGmoKJuta6YchAwswBShaB1wkZBctLIhYqBC3JrAI28XGzxP+rVEticGEEkAc+khTkKL9CDE47aDvjEHvUNt+izJfT4KVF2v2JkC+bmlH9K08q3PqHeMI9Z5up+XMusnTqlP985KF+SI5J3ZOIhhNYWRlIGJ5IENpcmNsZSB3aXRoIGxvdmU="
-          type: "object"
-    ABCIInfoResponse:
-      type: object
-      required:
-        - "jsonrpc"
-        - "id"
-      properties:
-        jsonrpc:
-          type: "string"
-          example: "2.0"
-        id:
-          type: "number"
-          example: 0
-        result:
-          required:
-            - "response"
-          properties:
-            response:
-              required:
-                - "data"
-                - "app_version"
-                - "version"
-              properties:
-                data:
-                  type: "string"
-                  example: '{"size":0}'
-                version:
-                  type: string
-                  example: "0.16.1"
-                app_version:
-                  type: "string"
-                  example: "1314126"
-              type: "object"
-          type: "object"
-    ABCIQueryResponse:
-      type: object
-      required:
-        - "error"
-        - "result"
-        - "id"
-        - "jsonrpc"
-      properties:
-        error:
-          type: "string"
-          example: ""
-        result:
-          required:
-            - "response"
-          properties:
-            response:
-              required:
-                - "log"
-                - "height"
-                - "proof"
-                - "value"
-                - "key"
-                - "index"
-                - "code"
-              properties:
-                log:
-                  type: "string"
-                  example: "exists"
-                height:
-                  type: "string"
-                  example: "0"
-                proof:
-                  type: "string"
-                  example: "010114FED0DAD959F36091AD761C922ABA3CBF1D8349990101020103011406AA2262E2F448242DF2C2607C3CDC705313EE3B0001149D16177BC71E445476174622EA559715C293740C"
-                value:
-                  type: "string"
-                  example: "61626364"
-                key:
-                  type: "string"
-                  example: "61626364"
-                index:
-                  type: "string"
-                  example: "-1"
-                code:
-                  type: "string"
-                  example: "0"
-              type: "object"
-          type: "object"
-        id:
-          type: "number"
-          example: 0
-        jsonrpc:
-          type: "string"
-          example: "2.0"
->>>>>>> 606d0a89
     BroadcastEvidenceResponse:
       type: object
       required:
@@ -3885,12 +2970,9 @@
             log:
               type: "string"
               example: ""
-<<<<<<< HEAD
-=======
             codespace:
               type: "string"
               example: "ibc"
->>>>>>> 606d0a89
             hash:
               type: "string"
               example: "0D33F2F03A5234F38706E43004489E061AC40A2E"
