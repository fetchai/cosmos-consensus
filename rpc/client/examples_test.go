package client_test

import (
	"bytes"
	"fmt"
	"log"

	"github.com/tendermint/tendermint/abci/example/kvstore"
	rpchttp "github.com/tendermint/tendermint/rpc/client/http"
	ctypes "github.com/tendermint/tendermint/rpc/core/types"
	rpctest "github.com/tendermint/tendermint/rpc/test"
)

func ExampleHTTP_simple() {
	// Start a tendermint node (and kvstore) in the background to test against
	app := kvstore.NewApplication()
	node := rpctest.StartTendermint(app, rpctest.SuppressStdout, rpctest.RecreateConfig)
	defer rpctest.StopTendermint(node)

	// Create our RPC client
	rpcAddr := rpctest.GetConfig().RPC.ListenAddress
<<<<<<< HEAD
	c, err := client.NewHTTP(rpcAddr, "/websocket")
	if err != nil {
		panic(err)
=======
	c, err := rpchttp.New(rpcAddr, "/websocket")
	if err != nil {
		log.Fatal(err)
>>>>>>> 606d0a89
	}

	// Create a transaction
	k := []byte("name")
	v := []byte("satoshi")
	tx := append(k, append([]byte("="), v...)...)

	// Broadcast the transaction and wait for it to commit (rather use
	// c.BroadcastTxSync though in production).
	bres, err := c.BroadcastTxCommit(tx)
	if err != nil {
		log.Fatal(err)
	}
	if bres.CheckTx.IsErr() || bres.DeliverTx.IsErr() {
		log.Fatal("BroadcastTxCommit transaction failed")
	}

	// Now try to fetch the value for the key
	qres, err := c.ABCIQuery("/key", k)
	if err != nil {
		log.Fatal(err)
	}
	if qres.Response.IsErr() {
		log.Fatal("ABCIQuery failed")
	}
	if !bytes.Equal(qres.Response.Key, k) {
		log.Fatal("returned key does not match queried key")
	}
	if !bytes.Equal(qres.Response.Value, v) {
		log.Fatal("returned value does not match sent value")
	}

	fmt.Println("Sent tx     :", string(tx))
	fmt.Println("Queried for :", string(qres.Response.Key))
	fmt.Println("Got value   :", string(qres.Response.Value))

	// Output:
	// Sent tx     : name=satoshi
	// Queried for : name
	// Got value   : satoshi
}

func ExampleHTTP_batching() {
	// Start a tendermint node (and kvstore) in the background to test against
	app := kvstore.NewApplication()
	node := rpctest.StartTendermint(app, rpctest.SuppressStdout, rpctest.RecreateConfig)
	defer rpctest.StopTendermint(node)

	// Create our RPC client
	rpcAddr := rpctest.GetConfig().RPC.ListenAddress
<<<<<<< HEAD
	c, err := client.NewHTTP(rpcAddr, "/websocket")
	if err != nil {
		panic(err)
=======
	c, err := rpchttp.New(rpcAddr, "/websocket")
	if err != nil {
		log.Fatal(err)
>>>>>>> 606d0a89
	}

	// Create our two transactions
	k1 := []byte("firstName")
	v1 := []byte("satoshi")
	tx1 := append(k1, append([]byte("="), v1...)...)

	k2 := []byte("lastName")
	v2 := []byte("nakamoto")
	tx2 := append(k2, append([]byte("="), v2...)...)

	txs := [][]byte{tx1, tx2}

	// Create a new batch
	batch := c.NewBatch()

	// Queue up our transactions
	for _, tx := range txs {
		// Broadcast the transaction and wait for it to commit (rather use
		// c.BroadcastTxSync though in production).
		if _, err := batch.BroadcastTxCommit(tx); err != nil {
			log.Fatal(err)
		}
	}

	// Send the batch of 2 transactions
	if _, err := batch.Send(); err != nil {
		log.Fatal(err)
	}

	// Now let's query for the original results as a batch
	keys := [][]byte{k1, k2}
	for _, key := range keys {
		if _, err := batch.ABCIQuery("/key", key); err != nil {
			log.Fatal(err)
		}
	}

	// Send the 2 queries and keep the results
	results, err := batch.Send()
	if err != nil {
		log.Fatal(err)
	}

	// Each result in the returned list is the deserialized result of each
	// respective ABCIQuery response
	for _, result := range results {
		qr, ok := result.(*ctypes.ResultABCIQuery)
		if !ok {
			log.Fatal("invalid result type from ABCIQuery request")
		}
		fmt.Println(string(qr.Response.Key), "=", string(qr.Response.Value))
	}

	// Output:
	// firstName = satoshi
	// lastName = nakamoto
}<|MERGE_RESOLUTION|>--- conflicted
+++ resolved
@@ -19,15 +19,9 @@
 
 	// Create our RPC client
 	rpcAddr := rpctest.GetConfig().RPC.ListenAddress
-<<<<<<< HEAD
-	c, err := client.NewHTTP(rpcAddr, "/websocket")
-	if err != nil {
-		panic(err)
-=======
 	c, err := rpchttp.New(rpcAddr, "/websocket")
 	if err != nil {
 		log.Fatal(err)
->>>>>>> 606d0a89
 	}
 
 	// Create a transaction
@@ -78,15 +72,9 @@
 
 	// Create our RPC client
 	rpcAddr := rpctest.GetConfig().RPC.ListenAddress
-<<<<<<< HEAD
-	c, err := client.NewHTTP(rpcAddr, "/websocket")
-	if err != nil {
-		panic(err)
-=======
 	c, err := rpchttp.New(rpcAddr, "/websocket")
 	if err != nil {
 		log.Fatal(err)
->>>>>>> 606d0a89
 	}
 
 	// Create our two transactions
