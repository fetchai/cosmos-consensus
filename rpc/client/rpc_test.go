--- conflicted
+++ resolved
@@ -23,17 +23,15 @@
 	mempl "github.com/tendermint/tendermint/mempool"
 	"github.com/tendermint/tendermint/privval"
 	"github.com/tendermint/tendermint/rpc/client"
-	rpchttp "github.com/tendermint/tendermint/rpc/client/http"
-	rpclocal "github.com/tendermint/tendermint/rpc/client/local"
 	ctypes "github.com/tendermint/tendermint/rpc/core/types"
-	rpcclient "github.com/tendermint/tendermint/rpc/jsonrpc/client"
+	rpcclient "github.com/tendermint/tendermint/rpc/lib/client"
 	rpctest "github.com/tendermint/tendermint/rpc/test"
 	"github.com/tendermint/tendermint/types"
 )
 
-func getHTTPClient() *rpchttp.HTTP {
+func getHTTPClient() *client.HTTP {
 	rpcAddr := rpctest.GetConfig().RPC.ListenAddress
-	c, err := rpchttp.New(rpcAddr, "/websocket")
+	c, err := client.NewHTTP(rpcAddr, "/websocket")
 	if err != nil {
 		panic(err)
 	}
@@ -41,15 +39,9 @@
 	return c
 }
 
-<<<<<<< HEAD
-func getHTTPClientWithTimeout(timeout uint) *rpchttp.HTTP {
-	rpcAddr := rpctest.GetConfig().RPC.ListenAddress
-	c, err := rpchttp.NewWithTimeout(rpcAddr, "/websocket", timeout)
-=======
 func getHTTPClientWithTimeout(timeout uint) *client.HTTP {
 	rpcAddr := rpctest.GetConfig().RPC.ListenAddress
 	c, err := client.NewHTTPWithTimeout(rpcAddr, "/websocket", timeout)
->>>>>>> 13eff7f7
 	if err != nil {
 		panic(err)
 	}
@@ -57,13 +49,8 @@
 	return c
 }
 
-<<<<<<< HEAD
-func getLocalClient() *rpclocal.Local {
-	return rpclocal.New(node)
-=======
 func getLocalClient() *client.Local {
 	return client.NewLocal(node)
->>>>>>> 13eff7f7
 }
 
 // GetClients returns a slice of clients for table-driven tests
@@ -76,16 +63,16 @@
 
 func TestNilCustomHTTPClient(t *testing.T) {
 	require.Panics(t, func() {
-		_, _ = rpchttp.NewWithClient("http://example.com", "/websocket", nil)
+		_, _ = client.NewHTTPWithClient("http://example.com", "/websocket", nil)
 	})
 	require.Panics(t, func() {
-		_, _ = rpcclient.NewWithHTTPClient("http://example.com", nil)
+		_, _ = rpcclient.NewJSONRPCClientWithHTTPClient("http://example.com", nil)
 	})
 }
 
 func TestCustomHTTPClient(t *testing.T) {
 	remote := rpctest.GetConfig().RPC.ListenAddress
-	c, err := rpchttp.NewWithClient(remote, "/websocket", http.DefaultClient)
+	c, err := client.NewHTTPWithClient(remote, "/websocket", http.DefaultClient)
 	require.Nil(t, err)
 	status, err := c.Status()
 	require.NoError(t, err)
@@ -187,8 +174,6 @@
 		vals, err := c.Validators(nil, 0, 0)
 		require.Nil(t, err, "%d: %+v", i, err)
 		require.Equal(t, 1, len(vals.Validators))
-		require.Equal(t, 1, vals.Count)
-		require.Equal(t, 1, vals.Total)
 		val := vals.Validators[0]
 
 		// make sure the current set is also the genesis set
@@ -716,7 +701,7 @@
 	testBatchedJSONRPCCalls(t, c)
 }
 
-func testBatchedJSONRPCCalls(t *testing.T, c *rpchttp.HTTP) {
+func testBatchedJSONRPCCalls(t *testing.T, c *client.HTTP) {
 	k1, v1, tx1 := MakeTxKV()
 	k2, v2, tx2 := MakeTxKV()
 
@@ -782,14 +767,14 @@
 	require.Equal(t, 0, batch.Count())
 }
 
-func TestSendingEmptyRequestBatch(t *testing.T) {
+func TestSendingEmptyJSONRPCRequestBatch(t *testing.T) {
 	c := getHTTPClient()
 	batch := c.NewBatch()
 	_, err := batch.Send()
 	require.Error(t, err, "sending an empty batch of JSON RPC requests should result in an error")
 }
 
-func TestClearingEmptyRequestBatch(t *testing.T) {
+func TestClearingEmptyJSONRPCRequestBatch(t *testing.T) {
 	c := getHTTPClient()
 	batch := c.NewBatch()
 	require.Zero(t, batch.Clear(), "clearing an empty batch of JSON RPC requests should result in a 0 result")
