--- conflicted
+++ resolved
@@ -33,11 +33,7 @@
 
 func getHTTPClient() *rpchttp.HTTP {
 	rpcAddr := rpctest.GetConfig().RPC.ListenAddress
-<<<<<<< HEAD
-	c, err := client.NewHTTP(rpcAddr, "/websocket")
-=======
 	c, err := rpchttp.New(rpcAddr, "/websocket")
->>>>>>> 606d0a89
 	if err != nil {
 		panic(err)
 	}
@@ -45,15 +41,9 @@
 	return c
 }
 
-<<<<<<< HEAD
-func getHTTPClientWithTimeout(timeout uint) *client.HTTP {
-	rpcAddr := rpctest.GetConfig().RPC.ListenAddress
-	c, err := client.NewHTTPWithTimeout(rpcAddr, "/websocket", timeout)
-=======
 func getHTTPClientWithTimeout(timeout uint) *rpchttp.HTTP {
 	rpcAddr := rpctest.GetConfig().RPC.ListenAddress
 	c, err := rpchttp.NewWithTimeout(rpcAddr, "/websocket", timeout)
->>>>>>> 606d0a89
 	if err != nil {
 		panic(err)
 	}
@@ -75,27 +65,16 @@
 
 func TestNilCustomHTTPClient(t *testing.T) {
 	require.Panics(t, func() {
-<<<<<<< HEAD
-		_, _ = client.NewHTTPWithClient("http://example.com", "/websocket", nil)
-	})
-	require.Panics(t, func() {
-		_, _ = rpcclient.NewJSONRPCClientWithHTTPClient("http://example.com", nil)
-=======
 		_, _ = rpchttp.NewWithClient("http://example.com", "/websocket", nil)
 	})
 	require.Panics(t, func() {
 		_, _ = rpcclient.NewWithHTTPClient("http://example.com", nil)
->>>>>>> 606d0a89
 	})
 }
 
 func TestCustomHTTPClient(t *testing.T) {
 	remote := rpctest.GetConfig().RPC.ListenAddress
-<<<<<<< HEAD
-	c, err := client.NewHTTPWithClient(remote, "/websocket", http.DefaultClient)
-=======
 	c, err := rpchttp.NewWithClient(remote, "/websocket", http.DefaultClient)
->>>>>>> 606d0a89
 	require.Nil(t, err)
 	status, err := c.Status()
 	require.NoError(t, err)
