--- conflicted
+++ resolved
@@ -30,10 +30,6 @@
 	}
 
 	var (
-<<<<<<< HEAD
-		latestBlockMeta     *types.BlockMeta
-=======
->>>>>>> 606d0a89
 		latestBlockHash     tmbytes.HexBytes
 		latestAppHash       tmbytes.HexBytes
 		latestBlockTimeNano int64
