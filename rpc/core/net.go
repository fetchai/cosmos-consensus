--- conflicted
+++ resolved
@@ -13,11 +13,7 @@
 // NetInfo returns network info.
 // More: https://docs.tendermint.com/master/rpc/#/Info/net_info
 func NetInfo(ctx *rpctypes.Context) (*ctypes.ResultNetInfo, error) {
-<<<<<<< HEAD
-	peersList := p2pPeers.Peers().List()
-=======
 	peersList := env.P2PPeers.Peers().List()
->>>>>>> 606d0a89
 	peers := make([]ctypes.Peer, 0, len(peersList))
 	for _, peer := range peersList {
 		nodeInfo, ok := peer.NodeInfo().(p2p.DefaultNodeInfo)
