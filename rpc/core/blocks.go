package core

import (
	"fmt"

	tmmath "github.com/tendermint/tendermint/libs/math"
	ctypes "github.com/tendermint/tendermint/rpc/core/types"
	rpctypes "github.com/tendermint/tendermint/rpc/jsonrpc/types"
	sm "github.com/tendermint/tendermint/state"
	"github.com/tendermint/tendermint/types"
)

// BlockchainInfo gets block headers for minHeight <= height <= maxHeight.
// Block headers are returned in descending order (highest first).
// More: https://docs.tendermint.com/master/rpc/#/Info/blockchain
func BlockchainInfo(ctx *rpctypes.Context, minHeight, maxHeight int64) (*ctypes.ResultBlockchainInfo, error) {
	// maximum 20 block metas
	const limit int64 = 20
	var err error
	minHeight, maxHeight, err = filterMinMax(
		env.BlockStore.Base(),
		env.BlockStore.Height(),
		minHeight,
		maxHeight,
		limit)
	if err != nil {
		return nil, err
	}
	env.Logger.Debug("BlockchainInfoHandler", "maxHeight", maxHeight, "minHeight", minHeight)

	blockMetas := []*types.BlockMeta{}
	for height := maxHeight; height >= minHeight; height-- {
		blockMeta := env.BlockStore.LoadBlockMeta(height)
		blockMetas = append(blockMetas, blockMeta)
	}

	return &ctypes.ResultBlockchainInfo{
		LastHeight: env.BlockStore.Height(),
		BlockMetas: blockMetas}, nil
}

// error if either min or max are negative or min > max
// if 0, use blockstore base for min, latest block height for max
// enforce limit.
func filterMinMax(base, height, min, max, limit int64) (int64, int64, error) {
	// filter negatives
	if min < 0 || max < 0 {
		return min, max, fmt.Errorf("heights must be non-negative")
	}

	// adjust for default values
	if min == 0 {
		min = 1
	}
	if max == 0 {
		max = height
	}

	// limit max to the height
	max = tmmath.MinInt64(height, max)
<<<<<<< HEAD
=======

	// limit min to the base
	min = tmmath.MaxInt64(base, min)
>>>>>>> 606d0a89

	// limit min to within `limit` of max
	// so the total number of blocks returned will be `limit`
	min = tmmath.MaxInt64(min, max-limit+1)

	if min > max {
		return min, max, fmt.Errorf("min height %d can't be greater than max height %d", min, max)
	}
	return min, max, nil
}

// Block gets block at a given height.
// If no height is provided, it will fetch the latest block.
// More: https://docs.tendermint.com/master/rpc/#/Info/block
func Block(ctx *rpctypes.Context, heightPtr *int64) (*ctypes.ResultBlock, error) {
	height, err := getHeight(env.BlockStore.Height(), heightPtr)
	if err != nil {
		return nil, err
	}

<<<<<<< HEAD
	block := blockStore.LoadBlock(height)
	blockMeta := blockStore.LoadBlockMeta(height)
=======
	block := env.BlockStore.LoadBlock(height)
	blockMeta := env.BlockStore.LoadBlockMeta(height)
>>>>>>> 606d0a89
	if blockMeta == nil {
		return &ctypes.ResultBlock{BlockID: types.BlockID{}, Block: block}, nil
	}
	return &ctypes.ResultBlock{BlockID: blockMeta.BlockID, Block: block}, nil
}

// BlockByHash gets block by hash.
// More: https://docs.tendermint.com/master/rpc/#/Info/block_by_hash
func BlockByHash(ctx *rpctypes.Context, hash []byte) (*ctypes.ResultBlock, error) {
<<<<<<< HEAD
	block := blockStore.LoadBlockByHash(hash)
=======
	block := env.BlockStore.LoadBlockByHash(hash)
>>>>>>> 606d0a89
	if block == nil {
		return &ctypes.ResultBlock{BlockID: types.BlockID{}, Block: nil}, nil
	}
	// If block is not nil, then blockMeta can't be nil.
<<<<<<< HEAD
	blockMeta := blockStore.LoadBlockMeta(block.Height)
=======
	blockMeta := env.BlockStore.LoadBlockMeta(block.Height)
>>>>>>> 606d0a89
	return &ctypes.ResultBlock{BlockID: blockMeta.BlockID, Block: block}, nil
}

// Commit gets block commit at a given height.
// If no height is provided, it will fetch the commit for the latest block.
// More: https://docs.tendermint.com/master/rpc/#/Info/commit
func Commit(ctx *rpctypes.Context, heightPtr *int64) (*ctypes.ResultCommit, error) {
	height, err := getHeight(env.BlockStore.Height(), heightPtr)
	if err != nil {
		return nil, err
	}

<<<<<<< HEAD
	blockMeta := blockStore.LoadBlockMeta(height)
=======
	blockMeta := env.BlockStore.LoadBlockMeta(height)
>>>>>>> 606d0a89
	if blockMeta == nil {
		return nil, nil
	}
	header := blockMeta.Header

	// If the next block has not been committed yet,
	// use a non-canonical commit
	if height == env.BlockStore.Height() {
		commit := env.BlockStore.LoadSeenCommit(height)
		return ctypes.NewResultCommit(&header, commit, false), nil
	}

	// Return the canonical commit (comes from the block at height+1)
	commit := env.BlockStore.LoadBlockCommit(height)
	return ctypes.NewResultCommit(&header, commit, true), nil
}

// BlockResults gets ABCIResults at a given height.
// If no height is provided, it will fetch results for the latest block.
//
// Results are for the height of the block containing the txs.
// Thus response.results.deliver_tx[5] is the results of executing
// getBlock(h).Txs[5]
// More: https://docs.tendermint.com/master/rpc/#/Info/block_results
func BlockResults(ctx *rpctypes.Context, heightPtr *int64) (*ctypes.ResultBlockResults, error) {
	height, err := getHeight(env.BlockStore.Height(), heightPtr)
	if err != nil {
		return nil, err
	}

	results, err := sm.LoadABCIResponses(env.StateDB, height)
	if err != nil {
		return nil, err
	}

	return &ctypes.ResultBlockResults{
		Height:                height,
		TxsResults:            results.DeliverTxs,
		BeginBlockEvents:      results.BeginBlock.Events,
		EndBlockEvents:        results.EndBlock.Events,
		ValidatorUpdates:      results.EndBlock.ValidatorUpdates,
		ConsensusParamUpdates: results.EndBlock.ConsensusParamUpdates,
	}, nil
<<<<<<< HEAD
}

func getHeight(currentHeight int64, heightPtr *int64) (int64, error) {
	if heightPtr != nil {
		height := *heightPtr
		if height <= 0 {
			return 0, fmt.Errorf("height must be greater than 0")
		}
		if height > currentHeight {
			return 0, fmt.Errorf("height must be less than or equal to the current blockchain height")
		}
		return height, nil
	}
	return currentHeight, nil
=======
>>>>>>> 606d0a89
}<|MERGE_RESOLUTION|>--- conflicted
+++ resolved
@@ -58,12 +58,9 @@
 
 	// limit max to the height
 	max = tmmath.MinInt64(height, max)
-<<<<<<< HEAD
-=======
 
 	// limit min to the base
 	min = tmmath.MaxInt64(base, min)
->>>>>>> 606d0a89
 
 	// limit min to within `limit` of max
 	// so the total number of blocks returned will be `limit`
@@ -84,13 +81,8 @@
 		return nil, err
 	}
 
-<<<<<<< HEAD
-	block := blockStore.LoadBlock(height)
-	blockMeta := blockStore.LoadBlockMeta(height)
-=======
 	block := env.BlockStore.LoadBlock(height)
 	blockMeta := env.BlockStore.LoadBlockMeta(height)
->>>>>>> 606d0a89
 	if blockMeta == nil {
 		return &ctypes.ResultBlock{BlockID: types.BlockID{}, Block: block}, nil
 	}
@@ -100,20 +92,12 @@
 // BlockByHash gets block by hash.
 // More: https://docs.tendermint.com/master/rpc/#/Info/block_by_hash
 func BlockByHash(ctx *rpctypes.Context, hash []byte) (*ctypes.ResultBlock, error) {
-<<<<<<< HEAD
-	block := blockStore.LoadBlockByHash(hash)
-=======
 	block := env.BlockStore.LoadBlockByHash(hash)
->>>>>>> 606d0a89
 	if block == nil {
 		return &ctypes.ResultBlock{BlockID: types.BlockID{}, Block: nil}, nil
 	}
 	// If block is not nil, then blockMeta can't be nil.
-<<<<<<< HEAD
-	blockMeta := blockStore.LoadBlockMeta(block.Height)
-=======
 	blockMeta := env.BlockStore.LoadBlockMeta(block.Height)
->>>>>>> 606d0a89
 	return &ctypes.ResultBlock{BlockID: blockMeta.BlockID, Block: block}, nil
 }
 
@@ -126,11 +110,7 @@
 		return nil, err
 	}
 
-<<<<<<< HEAD
-	blockMeta := blockStore.LoadBlockMeta(height)
-=======
 	blockMeta := env.BlockStore.LoadBlockMeta(height)
->>>>>>> 606d0a89
 	if blockMeta == nil {
 		return nil, nil
 	}
@@ -174,21 +154,4 @@
 		ValidatorUpdates:      results.EndBlock.ValidatorUpdates,
 		ConsensusParamUpdates: results.EndBlock.ConsensusParamUpdates,
 	}, nil
-<<<<<<< HEAD
-}
-
-func getHeight(currentHeight int64, heightPtr *int64) (int64, error) {
-	if heightPtr != nil {
-		height := *heightPtr
-		if height <= 0 {
-			return 0, fmt.Errorf("height must be greater than 0")
-		}
-		if height > currentHeight {
-			return 0, fmt.Errorf("height must be less than or equal to the current blockchain height")
-		}
-		return height, nil
-	}
-	return currentHeight, nil
-=======
->>>>>>> 606d0a89
 }