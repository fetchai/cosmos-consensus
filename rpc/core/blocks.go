package core

import (
	"fmt"

	tmmath "github.com/tendermint/tendermint/libs/math"
	ctypes "github.com/tendermint/tendermint/rpc/core/types"
	rpctypes "github.com/tendermint/tendermint/rpc/jsonrpc/types"
	sm "github.com/tendermint/tendermint/state"
	"github.com/tendermint/tendermint/types"
)

// BlockchainInfo gets block headers for minHeight <= height <= maxHeight.
// Block headers are returned in descending order (highest first).
// More: https://docs.tendermint.com/master/rpc/#/Info/blockchain
func BlockchainInfo(ctx *rpctypes.Context, minHeight, maxHeight int64) (*ctypes.ResultBlockchainInfo, error) {
	// maximum 20 block metas
	const limit int64 = 20
	var err error
	minHeight, maxHeight, err = filterMinMax(
		env.BlockStore.Base(),
		env.BlockStore.Height(),
		minHeight,
		maxHeight,
		limit)
	if err != nil {
		return nil, err
	}
	env.Logger.Debug("BlockchainInfoHandler", "maxHeight", maxHeight, "minHeight", minHeight)

	blockMetas := []*types.BlockMeta{}
	for height := maxHeight; height >= minHeight; height-- {
		blockMeta := env.BlockStore.LoadBlockMeta(height)
		blockMetas = append(blockMetas, blockMeta)
	}

	return &ctypes.ResultBlockchainInfo{
		LastHeight: env.BlockStore.Height(),
		BlockMetas: blockMetas}, nil
}

// error if either min or max are negative or min > max
// if 0, use blockstore base for min, latest block height for max
// enforce limit.
func filterMinMax(base, height, min, max, limit int64) (int64, int64, error) {
	// filter negatives
	if min < 0 || max < 0 {
		return min, max, fmt.Errorf("heights must be non-negative")
	}

	// adjust for default values
	if min == 0 {
		min = 1
	}
	if max == 0 {
		max = height
	}

	// limit max to the height
	max = tmmath.MinInt64(height, max)

	// limit min to the base
	min = tmmath.MaxInt64(base, min)

	// limit min to within `limit` of max
	// so the total number of blocks returned will be `limit`
	min = tmmath.MaxInt64(min, max-limit+1)

	if min > max {
		return min, max, fmt.Errorf("min height %d can't be greater than max height %d", min, max)
	}
	return min, max, nil
}

// Block gets block at a given height.
// If no height is provided, it will fetch the latest block.
// More: https://docs.tendermint.com/master/rpc/#/Info/block
func Block(ctx *rpctypes.Context, heightPtr *int64) (*ctypes.ResultBlock, error) {
	height, err := getHeight(env.BlockStore.Height(), heightPtr)
	if err != nil {
		return nil, err
	}

<<<<<<< HEAD
	block := env.BlockStore.LoadBlock(height)
	blockMeta := env.BlockStore.LoadBlockMeta(height)
=======
	block := blockStore.LoadBlock(height)
	blockMeta := blockStore.LoadBlockMeta(height)
>>>>>>> 13eff7f7
	if blockMeta == nil {
		return &ctypes.ResultBlock{BlockID: types.BlockID{}, Block: block}, nil
	}
	return &ctypes.ResultBlock{BlockID: blockMeta.BlockID, Block: block}, nil
}

// BlockByHash gets block by hash.
// More: https://docs.tendermint.com/master/rpc/#/Info/block_by_hash
func BlockByHash(ctx *rpctypes.Context, hash []byte) (*ctypes.ResultBlock, error) {
<<<<<<< HEAD
	block := env.BlockStore.LoadBlockByHash(hash)
=======
	block := blockStore.LoadBlockByHash(hash)
>>>>>>> 13eff7f7
	if block == nil {
		return &ctypes.ResultBlock{BlockID: types.BlockID{}, Block: nil}, nil
	}
	// If block is not nil, then blockMeta can't be nil.
<<<<<<< HEAD
	blockMeta := env.BlockStore.LoadBlockMeta(block.Height)
=======
	blockMeta := blockStore.LoadBlockMeta(block.Height)
>>>>>>> 13eff7f7
	return &ctypes.ResultBlock{BlockID: blockMeta.BlockID, Block: block}, nil
}

// Commit gets block commit at a given height.
// If no height is provided, it will fetch the commit for the latest block.
// More: https://docs.tendermint.com/master/rpc/#/Info/commit
func Commit(ctx *rpctypes.Context, heightPtr *int64) (*ctypes.ResultCommit, error) {
	height, err := getHeight(env.BlockStore.Height(), heightPtr)
	if err != nil {
		return nil, err
	}

<<<<<<< HEAD
	blockMeta := env.BlockStore.LoadBlockMeta(height)
=======
	blockMeta := blockStore.LoadBlockMeta(height)
>>>>>>> 13eff7f7
	if blockMeta == nil {
		return nil, nil
	}
	header := blockMeta.Header

	// If the next block has not been committed yet,
	// use a non-canonical commit
	if height == env.BlockStore.Height() {
		commit := env.BlockStore.LoadSeenCommit(height)
		return ctypes.NewResultCommit(&header, commit, false), nil
	}

	// Return the canonical commit (comes from the block at height+1)
	commit := env.BlockStore.LoadBlockCommit(height)
	return ctypes.NewResultCommit(&header, commit, true), nil
}

// BlockResults gets ABCIResults at a given height.
// If no height is provided, it will fetch results for the latest block.
//
// Results are for the height of the block containing the txs.
// Thus response.results.deliver_tx[5] is the results of executing
// getBlock(h).Txs[5]
// More: https://docs.tendermint.com/master/rpc/#/Info/block_results
func BlockResults(ctx *rpctypes.Context, heightPtr *int64) (*ctypes.ResultBlockResults, error) {
	height, err := getHeight(env.BlockStore.Height(), heightPtr)
	if err != nil {
		return nil, err
	}

	results, err := sm.LoadABCIResponses(env.StateDB, height)
	if err != nil {
		return nil, err
	}

	return &ctypes.ResultBlockResults{
		Height:                height,
		TxsResults:            results.DeliverTxs,
		BeginBlockEvents:      results.BeginBlock.Events,
		EndBlockEvents:        results.EndBlock.Events,
		ValidatorUpdates:      results.EndBlock.ValidatorUpdates,
		ConsensusParamUpdates: results.EndBlock.ConsensusParamUpdates,
	}, nil
}<|MERGE_RESOLUTION|>--- conflicted
+++ resolved
@@ -5,7 +5,7 @@
 
 	tmmath "github.com/tendermint/tendermint/libs/math"
 	ctypes "github.com/tendermint/tendermint/rpc/core/types"
-	rpctypes "github.com/tendermint/tendermint/rpc/jsonrpc/types"
+	rpctypes "github.com/tendermint/tendermint/rpc/lib/types"
 	sm "github.com/tendermint/tendermint/state"
 	"github.com/tendermint/tendermint/types"
 )
@@ -17,32 +17,28 @@
 	// maximum 20 block metas
 	const limit int64 = 20
 	var err error
-	minHeight, maxHeight, err = filterMinMax(
-		env.BlockStore.Base(),
-		env.BlockStore.Height(),
-		minHeight,
-		maxHeight,
-		limit)
+	minHeight, maxHeight, err = filterMinMax(blockStore.Height(), minHeight, maxHeight, limit)
 	if err != nil {
 		return nil, err
 	}
-	env.Logger.Debug("BlockchainInfoHandler", "maxHeight", maxHeight, "minHeight", minHeight)
+	logger.Debug("BlockchainInfoHandler", "maxHeight", maxHeight, "minHeight", minHeight)
 
 	blockMetas := []*types.BlockMeta{}
 	for height := maxHeight; height >= minHeight; height-- {
-		blockMeta := env.BlockStore.LoadBlockMeta(height)
+		blockMeta := blockStore.LoadBlockMeta(height)
 		blockMetas = append(blockMetas, blockMeta)
 	}
 
 	return &ctypes.ResultBlockchainInfo{
-		LastHeight: env.BlockStore.Height(),
+		LastHeight: blockStore.Height(),
 		BlockMetas: blockMetas}, nil
 }
 
-// error if either min or max are negative or min > max
-// if 0, use blockstore base for min, latest block height for max
+// error if either min or max are negative or min < max
+// if 0, use 1 for min, latest block height for max
 // enforce limit.
-func filterMinMax(base, height, min, max, limit int64) (int64, int64, error) {
+// error if min > max
+func filterMinMax(height, min, max, limit int64) (int64, int64, error) {
 	// filter negatives
 	if min < 0 || max < 0 {
 		return min, max, fmt.Errorf("heights must be non-negative")
@@ -59,9 +55,6 @@
 	// limit max to the height
 	max = tmmath.MinInt64(height, max)
 
-	// limit min to the base
-	min = tmmath.MaxInt64(base, min)
-
 	// limit min to within `limit` of max
 	// so the total number of blocks returned will be `limit`
 	min = tmmath.MaxInt64(min, max-limit+1)
@@ -76,18 +69,14 @@
 // If no height is provided, it will fetch the latest block.
 // More: https://docs.tendermint.com/master/rpc/#/Info/block
 func Block(ctx *rpctypes.Context, heightPtr *int64) (*ctypes.ResultBlock, error) {
-	height, err := getHeight(env.BlockStore.Height(), heightPtr)
+	storeHeight := blockStore.Height()
+	height, err := getHeight(storeHeight, heightPtr)
 	if err != nil {
 		return nil, err
 	}
 
-<<<<<<< HEAD
-	block := env.BlockStore.LoadBlock(height)
-	blockMeta := env.BlockStore.LoadBlockMeta(height)
-=======
 	block := blockStore.LoadBlock(height)
 	blockMeta := blockStore.LoadBlockMeta(height)
->>>>>>> 13eff7f7
 	if blockMeta == nil {
 		return &ctypes.ResultBlock{BlockID: types.BlockID{}, Block: block}, nil
 	}
@@ -97,20 +86,12 @@
 // BlockByHash gets block by hash.
 // More: https://docs.tendermint.com/master/rpc/#/Info/block_by_hash
 func BlockByHash(ctx *rpctypes.Context, hash []byte) (*ctypes.ResultBlock, error) {
-<<<<<<< HEAD
-	block := env.BlockStore.LoadBlockByHash(hash)
-=======
 	block := blockStore.LoadBlockByHash(hash)
->>>>>>> 13eff7f7
 	if block == nil {
 		return &ctypes.ResultBlock{BlockID: types.BlockID{}, Block: nil}, nil
 	}
 	// If block is not nil, then blockMeta can't be nil.
-<<<<<<< HEAD
-	blockMeta := env.BlockStore.LoadBlockMeta(block.Height)
-=======
 	blockMeta := blockStore.LoadBlockMeta(block.Height)
->>>>>>> 13eff7f7
 	return &ctypes.ResultBlock{BlockID: blockMeta.BlockID, Block: block}, nil
 }
 
@@ -118,16 +99,13 @@
 // If no height is provided, it will fetch the commit for the latest block.
 // More: https://docs.tendermint.com/master/rpc/#/Info/commit
 func Commit(ctx *rpctypes.Context, heightPtr *int64) (*ctypes.ResultCommit, error) {
-	height, err := getHeight(env.BlockStore.Height(), heightPtr)
+	storeHeight := blockStore.Height()
+	height, err := getHeight(storeHeight, heightPtr)
 	if err != nil {
 		return nil, err
 	}
 
-<<<<<<< HEAD
-	blockMeta := env.BlockStore.LoadBlockMeta(height)
-=======
 	blockMeta := blockStore.LoadBlockMeta(height)
->>>>>>> 13eff7f7
 	if blockMeta == nil {
 		return nil, nil
 	}
@@ -135,13 +113,13 @@
 
 	// If the next block has not been committed yet,
 	// use a non-canonical commit
-	if height == env.BlockStore.Height() {
-		commit := env.BlockStore.LoadSeenCommit(height)
+	if height == storeHeight {
+		commit := blockStore.LoadSeenCommit(height)
 		return ctypes.NewResultCommit(&header, commit, false), nil
 	}
 
 	// Return the canonical commit (comes from the block at height+1)
-	commit := env.BlockStore.LoadBlockCommit(height)
+	commit := blockStore.LoadBlockCommit(height)
 	return ctypes.NewResultCommit(&header, commit, true), nil
 }
 
@@ -153,12 +131,13 @@
 // getBlock(h).Txs[5]
 // More: https://docs.tendermint.com/master/rpc/#/Info/block_results
 func BlockResults(ctx *rpctypes.Context, heightPtr *int64) (*ctypes.ResultBlockResults, error) {
-	height, err := getHeight(env.BlockStore.Height(), heightPtr)
+	storeHeight := blockStore.Height()
+	height, err := getHeight(storeHeight, heightPtr)
 	if err != nil {
 		return nil, err
 	}
 
-	results, err := sm.LoadABCIResponses(env.StateDB, height)
+	results, err := sm.LoadABCIResponses(stateDB, height)
 	if err != nil {
 		return nil, err
 	}
@@ -171,4 +150,18 @@
 		ValidatorUpdates:      results.EndBlock.ValidatorUpdates,
 		ConsensusParamUpdates: results.EndBlock.ConsensusParamUpdates,
 	}, nil
+}
+
+func getHeight(currentHeight int64, heightPtr *int64) (int64, error) {
+	if heightPtr != nil {
+		height := *heightPtr
+		if height <= 0 {
+			return 0, fmt.Errorf("height must be greater than 0")
+		}
+		if height > currentHeight {
+			return 0, fmt.Errorf("height must be less than or equal to the current blockchain height")
+		}
+		return height, nil
+	}
+	return currentHeight, nil
 }