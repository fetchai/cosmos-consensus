package core

import (
	"context"
	"fmt"
	"time"

	"github.com/pkg/errors"

	abci "github.com/tendermint/tendermint/abci/types"
	mempl "github.com/tendermint/tendermint/mempool"
	ctypes "github.com/tendermint/tendermint/rpc/core/types"
	rpctypes "github.com/tendermint/tendermint/rpc/jsonrpc/types"
	"github.com/tendermint/tendermint/types"
)

//-----------------------------------------------------------------------------
// NOTE: tx should be signed, but this is only checked at the app level (not by Tendermint!)

// BroadcastTxAsync returns right away, with no response. Does not wait for
// CheckTx nor DeliverTx results.
// More: https://docs.tendermint.com/master/rpc/#/Tx/broadcast_tx_async
func BroadcastTxAsync(ctx *rpctypes.Context, tx types.Tx) (*ctypes.ResultBroadcastTx, error) {
	err := env.Mempool.CheckTx(tx, nil, mempl.TxInfo{})

	if err != nil {
		return nil, err
	}
	return &ctypes.ResultBroadcastTx{Hash: tx.Hash()}, nil
}

// BroadcastTxSync returns with the response from CheckTx. Does not wait for
// DeliverTx result.
// More: https://docs.tendermint.com/master/rpc/#/Tx/broadcast_tx_sync
func BroadcastTxSync(ctx *rpctypes.Context, tx types.Tx) (*ctypes.ResultBroadcastTx, error) {
	resCh := make(chan *abci.Response, 1)
	err := env.Mempool.CheckTx(tx, func(res *abci.Response) {
		resCh <- res
	}, mempl.TxInfo{})
	if err != nil {
		return nil, err
	}
	res := <-resCh
	r := res.GetCheckTx()
	return &ctypes.ResultBroadcastTx{
		Code:      r.Code,
		Data:      r.Data,
		Log:       r.Log,
		Codespace: r.Codespace,
		Hash:      tx.Hash(),
	}, nil
}

// BroadcastTxCommit returns with the responses from CheckTx and DeliverTx.
// More: https://docs.tendermint.com/master/rpc/#/Tx/broadcast_tx_commit
func BroadcastTxCommit(ctx *rpctypes.Context, tx types.Tx) (*ctypes.ResultBroadcastTxCommit, error) {
	subscriber := ctx.RemoteAddr()

	if env.EventBus.NumClients() >= env.Config.MaxSubscriptionClients {
		return nil, fmt.Errorf("max_subscription_clients %d reached", env.Config.MaxSubscriptionClients)
	} else if env.EventBus.NumClientSubscriptions(subscriber) >= env.Config.MaxSubscriptionsPerClient {
		return nil, fmt.Errorf("max_subscriptions_per_client %d reached", env.Config.MaxSubscriptionsPerClient)
	}

	// Subscribe to tx being committed in block.
	subCtx, cancel := context.WithTimeout(ctx.Context(), SubscribeTimeout)
	defer cancel()
	q := types.EventQueryTxFor(tx)
	deliverTxSub, err := env.EventBus.Subscribe(subCtx, subscriber, q)
	if err != nil {
		err = fmt.Errorf("failed to subscribe to tx: %w", err)
		env.Logger.Error("Error on broadcast_tx_commit", "err", err)
		return nil, err
	}
	defer env.EventBus.Unsubscribe(context.Background(), subscriber, q)

	// Broadcast tx and wait for CheckTx result
	checkTxResCh := make(chan *abci.Response, 1)
	err = env.Mempool.CheckTx(tx, func(res *abci.Response) {
		checkTxResCh <- res
	}, mempl.TxInfo{})
	if err != nil {
<<<<<<< HEAD
		logger.Error("Error on broadcastTxCommit", "err", err)
=======
		env.Logger.Error("Error on broadcastTxCommit", "err", err)
>>>>>>> 606d0a89
		return nil, fmt.Errorf("error on broadcastTxCommit: %v", err)
	}
	checkTxResMsg := <-checkTxResCh
	checkTxRes := checkTxResMsg.GetCheckTx()
	if checkTxRes.Code != abci.CodeTypeOK {
		return &ctypes.ResultBroadcastTxCommit{
			CheckTx:   *checkTxRes,
			DeliverTx: abci.ResponseDeliverTx{},
			Hash:      tx.Hash(),
		}, nil
	}

	// Wait for the tx to be included in a block or timeout.
	select {
	case msg := <-deliverTxSub.Out(): // The tx was included in a block.
		deliverTxRes := msg.Data().(types.EventDataTx)
		return &ctypes.ResultBroadcastTxCommit{
			CheckTx:   *checkTxRes,
			DeliverTx: deliverTxRes.Result,
			Hash:      tx.Hash(),
			Height:    deliverTxRes.Height,
		}, nil
	case <-deliverTxSub.Cancelled():
		var reason string
		if deliverTxSub.Err() == nil {
			reason = "Tendermint exited"
		} else {
			reason = deliverTxSub.Err().Error()
		}
		err = fmt.Errorf("deliverTxSub was cancelled (reason: %s)", reason)
		env.Logger.Error("Error on broadcastTxCommit", "err", err)
		return &ctypes.ResultBroadcastTxCommit{
			CheckTx:   *checkTxRes,
			DeliverTx: abci.ResponseDeliverTx{},
			Hash:      tx.Hash(),
		}, err
<<<<<<< HEAD
	case <-time.After(config.TimeoutBroadcastTxCommit):
		err = errors.New("timed out waiting for tx to be included in a block")
		logger.Error("Error on broadcastTxCommit", "err", err)
=======
	case <-time.After(env.Config.TimeoutBroadcastTxCommit):
		err = errors.New("timed out waiting for tx to be included in a block")
		env.Logger.Error("Error on broadcastTxCommit", "err", err)
>>>>>>> 606d0a89
		return &ctypes.ResultBroadcastTxCommit{
			CheckTx:   *checkTxRes,
			DeliverTx: abci.ResponseDeliverTx{},
			Hash:      tx.Hash(),
		}, err
	}
}

// UnconfirmedTxs gets unconfirmed transactions (maximum ?limit entries)
// including their number.
// More: https://docs.tendermint.com/master/rpc/#/Info/unconfirmed_txs
func UnconfirmedTxs(ctx *rpctypes.Context, limit int) (*ctypes.ResultUnconfirmedTxs, error) {
	// reuse per_page validator
	limit = validatePerPage(limit)

	txs := env.Mempool.ReapMaxTxs(limit)
	return &ctypes.ResultUnconfirmedTxs{
		Count:      len(txs),
		Total:      env.Mempool.Size(),
		TotalBytes: env.Mempool.TxsBytes(),
		Txs:        txs}, nil
}

// NumUnconfirmedTxs gets number of unconfirmed transactions.
// More: https://docs.tendermint.com/master/rpc/#/Info/num_unconfirmed_txs
func NumUnconfirmedTxs(ctx *rpctypes.Context) (*ctypes.ResultUnconfirmedTxs, error) {
	return &ctypes.ResultUnconfirmedTxs{
		Count:      env.Mempool.Size(),
		Total:      env.Mempool.Size(),
		TotalBytes: env.Mempool.TxsBytes()}, nil
}<|MERGE_RESOLUTION|>--- conflicted
+++ resolved
@@ -80,11 +80,7 @@
 		checkTxResCh <- res
 	}, mempl.TxInfo{})
 	if err != nil {
-<<<<<<< HEAD
-		logger.Error("Error on broadcastTxCommit", "err", err)
-=======
 		env.Logger.Error("Error on broadcastTxCommit", "err", err)
->>>>>>> 606d0a89
 		return nil, fmt.Errorf("error on broadcastTxCommit: %v", err)
 	}
 	checkTxResMsg := <-checkTxResCh
@@ -121,15 +117,9 @@
 			DeliverTx: abci.ResponseDeliverTx{},
 			Hash:      tx.Hash(),
 		}, err
-<<<<<<< HEAD
-	case <-time.After(config.TimeoutBroadcastTxCommit):
-		err = errors.New("timed out waiting for tx to be included in a block")
-		logger.Error("Error on broadcastTxCommit", "err", err)
-=======
 	case <-time.After(env.Config.TimeoutBroadcastTxCommit):
 		err = errors.New("timed out waiting for tx to be included in a block")
 		env.Logger.Error("Error on broadcastTxCommit", "err", err)
->>>>>>> 606d0a89
 		return &ctypes.ResultBroadcastTxCommit{
 			CheckTx:   *checkTxRes,
 			DeliverTx: abci.ResponseDeliverTx{},
